cmake_minimum_required(VERSION 3.20)

# Note: If C is not included as a language,
# FIND_LIBRARY_USE_LIB64_PATHS is ignored.
project(MFC LANGUAGES C Fortran)


# === Options
option(MFC_MPI           "Build with MPI"       ON)
option(MFC_OpenACC       "Build with OpenACC"  OFF)
option(MFC_PRE_PROCESS   "Build pre_process"   OFF)
option(MFC_SIMULATION    "Build simulation"    OFF)
option(MFC_POST_PROCESS  "Build post_process"  OFF)
option(MFC_DOCUMENTATION "Build documentation" OFF)
option(MFC_ALL           "Build everything"    OFF)

if (MFC_BUILD_ALL)
    set(MFC_PRE_PROCESS   ON FORCE)
    set(MFC_SIMULATION    ON FORCE)
    set(MFC_POST_PROCESS  ON FORCE)
    set(MFC_DOCUMENTATION ON FORCE)
endif()


# === Imports
include(GNUInstallDirs)
include(ExternalProject)
include(CheckIPOSupported)
include(CMakeParseArguments)
include(CheckFortranCompilerFlag)


# === Check Compiler Support & Tools
# === === Compiler Support
set(__err_msg "\
CMake detected the ${CMAKE_Fortran_COMPILER_ID} Fortran compiler \
v${CMAKE_Fortran_COMPILER_VERSION}. If you intended to use a different \
compiler (or a different version thereof), please:\n\
 - Install the compiler or load its module. (e.g. module load gcc/10.1)\n\
 - Set/Export the C, CXX, and FC environment variables. (e.g. 'export CC=gcc', \
 'export CXX=g++', and 'export FC=gfortran'.\n\
 - If using mfc.sh, delete the build/<code name> directory and try again. (e.g. 'rm -rf build/pre_process')\n")

if (CMAKE_Fortran_COMPILER_ID STREQUAL "GNU")
    if (CMAKE_Fortran_COMPILER_VERSION VERSION_LESS 5)
        message(FATAL_ERROR "${__err_msg}ERROR: GNU v5.0 or newer is required to build MFC.")
    endif()
elseif ((CMAKE_Fortran_COMPILER_ID STREQUAL "NVHPC") OR (CMAKE_Fortran_COMPILER_ID STREQUAL "PGI"))
    if (CMAKE_Fortran_COMPILER_VERSION VERSION_LESS 21.7)
        message(FATAL_ERROR "${__err_msg}ERROR: NVHPC v21.7 or newer is required to build MFC.")
    endif()
elseif (CMAKE_Fortran_COMPILER_ID STREQUAL "AppleClang" OR CMAKE_C_COMPILER_ID STREQUAL "AppleClang")
    message(FATAL_ERROR "${__err_msg}ERROR: MFC does not support the Apple Clang compilers. Please consult the documentation.")
endif()

# === === Find Fypp
find_program(FYPP_EXE fypp REQUIRED)


# === Miscellaneous Configuration
# === === Enable C-Preprocessor for Fortran files
set(CMAKE_Fortran_PREPROCESS ON)
# === === Explicitly link to -ldl (or system equivalent)
link_libraries("${CMAKE_DL_LIBS}")
# === === Request that FIND_LIBRARY searches lib/ and lib64/
set_property(GLOBAL PROPERTY FIND_LIBRARY_USE_LIB64_PATHS ON)
# === === Let FindXXX use custom scripts from cmake/
list(PREPEND CMAKE_MODULE_PATH "${CMAKE_CURRENT_SOURCE_DIR}/toolchain/cmake")


# === Compiler Flags
if (CMAKE_Fortran_COMPILER_ID STREQUAL "GNU")
    add_compile_options(
        $<$<COMPILE_LANGUAGE:Fortran>:-ffree-line-length-none>
    )

    if (CMAKE_BUILD_TYPE STREQUAL "Debug")
        add_compile_options(
            -fcheck=all     -fbacktrace
            -fimplicit-none
        )
    endif()

    if (CMAKE_Fortran_COMPILER_VERSION VERSION_GREATER 10)
        add_compile_options(
            $<$<COMPILE_LANGUAGE:Fortran>:-fallow-invalid-boz>
            $<$<COMPILE_LANGUAGE:Fortran>:-fallow-argument-mismatch>
        )
    endif()
elseif (CMAKE_Fortran_COMPILER_ID STREQUAL "Cray")
    add_compile_options(
        "SHELL:-h nomessage=296:878:1391:1069"
        "SHELL:-h static" "SHELL:-h keepfiles"
        "SHELL:-h acc_model=auto_async_none"
        "SHELL: -h acc_model=no_fast_addr"
        "SHELL: -h list=adm" "-DCRAY_ACC_SIMPLIFY" "-DCRAY_ACC_WAR"
	"SHELL: -I /ccs/home/aradhakr34/HIP/hipfort/install_cce/include/hipfort/amdgcn"
    )
<<<<<<< HEAD
    add_link_options("SHELL:-hkeepfiles")
=======

    add_link_options("SHELL: -L /ccs/home/aradhakr34/HIP/hipfort/install_cce/lib"	    
	             "SHELL: -L /opt/rocm-5.5.1/lib"
	             "SHELL: -lhipfort-amdgcn"
	             "SHELL: -lhipfft"
	             "SHELL: -lamdhip64"
	    )
>>>>>>> 51f1e56f
    if (CMAKE_BUILD_TYPE STREQUAL "Debug")
        add_compile_options(
                "SHELL:-h acc_model=auto_async_none"
                "SHELL: -h acc_model=no_fast_addr"
                "SHELL: -K trap=fp" "SHELL: -G2"

        )
        add_link_options("SHELL: -K trap=fp" "SHELL: -G2")

    endif()
elseif (CMAKE_Fortran_COMPILER_ID STREQUAL "Flang")
    add_compile_options(
        $<$<COMPILE_LANGUAGE:Fortran>:-Mfreeform>
        $<$<COMPILE_LANGUAGE:Fortran>:-Mpreprocess>
        $<$<COMPILE_LANGUAGE:Fortran>:-fdefault-real-8>
    )
elseif (CMAKE_Fortran_COMPILER_ID STREQUAL "Intel")
    add_compile_options($<$<COMPILE_LANGUAGE:Fortran>:-free>)

    if (CMAKE_BUILD_TYPE STREQUAL "Debug")
        add_compile_options(-g -O0 -traceback -debug)
    endif()
elseif ((CMAKE_Fortran_COMPILER_ID STREQUAL "NVHPC") OR (CMAKE_Fortran_COMPILER_ID STREQUAL "PGI"))
    add_compile_options(
        $<$<COMPILE_LANGUAGE:Fortran>:-Mfreeform>
        $<$<COMPILE_LANGUAGE:Fortran>:-cpp>
        -Minfo=accel
    )

    if (CMAKE_BUILD_TYPE STREQUAL "Release")
        add_compile_options(
            $<$<COMPILE_LANGUAGE:Fortran:-minline>
        )
    endif()

    if (CMAKE_BUILD_TYPE STREQUAL "Debug")
        add_compile_options(-C -g -O0 -traceback -Mchkptr -Mchkstk -Minform=inform -Mbounds)
    endif()
endif()


# === Release Optimizations
if (CMAKE_BUILD_TYPE STREQUAL "Release")
    # === === Processor tuning
    CHECK_FORTRAN_COMPILER_FLAG("-march=native" SUPPORTS_MARCH_NATIVE)
    if (SUPPORTS_MARCH_NATIVE)
        add_compile_options($<$<COMPILE_LANGUAGE:Fortran>:-march=native>)
    else()
    	CHECK_FORTRAN_COMPILER_FLAG("-mcpu=native" SUPPORTS_MCPU_NATIVE)
        if (SUPPORTS_MCPU_NATIVE)
            add_compile_options($<$<COMPILE_LANGUAGE:Fortran>:-mcpu=native>)
        endif()
    endif()


    # === === Enable LTO/IPO if supported
    CHECK_IPO_SUPPORTED(RESULT SUPPORTS_IPO OUTPUT IPO_ERROR)
    if (SUPPORTS_IPO)
        message(STATUS "Enabled IPO / LTO")
        set(CMAKE_INTERPROCEDURAL_OPTIMIZATION TRUE)
    else()
        message(STATUS "IPO / LTO is NOT available")
    endif()
endif()

## === DEBUG

if (CMAKE_BUILD_TYPE STREQUAL "Debug")
    add_compile_definitions(MFC_DEBUG)
endif()

## === HANDLE_SOURCES
# Gather F90 source files for a given target, including common/, and preprocessing .fpp -> .f90.
# Outputs:
#  - <target>_SRCs: List of F90 source filepaths for src/[<target>,common]/ (including .fpp -> .f90)
macro(HANDLE_SOURCES target)
    set(${target}_DIR "${CMAKE_SOURCE_DIR}/src/${target}")
    set(common_DIR    "${CMAKE_SOURCE_DIR}/src/common")

    # Gather src/[<target>,common]/*.f90
    file(GLOB ${target}_F90s CONFIGURE_DEPENDS "${${target}_DIR}/*.f90")
    file(GLOB    common_F90s CONFIGURE_DEPENDS    "${common_DIR}/*.f90")
    set(${target}_SRCs ${${target}_F90s} ${common_F90s})

    # src/[<DIR>,common]/*.fpp -> src/<DIR>/autogen/*.f90
    file(GLOB ${target}_FPPs CONFIGURE_DEPENDS "${${target}_DIR}/*.fpp")
    file(GLOB    common_FPPs CONFIGURE_DEPENDS    "${common_DIR}/*.fpp")

    # Locate src/[<DIR>,common]/include/*.fpp
    file(GLOB ${target}_incs CONFIGURE_DEPENDS "${${target}_DIR}/include/*.fpp")
    file(GLOB    common_incs CONFIGURE_DEPENDS    "${common_DIR}/include/*.fpp")

    file(MAKE_DIRECTORY "${${target}_DIR}/autogen")
    foreach(fpp ${${target}_FPPs} ${common_FPPs})
        cmake_path(GET fpp FILENAME fpp_filename)
        set(f90 "${${target}_DIR}/autogen/${fpp_filename}.f90")

        add_custom_command(
            OUTPUT   ${f90}
            COMMAND  ${FYPP_EXE} -m re
                                 -I "${common_DIR}"
                                 -I "${common_DIR}/include"
                                 -I "${${target}_DIR}/include"
				 --line-numbering
                                 --no-folding
                                 "${fpp}" "${f90}"
            DEPENDS  "${fpp};${${target}_incs};${common_incs}"
            COMMENT  "Preprocessing (Fypp) ${fpp_filename}"
            VERBATIM
        )

        list(APPEND ${target}_SRCs ${f90})
    endforeach()
endmacro()

HANDLE_SOURCES(pre_process)
HANDLE_SOURCES(simulation)
HANDLE_SOURCES(post_process)


## === MFC_SETUP_TARGET
# Setup a target with the following options:
#  - TARGET:  Target name
#  - SOURCES: List of source files
#  - OpenACC: Can be compiled with OpenACC
#  - MPI:     Can be compiled with MPI
function(MFC_SETUP_TARGET)
    cmake_parse_arguments(ARGS "OpenACC;MPI" "TARGET" "SOURCES" ${ARGN})

    add_executable(${ARGS_TARGET} ${ARGS_SOURCES})

    if (MFC_MPI AND ARGS_MPI)
        find_package(MPI COMPONENTS Fortran REQUIRED)

        target_compile_definitions(${ARGS_TARGET} PRIVATE MFC_MPI)
        target_link_libraries     (${ARGS_TARGET} PRIVATE MPI::MPI_Fortran)
    endif()

    if (MFC_OpenACC AND ARGS_OpenACC)
        find_package(OpenACC)

        # This should be equivalent to if (NOT OpenACC_FC_FOUND)
        if (NOT TARGET OpenACC::OpenACC_Fortran)
            message(FATAL_ERROR "OpenACC + Fortran is unsupported.")
        endif()

        target_link_libraries(${ARGS_TARGET} PRIVATE OpenACC::OpenACC_Fortran)

        if (CMAKE_Fortran_COMPILER_ID STREQUAL "GNU")
            target_compile_options(${ARGS_TARGET} PRIVATE
                "-foffload=amdgcn-amdhsa='-march=gfx90a'"
                "-foffload-options=-lgfortran\ -lm"
                "-fno-exceptions")
        elseif(CMAKE_Fortran_COMPILER_ID STREQUAL "NVHPC" OR CMAKE_Fortran_COMPILER_ID STREQUAL "PGI")
            find_package(cuTENSOR)
            if (NOT cuTENSOR_FOUND)
                message(WARNING
                    "Failed to locate the NVIDIA cuTENSOR library. MFC will be "
                    "built without support for it, disallowing the use of "
                    "cu_tensor=T. This can result in degraded performance.")
            else()
                target_link_libraries     (${ARGS_TARGET} PRIVATE cuTENSOR::cuTENSOR)
                target_compile_definitions(${ARGS_TARGET} PRIVATE MFC_cuTENSOR)
            endif()

            if     (CMAKE_BUILD_TYPE STREQUAL "Release")
                target_compile_options(${ARGS_TARGET}
                    PRIVATE -gpu=keep,ptxinfo,lineinfo
                )
            elseif (CMAKE_BUILD_TYPE STREQUAL "Debug")
                target_compile_options(${ARGS_TARGET}
                    PRIVATE -gpu=keep,ptxinfo,lineinfo,autocompare,debug -O0
                )
            endif()
        endif()
    elseif (CMAKE_Fortran_COMPILER_ID STREQUAL "Cray")
        target_compile_options(${ARGS_TARGET} PRIVATE "SHELL:-h noacc" "SHELL:-x acc")
    endif()

    string(TOUPPER "${ARGS_TARGET}" ARGS_TARGET_UPPER)

    target_compile_definitions(${ARGS_TARGET} PRIVATE "MFC_${ARGS_TARGET_UPPER}")

    install(TARGETS ${ARGS_TARGET} RUNTIME DESTINATION bin)
endfunction()


if (MFC_PRE_PROCESS)
    MFC_SETUP_TARGET(
        TARGET  pre_process
        SOURCES "${pre_process_SRCs}"
        MPI
    )
endif()


if (MFC_SIMULATION)
    MFC_SETUP_TARGET(
        TARGET simulation
        SOURCES "${simulation_SRCs}"
        MPI OpenACC
    )

    if (MFC_OpenACC AND (CMAKE_Fortran_COMPILER_ID STREQUAL "NVHPC" OR CMAKE_Fortran_COMPILER_ID STREQUAL "PGI"))
        find_package(CUDAToolkit REQUIRED)

        target_link_libraries(simulation PRIVATE CUDA::cudart CUDA::cufft)
    else()
        find_package(FFTW REQUIRED)

        target_link_libraries(simulation PRIVATE FFTW::FFTW)
    endif()

    if (CMAKE_Fortran_COMPILER_ID STREQUAL "NVHPC" OR CMAKE_Fortran_COMPILER_ID STREQUAL "PGI")
        find_package(CUDAToolkit REQUIRED)
        target_link_libraries(simulation PRIVATE CUDA::nvToolsExt)
    endif()
endif()


if (MFC_POST_PROCESS)
    MFC_SETUP_TARGET(
        TARGET  post_process
        SOURCES "${post_process_SRCs}"
        MPI
    )

    find_package(FFTW REQUIRED)
    find_package(SILO REQUIRED)
    find_package(HDF5 REQUIRED)

    target_link_libraries(post_process PRIVATE SILO::SILO HDF5::HDF5 FFTW::FFTW)

    # -O0 is in response to https://github.com/MFlowCode/MFC-develop/issues/95
    target_compile_options(post_process PRIVATE -O0)
endif()


add_custom_target(documentation)

macro(GEN_DOCS target name)
    set(DOXYGEN_PROJECT_NAME "${name}")
    set(DOXYGEN_INPUT        "${CMAKE_CURRENT_SOURCE_DIR}/src/${target}/ ${CMAKE_CURRENT_BINARY_DIR}/doxygen/${target}/")

    file(COPY        "${CMAKE_CURRENT_SOURCE_DIR}/docs/${target}"
         DESTINATION "${CMAKE_CURRENT_BINARY_DIR}/doxygen")

    file(COPY        "${CMAKE_CURRENT_SOURCE_DIR}/docs/doxygen"
         DESTINATION "${CMAKE_CURRENT_BINARY_DIR}/doxygen/${target}")

    configure_file(
        "${CMAKE_CURRENT_SOURCE_DIR}/docs/Doxyfile.in"
        "${CMAKE_CURRENT_BINARY_DIR}/doxygen/${target}/Doxyfile"
        @ONLY
    )

    file(COPY        "${CMAKE_CURRENT_SOURCE_DIR}/docs/res"
         DESTINATION "${CMAKE_CURRENT_BINARY_DIR}/doxygen")

    file(COPY        "${CMAKE_CURRENT_SOURCE_DIR}/docs/config.js"
         DESTINATION "${CMAKE_CURRENT_BINARY_DIR}/doxygen")

    add_custom_command(
        OUTPUT  "${CMAKE_CURRENT_BINARY_DIR}/doxygen/${target}/html/index.html"
        DEPENDS "${CMAKE_CURRENT_BINARY_DIR}/doxygen/${target}/Doxyfile"
                "${${target}_SRCs}"
        COMMAND "${DOXYGEN_EXECUTABLE}"
                "Doxyfile"
        WORKING_DIRECTORY "${CMAKE_CURRENT_BINARY_DIR}/doxygen/${target}"
        COMMENT "${target}: Generating documentation"
    )

    add_custom_target(
        "${target}_doxygen" ALL
        DEPENDS "${CMAKE_CURRENT_BINARY_DIR}/doxygen/${target}/html/index.html"
    )

    add_dependencies("${target}_doxygen" doxygen-awesome-css)
    add_dependencies(documentation "${target}_doxygen")

    install(
        DIRECTORY   "${CMAKE_CURRENT_BINARY_DIR}/doxygen/${target}/html/"
        DESTINATION "docs/mfc/${target}"
    )

    install(
        DIRECTORY   "${CMAKE_CURRENT_BINARY_DIR}/doxygen/res/"
        DESTINATION "docs/mfc/res"
    )

    install(
        FILES       "${CMAKE_CURRENT_SOURCE_DIR}/docs/index.html"
        DESTINATION "docs/mfc"
    )
endmacro()


# === Documentation
if (MFC_DOCUMENTATION)
    # === === Find Doxygen
    find_package(Doxygen REQUIRED dot REQUIRED)

    # === === Fetch CSS Theme
    ExternalProject_Add(doxygen-awesome-css
        PREFIX            doxygen-awesome-css
        GIT_REPOSITORY    "https://github.com/jothepro/doxygen-awesome-css"
        GIT_TAG           "8a34f701d3435309a21080f44fbd4a466979aa19"
        CONFIGURE_COMMAND ""
        BUILD_COMMAND     ""
        INSTALL_COMMAND   ""
    )

    set(theme_dirpath "${CMAKE_CURRENT_BINARY_DIR}/doxygen-awesome-css/src/doxygen-awesome-css/")

    set(DOXYGEN_HTML_EXTRA_STYLESHEET "\"${theme_dirpath}/doxygen-awesome.css\"")

    # === === Generate Documentation
    GEN_DOCS(pre_process  "MFC: Pre-Process")
    GEN_DOCS(simulation   "MFC: Simulation")
    GEN_DOCS(post_process "MFC: Post-Process")

    # === === Generate Landing Page
    GEN_DOCS(documentation "MFC")
endif()<|MERGE_RESOLUTION|>--- conflicted
+++ resolved
@@ -96,17 +96,15 @@
         "SHELL: -h list=adm" "-DCRAY_ACC_SIMPLIFY" "-DCRAY_ACC_WAR"
 	"SHELL: -I /ccs/home/aradhakr34/HIP/hipfort/install_cce/include/hipfort/amdgcn"
     )
-<<<<<<< HEAD
-    add_link_options("SHELL:-hkeepfiles")
-=======
 
     add_link_options("SHELL: -L /ccs/home/aradhakr34/HIP/hipfort/install_cce/lib"	    
 	             "SHELL: -L /opt/rocm-5.5.1/lib"
 	             "SHELL: -lhipfort-amdgcn"
 	             "SHELL: -lhipfft"
 	             "SHELL: -lamdhip64"
-	    )
->>>>>>> 51f1e56f
+		     "SHELL:-hkeepfiles"
+	)
+
     if (CMAKE_BUILD_TYPE STREQUAL "Debug")
         add_compile_options(
                 "SHELL:-h acc_model=auto_async_none"

!!       __  _______________
!!      /  |/  / ____/ ____/
!!     / /|_/ / /_  / /     
!!    / /  / / __/ / /___   
!!   /_/  /_/_/    \____/   
!!                       
!!  This file is part of MFC.
!!
!!  MFC is the legal property of its developers, whose names 
!!  are listed in the copyright file included with this source 
!!  distribution.
!!
!!  MFC is free software: you can redistribute it and/or modify
!!  it under the terms of the GNU General Public License as published 
!!  by the Free Software Foundation, either version 3 of the license 
!!  or any later version.
!!
!!  MFC is distributed in the hope that it will be useful,
!!  but WITHOUT ANY WARRANTY; without even the implied warranty of
!!  MERCHANTABILITY or FITNESS FOR A PARTICULAR PURPOSE. See the
!!  GNU General Public License for more details.
!!  
!!  You should have received a copy of the GNU General Public License
!!  along with MFC (LICENSE).  
!!  If not, see <http://www.gnu.org/licenses/>.

!>
!! @file m_global_parameters.f90
!! @brief Contains module m_global_parameters
!! @author S. Bryngelson, K. Schimdmayer, V. Coralic, J. Meng, K. Maeda, T. Colonius
!! @version 1.0
!! @date JUNE 06 2019

!> @brief The module contains all of the parameters describing the program
!!              logistics, the computational domain and the simulation algorithm.
!!              Additionally, for the volume fraction model, physical parameters
!!              of each of the fluids present in the flow are located here. They
!!              include stiffened gas equation of state parameters, the Reynolds
!!              numbers and the Weber numbers.
MODULE m_global_parameters
    
    
    ! Dependencies =============================================================
    USE mpi                    !< Message passing interface (MPI) module
    
    USE m_derived_types        !< Definitions of the derived types

    USE m_eigen
    ! ==========================================================================
    
    
    IMPLICIT NONE
    
    
    ! Logistics ================================================================
    INTEGER                    :: num_procs             !< Number of processors
    INTEGER        , PARAMETER :: num_stcls_min = 5     !< Mininum # of stencils
    INTEGER        , PARAMETER :: path_len      = 400   !< Maximum path length
    INTEGER        , PARAMETER :: name_len      = 50    !< Maximum name length
    CHARACTER      , PARAMETER :: dflt_char     = ' '   !< Default string value
    REAL(KIND(0d0)), PARAMETER :: dflt_real     = -1d6  !< Default real value
    INTEGER        , PARAMETER :: dflt_int      = -100  !< Default integer value
    REAL(KIND(0d0)), PARAMETER :: sgm_eps       = 1d-16 !< Segmentation tolerance
    INTEGER        , PARAMETER :: fourier_rings = 5     !< Fourier filter ring limit
    CHARACTER(LEN = path_len)  :: case_dir              !< Case folder location
    LOGICAL                    :: run_time_info         !< Run-time output flag
    LOGICAL                    :: debug                 !< Debug mode print statements
    INTEGER                    :: t_step_old            !< Existing IC/grid folder
    REAL(KIND(0d0)), PARAMETER :: small_alf     = 1d-7  !< Small alf tolerance
    ! ==========================================================================
    
    
    ! Computational Domain Parameters ==========================================
    

    INTEGER :: proc_rank !< Rank of the local processor
    
    !> @name Number of cells in the x-, y- and z-directions, respectively
    !> @{
    INTEGER :: m, n, p
    !> @}

    !> @name Global number of cells in each direction
    !> @{
    INTEGER :: m_glb, n_glb, p_glb
    !> @}

    !> @name Cylindrical coordinates (either axisymmetric or full 3D)
    !> @{
    LOGICAL :: cyl_coord
    INTEGER :: grid_geometry
    !> @}

    !> @name Cell-boundary (CB) locations in the x-, y- and z-directions, respectively
    !> @{
    REAL(KIND(0d0)), TARGET, ALLOCATABLE, DIMENSION(:) :: x_cb, y_cb, z_cb
    !> @}

    !> @name Cell-center (CC) locations in the x-, y- and z-directions, respectively
    !> @{
    REAL(KIND(0d0)), TARGET, ALLOCATABLE, DIMENSION(:) :: x_cc, y_cc, z_cc
    !> @}

    !> @name Cell-width distributions in the x-, y- and z-directions, respectively
    !> @{
    REAL(KIND(0d0)), TARGET, ALLOCATABLE, DIMENSION(:) :: dx, dy, dz
    !> @}


    REAL(KIND(0d0)) :: dt !< Size of the time-step
    
    !> @name Starting time-step iteration, stopping time-step iteration and the number
    !! of time-step iterations between successive solution backups, respectively
    !> @{
    INTEGER :: t_step_start, t_step_stop, t_step_save
    !> @}

    ! ==========================================================================
    
    
    ! Simulation Algorithm Parameters ==========================================
    INTEGER         :: model_eqns     !< Multicomponent flow model
    INTEGER         :: num_dims       !< Number of spatial dimensions
    INTEGER         :: num_fluids     !< Number of fluids in the flow
    LOGICAL         :: adv_alphan     !< Advection of the last volume fraction
    LOGICAL         :: mpp_lim        !< Mixture physical parameters (MPP) limits
    INTEGER         :: time_stepper   !< Time-stepper algorithm
    INTEGER         :: weno_vars      !< WENO-reconstructed state variables type
    INTEGER         :: weno_order     !< Order of the WENO reconstruction
    INTEGER         :: weno_polyn     !< Degree of the WENO polynomials (polyn)
    REAL(KIND(0d0)) :: weno_eps       !< Binding for the WENO nonlinear weights
    LOGICAL         :: char_decomp    !< Characteristic decomposition
    LOGICAL         :: mapped_weno    !< WENO with mapping of nonlinear weights
    LOGICAL         :: mp_weno        !< Monotonicity preserving (MP) WENO
    LOGICAL         :: weno_avg       !< Average left/right cell-boundary states
    LOGICAL         :: weno_Re_flux   !< WENO reconstruct velocity gradients for viscous stress tensor
    INTEGER         :: riemann_solver !< Riemann solver algorithm
    INTEGER         :: wave_speeds    !< Wave speeds estimation method
    INTEGER         :: avg_state      !< Average state evaluation method
    LOGICAL         :: commute_err    !< Commutative error correction
    LOGICAL         :: split_err      !< Dimensional splitting error correction
    LOGICAL         :: alt_crv        !< Alternate curvature definition
    LOGICAL         :: alt_soundspeed !< Alternate mixture sound speed
    LOGICAL         :: regularization !< Regularization terms of Tiwari (2013)
    REAL(KIND(0d0)) :: reg_eps        !< User-defined interface thickness parameter for regularization terms
    LOGICAL         :: null_weights   !< Null undesired WENO weights
    LOGICAL         :: mixture_err    !< Mixture properties correction
    LOGICAL         :: tvd_riemann_flux !< Apply TVD flux limiter to left and right states inside Riemann solver
    LOGICAL         :: tvd_rhs_flux   !< Apply TVD flux limiter to to intercell fluxes outside Riemann solver
    LOGICAL         :: tvd_wave_speeds!< Use TVD wavespeeds when computing fluxes inside Riemann solver
    INTEGER         :: flux_lim       !< Choice of flux limiter
    LOGICAL         :: We_riemann_flux !< Account for capillary effects in the Riemann solver
    LOGICAL         :: We_rhs_flux    !< Account for capillary effects using the conservative formulation in RHS
    LOGICAL         :: We_src         !< Account for capillary effects in non-conservative formulation in RHS
    LOGICAL         :: We_wave_speeds !< Account for capillary effects when computing the contact wave speed
    LOGICAL         :: lsq_deriv      !< Use linear least squares to calculate normals and curvatures
    LOGICAL         :: hypoelasticity !< Hypoelastic modeling
    INTEGER         :: relax_model    !< Infinite relaxation model 

    INTEGER         :: cpu_start, cpu_end, cpu_rate
    
    !> @name Boundary conditions (BC) in the x-, y- and z-directions, respectively
    !> @{
    TYPE(bounds_info) :: bc_x, bc_y, bc_z
    TYPE(bounds_info) :: bc_x_glb, bc_y_glb, bc_z_glb
    !> @}

    LOGICAL :: parallel_io !< Format of the data files
    INTEGER :: precision !< Precision of output files

    INTEGER, ALLOCATABLE, DIMENSION(:) :: proc_coords !<
    !! Processor coordinates in MPI_CART_COMM
    

    INTEGER, ALLOCATABLE, DIMENSION(:) :: start_idx !<
    !! Starting cell-center index of local processor in global grid

    TYPE(mpi_io_var), PUBLIC :: MPI_IO_DATA

    !> @name MPI info for parallel IO with Lustre file systems
    !> @{
    CHARACTER(LEN = name_len) :: mpiiofs
    INTEGER :: mpi_info_int
    !> @}

    INTEGER, PRIVATE :: ierr
    
    !> @name Annotations of the structure of the state and flux vectors in terms of the
    !! size and the configuration of the system of equations to which they belong
    !> @{
    INTEGER           :: sys_size                  !< Number of unknowns in system of eqns.
    TYPE(bounds_info) :: cont_idx                  !< Indexes of first & last continuity eqns.
    TYPE(bounds_info) :: mom_idx                   !< Indexes of first & last momentum eqns.
    INTEGER           :: E_idx                     !< Index of energy equation
    TYPE(bounds_info) :: adv_idx                   !< Indexes of first & last advection eqns.
    TYPE(bounds_info) :: internalEnergies_idx      !< Indexes of first & last internal energy eqns.
    TYPE(bub_bounds_info) :: bub_idx               !< Indexes of first & last bubble variable eqns.
    INTEGER               :: alf_idx               !< Index of void fraction
    INTEGER           :: gamma_idx                 !< Index of specific heat ratio func. eqn.
    INTEGER           :: pi_inf_idx                !< Index of liquid stiffness func. eqn.
    TYPE(bounds_info) :: stress_idx                !< Indexes of first and last shear stress eqns.
    !> @}

    !> @name The number of fluids, along with their identifying indexes, respectively,
    !! for which viscous effects, e.g. the shear and/or the volume Reynolds (Re)
    !! numbers, will be non-negligible.
    !> @{
    INTEGER,              DIMENSION(2)   :: Re_size
    INTEGER, ALLOCATABLE, DIMENSION(:,:) :: Re_idx
    !> @}

    !> @name The number of idiosyncratic material interfaces, along with the indexes of
    !! the fluids comprising them, respectively, for which the effects of surface
    !! tension, e.g. the Weber (We) numbers, will be non-negligible.
    !> @{
    INTEGER                              :: We_size
    INTEGER, ALLOCATABLE, DIMENSION(:,:) :: We_idx
    !> @}

    !> @name The number of fluids, along with their identifying indexes, respectively,
    !! for which the physical and the geometric curvatures (crv) of the material
    !! interfaces will be calculated.
    !> @{
    INTEGER                            :: crv_size
    INTEGER, ALLOCATABLE, DIMENSION(:) :: crv_idx
    !> @}

    !> @name The coordinate direction indexes and flags (flg), respectively, for which
    !! the configurations will be determined with respect to a working direction
    !! and that will be used to isolate the contributions, in that direction, in
    !! the dimensionally split system of equations.
    !> @{
    INTEGER        , DIMENSION(3) :: dir_idx
    REAL(KIND(0d0)), DIMENSION(3) :: dir_flg
    !> @}

    !! extra coordinate direction index used if hypoelasticity = true
    INTEGER        , DIMENSION(3) :: dir_idx_tau

    REAL(KIND(0d0)) :: wa_flg !<
    !! The WENO average (WA) flag regulates whether the calculation of any cell-
    !! average spatial derivatives is carried out in each cell by utilizing the
    !! arithmetic mean of the left and right, WENO-reconstructed, cell-boundary
    !! values or simply, the unaltered left and right, WENO-reconstructed, cell-
    !! boundary values.
  
    INTEGER :: buff_size !<
    !! The number of cells that are necessary to be able to store enough boundary
    !! conditions data to march the solution in the physical computational domain
    !! to the next time-step.
 
    ! END: Simulation Algorithm Parameters =====================================
    
    
    ! Fluids Physical Parameters ===============================================
    
    TYPE(physical_parameters), DIMENSION(num_fluids_max) :: fluid_pp !<
    !! Database of the physical parameters of each of the fluids that is present
    !! in the flow. These include the stiffened gas equation of state parameters,
    !! the Reynolds numbers and the Weber numbers.
     
    ! ==========================================================================
    
    
    INTEGER :: fd_order !<
    !! The order of the finite-difference (fd) approximations of the first-order
    !! derivatives that need to be evaluated when the CoM or flow probe data
    !! files are to be written at each time step
 
    INTEGER :: fd_number !<
    !! The finite-difference number is given by MAX(1, fd_order/2). Essentially,
    !! it is a measure of the half-size of the finite-difference stencil for the
    !! selected order of accuracy.
 
    LOGICAL, DIMENSION(num_fluids_max) :: com_wrt, cb_wrt
    LOGICAL :: probe_wrt
    LOGICAL :: integral_wrt
    INTEGER :: num_probes
    INTEGER :: num_integrals
    TYPE(probe_parameters), DIMENSION(num_probes_max) :: probe
    TYPE(integral_parameters), DIMENSION(num_probes_max) :: integral
    REAL(KIND(0d0)), DIMENSION(5) :: threshold_mf
    INTEGER, DIMENSION(5) :: moment_order

    !> @name Reference density and pressure for Tait EOS
    !> @{
    REAL(KIND(0d0)) :: rhoref, pref
    !> @}

    !> @name Bubble modeling
    !> @{
    INTEGER         :: nb       !< Number of eq. bubble sizes
    REAL(KIND(0d0)) :: R0ref    !< Reference bubble size
    REAL(KIND(0d0)) :: Ca       !< Cavitation number
    REAL(KIND(0d0)) :: Web      !< Weber number
    REAL(KIND(0d0)) :: Re_inv   !< Inverse Reynolds number
    REAL(KIND(0d0)), DIMENSION(:), ALLOCATABLE :: weight !< Simpson quadrature weights
    REAL(KIND(0d0)), DIMENSION(:), ALLOCATABLE :: R0     !< Bubble sizes
    REAL(KIND(0d0)), DIMENSION(:), ALLOCATABLE :: V0     !< Bubble velocities
    LOGICAL         :: bubbles      !< Bubbles on/off
    LOGICAL         :: polytropic   !< Polytropic  switch
    LOGICAL         :: polydisperse !< Polydisperse bubbles 

    INTEGER         :: bubble_model !< Gilmore or Keller--Miksis bubble model
    INTEGER         :: thermal      !< Thermal behavior. 1 = adiabatic, 2 = isotherm, 3 = transfer
    REAL(KIND(0d0)), ALLOCATABLE, DIMENSION(:,:,:) :: ptil  !< Pressure modification
    REAL(KIND(0d0)) :: poly_sigma  !< log normal sigma for polydisperse PDF

    LOGICAL         :: qbmm !< Quadrature moment method
    INTEGER         :: nmom !< Number of carried moments per R0 location
    INTEGER         :: nnode !< Number of QBMM nodes
    INTEGER         :: nmomsp !< Number of moments required by ensemble-averaging
    INTEGER         :: nmomtot !< Total number of carried moments moments/transport equations
    INTEGER         :: R0_type

    TYPE(scalar_field), ALLOCATABLE, DIMENSION(:) :: mom_sp
    TYPE(scalar_field), ALLOCATABLE, DIMENSION(:,:,:) :: mom_3d
    !> @}
    
    !> @name Physical bubble parameters (see Ando 2010, Preston 2007)
    !> @{
    REAL(KIND(0d0)) :: R_n, R_v, phi_vn, phi_nv, Pe_c, Tw, pv, M_n, M_v
    REAL(KIND(0d0)), DIMENSION(:), ALLOCATABLE :: k_n, k_v, pb0, mass_n0, mass_v0, Pe_T 
    REAL(KIND(0d0)), DIMENSION(:), ALLOCATABLE :: Re_trans_T, Re_trans_c, Im_trans_T, Im_trans_c, omegaN 
    REAL(KIND(0d0)) :: mul0, ss, gamma_v, mu_v, G
    REAL(KIND(0d0)) :: gamma_m, gamma_n, mu_n
    REAL(KIND(0d0)) :: gam
    !> @}

    !> @name Acoustic monopole parameters
    !> @{
    LOGICAL         :: monopole !< Monopole switch
    TYPE(mono_parameters), DIMENSION(num_probes_max) :: mono !< Monopole parameters
    INTEGER         :: num_mono !< Number of monopoles
    !> @}

    REAL(KIND(0d0)) :: mytime       !< Current simulation time
    REAL(KIND(0d0)) :: finaltime    !< Final simulation time
    REAL(KIND(0d0)) :: t_tol        !< Tolerance
    REAL(KIND(0d0)) :: dt0          !< Initial time step size 

    ! ======================================================================

    ! Mathematical and Physical Constants ======================================
    ! REAL(KIND(0d0)), PARAMETER :: pi = 3.141592653589793d0 !< Pi
    REAL(KIND(0d0)), PARAMETER :: pi = 3.14159265358979311599796 !< Pi
    ! ==========================================================================
  
    
    CONTAINS
 
        !> Assigns default values to the user inputs before reading
        !!  them in. This enables for an easier consistency check of
        !!  these parameters once they are read from the input file.
        SUBROUTINE s_assign_default_values_to_user_inputs() ! ------------------
           
            INTEGER :: i,j !< Generic loop iterator
            
            
            ! Logistics
            case_dir      = dflt_char
            run_time_info = .FALSE.
            t_step_old = dflt_int


            debug  = .FALSE.
            
            
            ! Computational domain parameters
            m = dflt_int; n = dflt_int; p = dflt_int
            
            cyl_coord = .FALSE.

            dt = dflt_real
            t_tol = dflt_real
            
            t_step_start = dflt_int
            t_step_stop  = dflt_int
            t_step_save  = dflt_int
            
            
            ! Simulation algorithm parameters
            model_eqns       = dflt_int
            num_fluids       = dflt_int
            adv_alphan       = .FALSE.
            mpp_lim          = .FALSE.
            time_stepper     = dflt_int
            weno_vars        = dflt_int
            weno_order       = dflt_int
            weno_eps         = dflt_real
            char_decomp      = .FALSE.
            mapped_weno      = .FALSE.
            mp_weno          = .FALSE.
            weno_avg         = .FALSE.
            weno_Re_flux     = .FALSE.
            riemann_solver   = dflt_int
            wave_speeds      = dflt_int
            avg_state        = dflt_int
            commute_err      = .FALSE.
            split_err        = .FALSE.
            alt_crv          = .FALSE.
            alt_soundspeed   = .FALSE.
            regularization   = .FALSE.
            reg_eps          = dflt_real
            null_weights     = .FALSE.
            mixture_err      = .FALSE.
            tvd_riemann_flux = .FALSE.
            tvd_rhs_flux     = .FALSE.
            tvd_wave_speeds  = .FALSE.
            flux_lim         = dflt_int
            We_riemann_flux  = .FALSE.
            We_rhs_flux      = .FALSE.
            We_src           = .FALSE.
            We_wave_speeds   = .FALSE.
            lsq_deriv        = .FALSE.
            parallel_io      = .FALSE.
            precision        = 2
            hypoelasticity   = .FALSE.
            relax_model      = dflt_int
            
            bc_x%beg = dflt_int; bc_x%end = dflt_int
            bc_y%beg = dflt_int; bc_y%end = dflt_int
            bc_z%beg = dflt_int; bc_z%end = dflt_int
            
            
            
            ! Fluids physical parameters
            DO i = 1, num_fluids_max
                fluid_pp(i)%gamma   = dflt_real
                fluid_pp(i)%pi_inf  = dflt_real
                fluid_pp(i)%cv      = dflt_real
                fluid_pp(i)%qv      = dflt_real
                fluid_pp(i)%qvp     = dflt_real
                fluid_pp(i)%Re(:)   = dflt_real
                fluid_pp(i)%We(:)   = dflt_real
                fluid_pp(i)%mul0    = dflt_real
                fluid_pp(i)%ss      = dflt_real
                fluid_pp(i)%pv      = dflt_real
                fluid_pp(i)%gamma_v = dflt_real
                fluid_pp(i)%M_v     = dflt_real
                fluid_pp(i)%mu_v    = dflt_real
                fluid_pp(i)%k_v     = dflt_real
                fluid_pp(i)%G       = dflt_real
            END DO

            ! Tait EOS
            rhoref  = dflt_real
            pref    = dflt_real

            ! Bubble modeling
            bubbles     = .FALSE.
            bubble_model  = 1
            polytropic  = .TRUE.
            polydisperse= .FALSE.
            thermal     = dflt_int
            R0ref       = dflt_real
            nb          = dflt_int
            R0_type     = dflt_int

            ! User inputs for qbmm for simulation code
            qbmm        = .FALSE.
            nnode       = 1
            
            Ca      = dflt_real
            Re_inv  = dflt_real
            Web     = dflt_real
            poly_sigma = dflt_real
       
            ! Monopole source
            monopole = .FALSE.
            num_mono = 1

            DO j = 1,num_probes_max
                DO i = 1,3
                    mono(j)%loc(i) = dflt_real
                END DO
                mono(j)%mag    = dflt_real
<<<<<<< HEAD
                mono(j)%length = dflt_real 
=======
                mono(j)%length = dflt_real
>>>>>>> b73c047c
                mono(j)%delay  = dflt_real
                mono(j)%dir    = 1.d0
                mono(j)%npulse = 1.d0
                mono(j)%pulse = 1
                mono(j)%support = 1
                mono(j)%foc_length = dflt_real
                mono(j)%aperture = dflt_real
            END DO

            fd_order = dflt_int
            com_wrt = .FALSE.
            cb_wrt = .FALSE.
            probe_wrt = .FALSE.
            integral_wrt = .FALSE.
            num_probes = dflt_int
            num_integrals = dflt_int

            DO i = 1, num_probes_max
                probe(i)%x = dflt_real
                probe(i)%y = dflt_real
                probe(i)%z = dflt_real
            END DO

            DO i = 1, num_probes_max
                integral(i)%xmin = dflt_real
                integral(i)%xmax = dflt_real
                integral(i)%ymin = dflt_real
                integral(i)%ymax = dflt_real
                integral(i)%ymin = dflt_real
                integral(i)%ymax = dflt_real
            END DO

            DO i = 1, 5
                threshold_mf(i) = dflt_real
                moment_order(i) = dflt_int
            END DO
            
        END SUBROUTINE s_assign_default_values_to_user_inputs ! ----------------
        
        
        !>  The computation of parameters, the allocation of memory,
        !!      the association of pointers and/or the execution of any
        !!      other procedures that are necessary to setup the module.
        SUBROUTINE s_initialize_global_parameters_module() ! -------------------
           
            
            INTEGER :: tmp_idx !< Temporary indexes storage
            INTEGER :: i,j !< Generic loop iterators
            INTEGER :: k !< Generic counter
            INTEGER :: fac
            INTEGER :: i1,i2,i3

            TYPE(bounds_info) :: ix,iy,iz
            
            
            ! Determining the degree of the WENO polynomials
            weno_polyn = (weno_order - 1) / 2
            
            
            ! Initializing the number of fluids for which viscous effects will
            ! be non-negligible, the number of distinctive material interfaces
            ! for which surface tension will be important and also, the number
            ! of fluids for which the physical and geometric curvatures of the
            ! interfaces will be computed
            Re_size = 0; We_size = 0; crv_size = 0
            
            ! Gamma/Pi_inf Model ===============================================
            IF(model_eqns == 1) THEN
                
                ! Setting number of fluids
                num_fluids = 1
                
                ! Annotating structure of the state and flux vectors belonging
                ! to the system of equations defined by the selected number of
                ! spatial dimensions and the gamma/pi_inf model
                cont_idx%beg = 1
                cont_idx%end = cont_idx%beg
                mom_idx%beg  = cont_idx%end + 1
                mom_idx%end  = cont_idx%end + num_dims
                E_idx        = mom_idx%end + 1
                adv_idx%beg  = E_idx + 1
                adv_idx%end  = adv_idx%beg + 1
                gamma_idx    = adv_idx%beg
                pi_inf_idx   = adv_idx%end
                sys_size     = adv_idx%end
                
            ! ==================================================================
                
                
            ! Volume Fraction Model ============================================
            ELSE
                
                ! Annotating structure of the state and flux vectors belonging
                ! to the system of equations defined by the selected number of
                ! spatial dimensions and the volume fraction model
                IF(model_eqns == 2) THEN
                    cont_idx%beg = 1
                    cont_idx%end = num_fluids
                    mom_idx%beg  = cont_idx%end + 1
                    mom_idx%end  = cont_idx%end + num_dims
                    E_idx        = mom_idx%end + 1
                    adv_idx%beg  = E_idx + 1
                    adv_idx%end  = E_idx + num_fluids                    
                    
                    IF( (adv_alphan .NEQV. .TRUE.) .AND. &
                        (num_fluids > 1)) adv_idx%end = adv_idx%end - 1
 
                    sys_size = adv_idx%end

                    IF (bubbles) THEN
                        alf_idx  = adv_idx%end
                    ELSE
                        alf_idx = 0
                    END IF
                    
                    IF (bubbles) THEN
                        bub_idx%beg = sys_size+1
                        IF (qbmm) THEN
                            nmomsp = 4 !number of special moments
                            IF( nnode == 4) THEN
                                nmom = 6
                                nmomtot = nmom*nb
                            END IF
                            bub_idx%end = adv_idx%end+nb*nmom
                        ELSE
                            IF (.NOT. polytropic) THEN
                                bub_idx%end = sys_size+4*nb
                            ELSE
                                bub_idx%end = sys_size+2*nb
                            END IF
                        END IF
                        sys_size = bub_idx%end
                        ! print*, 'alf idx', alf_idx
                        ! print*, 'bub -idx beg end', bub_idx%beg, bub_idx%end

                        ALLOCATE( weight(nb),R0(nb),V0(nb) )
                        ALLOCATE( bub_idx%rs(nb), bub_idx%vs(nb) )
                        ALLOCATE( bub_idx%ps(nb), bub_idx%ms(nb) )

                        IF (num_fluids == 1) THEN
                            gam  = 1.d0/fluid_pp(num_fluids+1)%gamma + 1.d0
                        ELSE 
                            gam  = 1.d0/fluid_pp(num_fluids)%gamma + 1.d0
                        END IF

                        IF (qbmm) THEN
                            ALLOCATE( bub_idx%moms(nb,nmom) )

                            DO i = 1, nb
                                DO j = 1, nmom
                                    bub_idx%moms(i,j) = bub_idx%beg+(j-1)+(i-1)*nmom
                                END DO 
                                bub_idx%rs(i) = bub_idx%moms(i,1)
                                bub_idx%vs(i) = bub_idx%moms(i,2)
                            END DO
                        ELSE
                            DO i = 1, nb
                                IF (.NOT. polytropic) THEN
                                    fac = 4
                                ELSE
                                    fac = 2
                                END IF

                                bub_idx%rs(i) = bub_idx%beg+(i-1)*fac
                                bub_idx%vs(i) = bub_idx%rs(i)+1
                                
                                IF (.NOT. polytropic) THEN
                                    bub_idx%ps(i) = bub_idx%vs(i)+1
                                    bub_idx%ms(i) = bub_idx%ps(i)+1
                                END IF
                            END DO
                        END IF

                        IF (nb == 1) THEN
                            weight(:)   = 1d0
                            R0(:)       = 1d0
                            V0(:)       = 1d0
                        ELSE IF (nb > 1) THEN
                            IF (R0_type == 1) THEN
                                CALL s_simpson
                            ELSE IF (R0_type == 2) THEN
                                CALL s_wheeler
                            END IF
                            V0(:)       = 1d0
                        ELSE
                            STOP 'Invalid value of nb'
                        END IF

                        PRINT*, 'R0 weights: ', weight(:)
                        PRINT*, 'R0 abscissas: ', R0(:)

                        IF (.NOT. polytropic) THEN
                            CALL s_initialize_nonpoly
                        ELSE
                            rhoref  = 1.d0
                            pref    = 1.d0
                        END IF
                    END IF

                    IF (hypoelasticity) THEN
                        stress_idx%beg = sys_size + 1
                        stress_idx%end = sys_size + (num_dims*(num_dims+1)) / 2
                        ! number of distinct stresses is 1 in 1D, 3 in 2D, 6 in 3D
                        sys_size = stress_idx%end
                    END IF

                ELSE IF(model_eqns == 3) THEN
                    cont_idx%beg = 1
                    cont_idx%end = num_fluids
                    mom_idx%beg  = cont_idx%end + 1
                    mom_idx%end  = cont_idx%end + num_dims
                    E_idx        = mom_idx%end + 1
                    adv_idx%beg  = E_idx + 1
                    adv_idx%end  = E_idx + num_fluids
                    internalEnergies_idx%beg  = adv_idx%end + 1
                    internalEnergies_idx%end  = adv_idx%end + num_fluids
                    sys_size     = internalEnergies_idx%end                       

                ELSE IF(model_eqns == 4) THEN
                    cont_idx%beg = 1 ! one continuity equation
                    cont_idx%end = 1 !num_fluids
                    mom_idx%beg  = cont_idx%end + 1 ! one momentum equation in each direction
                    mom_idx%end  = cont_idx%end + num_dims
                    E_idx        = mom_idx%end + 1 ! one energy equation
                    adv_idx%beg  = E_idx + 1
                    adv_idx%end  = adv_idx%beg !one volume advection equation
                    alf_idx      = adv_idx%end
                    sys_size     = alf_idx !adv_idx%end
                    
                    IF (bubbles) THEN
                        bub_idx%beg = sys_size+1
                        bub_idx%end = sys_size+2*nb
                        IF (.NOT. polytropic) THEN
                            bub_idx%end = sys_size+4*nb
                        END IF
                        sys_size = bub_idx%end


                        ALLOCATE( bub_idx%rs(nb), bub_idx%vs(nb) )
                        ALLOCATE( bub_idx%ps(nb), bub_idx%ms(nb) )
                        ALLOCATE( weight(nb),R0(nb),V0(nb) )

                        DO i = 1, nb
                            IF (polytropic) THEN
                                fac = 2
                            ELSE
                                fac = 4
                            END IF

                            bub_idx%rs(i) = bub_idx%beg+(i-1)*fac
                            bub_idx%vs(i) = bub_idx%rs(i)+1

                            IF (.NOT. polytropic) THEN
                                bub_idx%ps(i) = bub_idx%vs(i)+1
                                bub_idx%ms(i) = bub_idx%ps(i)+1
                            END IF
                        END DO

                        IF (nb == 1) THEN
                            weight(:)   = 1d0
                            R0(:)       = 1d0
                            V0(:)       = 0d0
                        ELSE IF (nb > 1) THEN
                            IF (R0_type == 1) THEN
                                CALL s_simpson
                            ELSE IF (R0_type == 2) THEN
                                CALL s_wheeler
                            END IF
                            V0(:)       = 1d0
                        ELSE
                            STOP 'Invalid value of nb'
                        END IF

                        IF (.NOT. polytropic) THEN
                            CALL s_initialize_nonpoly
                        ELSE
                            rhoref  = 1.d0
                            pref    = 1.d0
                        END IF
                    END IF 
                END IF
            
                ! Determining the number of fluids for which the shear and the
                ! volume Reynolds numbers, e.g. viscous effects, are important
                DO i = 1, num_fluids
                    IF(fluid_pp(i)%Re(1) > 0) Re_size(1) = Re_size(1) + 1
                    IF(fluid_pp(i)%Re(2) > 0) Re_size(2) = Re_size(2) + 1
                END DO
                
                ! Determining the number of distinct material interfaces for
                ! which the Weber number, e.g. the capillarity, is important
                DO i = 1, num_fluids-1
                    DO j = i+1, num_fluids
                        IF(fluid_pp(i)%We(j) > 0) We_size = We_size + 1
                    END DO
                END DO
                
                ! Constraining the utilization of WENO averaging so that it may
                ! only be applied when the presence of viscous and/or capillary
                ! effects requires that the cell-average spatial derivatives be
                ! determined
                IF(   proc_rank == 0  .AND.   weno_avg   &
                                      .AND.              &
                    ALL(Re_size == 0) .AND. We_size == 0 ) THEN
                    PRINT '(A)', 'Unsupported combination of values '  // &
                                 'of weno_avg, fluid_pp(:)%Re(:) and ' // &
                                 'fluid_pp(:)%We(:). Exiting ...'
                    STOP
                END IF
                
                ! Bookkeeping the indexes of any viscous fluids and any pairs of
                ! fluids whose interface will support effects of surface tension
                IF(ANY(Re_size > 0)) THEN
                    
                    ALLOCATE(Re_idx(1:2,1:MAXVAL(Re_size)))
                    
                    k = 0
                    DO i = 1, num_fluids
                        IF(fluid_pp(i)%Re(1) > 0) THEN
                            k = k + 1; Re_idx(1,k) = i
                        END IF
                    END DO
                    
                    k = 0
                    DO i = 1, num_fluids
                        IF(fluid_pp(i)%Re(2) > 0) THEN
                            k = k + 1; Re_idx(2,k) = i
                        END IF
                    END DO
                    
                END IF
                
                IF(We_size > 0) THEN
                    
                    ALLOCATE(We_idx(1:We_size,1:2))
                    
                    k = 0
                    DO i = 1, num_fluids-1
                        DO j = i+1, num_fluids
                            IF(fluid_pp(i)%We(j) > 0) THEN
                                k = k + 1; We_idx(k,:) = (/i,j/)
                            END IF
                        END DO
                    END DO
                    
                    crv_size = 2
                    DO i = 2, We_size
                        IF(We_idx(i,1) > We_idx(i-1,1)) THEN
                            crv_size = crv_size + 1
                        END IF
                        IF(ALL(We_idx(i,2) /= We_idx(1:i-1,2))) THEN
                            crv_size = crv_size + 1
                        END IF
                    END DO
                    
                    ALLOCATE(crv_idx(1:crv_size))
                    
                    k = 2; crv_idx(1:2) = We_idx(1,:)
                    DO i = 2, We_size
                        IF(We_idx(i,1) > We_idx(i-1,1)) THEN
                            k = k + 1; crv_idx(k) = We_idx(i,1)
                        END IF
                        IF(ALL(We_idx(i,2) /= We_idx(1:i-1,2))) THEN
                            k = k + 1; crv_idx(k) = We_idx(i,2)
                        END IF
                    END DO
                    
                    DO j = 1, crv_size
                        DO i = 1, crv_size-1
                            IF(crv_idx(i) > crv_idx(i+1)) THEN
                                tmp_idx      = crv_idx(i+1)
                                crv_idx(i+1) = crv_idx( i )
                                crv_idx( i ) = tmp_idx
                            END IF
                        END DO
                    END DO
                    
                END IF
                
            END IF
            ! END: Volume Fraction Model =======================================
            
            ALLOCATE(MPI_IO_DATA%view(1:sys_size))
            ALLOCATE(MPI_IO_DATA%var(1:sys_size))

            DO i = 1, sys_size
                ALLOCATE(MPI_IO_DATA%var(i)%sf(0:m,0:n,0:p))
                MPI_IO_DATA%var(i)%sf => NULL()
            END DO
            
            ! Configuring the WENO average flag that will be used to regulate
            ! whether any spatial derivatives are to computed in each cell by
            ! using the arithmetic mean of left and right, WENO-reconstructed,
            ! cell-boundary values or otherwise, the unaltered left and right,
            ! WENO-reconstructed, cell-boundary values
            wa_flg = 0d0; IF(weno_avg) wa_flg = 1d0
            
            
            ! Determining the number of cells that are needed in order to store
            ! sufficient boundary conditions data as to iterate the solution in
            ! the physical computational domain from one time-step iteration to
            ! the next one
            IF(commute_err .AND. ANY(Re_size > 0) .AND. We_size > 0) THEN
                buff_size = 4*weno_polyn + 3
            ELSEIF(We_size > 0) THEN
                buff_size = 3*weno_polyn + 3
            ELSEIF(commute_err .AND. ANY(Re_size > 0)) THEN
                buff_size = 3*weno_polyn + 2
            ELSEIF(ANY(Re_size > 0)) THEN
                buff_size = 2*weno_polyn + 2
            ELSEIF(hypoelasticity) THEN
                buff_size = 2*weno_polyn + 2
            ELSEIF(commute_err) THEN
                buff_size = 2*weno_polyn + 1
            ELSE
                buff_size =   weno_polyn + 2
            END IF
            
             ! Configuring Coordinate Direction Indexes =========================
            IF (bubbles) THEN
                ix%beg = -buff_size; iy%beg = 0; iz%beg = 0
                IF(n > 0) iy%beg = -buff_size; IF(p > 0) iz%beg = -buff_size
                ix%end = m - ix%beg; iy%end = n - iy%beg; iz%end = p - iz%beg
                ALLOCATE(   ptil   (    ix%beg:ix%end, &
                                        iy%beg:iy%end, &
                                        iz%beg:iz%end ) )
            END IF           
 
            IF (probe_wrt) THEN
                fd_number = MAX(1, fd_order/2)
                buff_size = buff_size + fd_number
            END IF

            IF (cyl_coord .NEQV. .TRUE.) THEN ! Cartesian grid
                grid_geometry = 1
            ELSEIF (cyl_coord .AND. p == 0) THEN ! Axisymmetric cylindrical grid
                grid_geometry = 2
            ELSE ! Fully 3D cylindrical grid
                grid_geometry = 3
            END IF

            ! Allocating grid variables for the x-, y- and z-directions
            ALLOCATE(x_cb(-1-buff_size:m+buff_size))
            ALLOCATE(x_cc(  -buff_size:m+buff_size))
            ALLOCATE(  dx(  -buff_size:m+buff_size))
            
            IF(n == 0) RETURN; ALLOCATE(y_cb(-1-buff_size:n+buff_size))
                               ALLOCATE(y_cc(  -buff_size:n+buff_size))
                               ALLOCATE(  dy(  -buff_size:n+buff_size))
            
            IF(p == 0) RETURN; ALLOCATE(z_cb(-1-buff_size:p+buff_size))
                               ALLOCATE(z_cc(  -buff_size:p+buff_size))
                               ALLOCATE(  dz(  -buff_size:p+buff_size))


            
        END SUBROUTINE s_initialize_global_parameters_module ! -----------------


        !> Initializes non-polydisperse bubble modeling
        SUBROUTINE s_initialize_nonpoly
            INTEGER :: ir
            REAL(KIND(0.D0)) :: rhol0
            REAL(KIND(0.D0)) :: pl0
            REAL(KIND(0.D0)) :: uu
            REAL(KIND(0.D0)) :: D_m
            REAL(KIND(0.D0)) :: temp
            REAL(KIND(0.D0)) :: omega_ref
            REAL(KIND(0.D0)), DIMENSION(Nb) :: chi_vw0
            REAL(KIND(0.D0)), DIMENSION(Nb) :: cp_m0
            REAL(KIND(0.D0)), DIMENSION(Nb) :: k_m0
            REAL(KIND(0.D0)), DIMENSION(Nb) :: rho_m0
            REAL(KIND(0.D0)), DIMENSION(Nb) :: x_vw

            REAL(KIND(0.D0)), PARAMETER :: k_poly = 1.D0 !<
            !! polytropic index used to compute isothermal natural frequency

            REAL(KIND(0.D0)), PARAMETER :: Ru = 8314.D0 !<
            !! universal gas constant


            rhol0 = rhoref
            pl0   = pref
            
            ALLOCATE( pb0(nb), mass_n0(nb), mass_v0(nb), Pe_T(nb) )
            ALLOCATE( k_n(nb), k_v(nb), omegaN(nb) )
            ALLOCATE( Re_trans_T(nb), Re_trans_c(nb), Im_trans_T(nb), Im_trans_c(nb) ) 
            
            pb0(:)      = dflt_real
            mass_n0(:)  = dflt_real
            mass_v0(:)  = dflt_real
            Pe_T(:)     = dflt_real
            omegaN(:)   = dflt_real

            mul0    = fluid_pp(1)%mul0
            ss      = fluid_pp(1)%ss
            pv      = fluid_pp(1)%pv
            gamma_v = fluid_pp(1)%gamma_v
            M_v     = fluid_pp(1)%M_v
            mu_v    = fluid_pp(1)%mu_v
            k_v(:)  = fluid_pp(1)%k_v
            G       = fluid_pp(1)%G

            gamma_n = fluid_pp(2)%gamma_v
            M_n     = fluid_pp(2)%M_v
            mu_n    = fluid_pp(2)%mu_v
            k_n(:)  = fluid_pp(2)%k_v

            gamma_m = gamma_n
            IF (thermal==2) gamma_m = 1.d0
            
            temp = 293.15D0
            D_m  = 0.242D-4
            uu = DSQRT( pl0/rhol0 )

            omega_ref = 3.D0*k_poly*Ca + 2.D0*( 3.D0*k_poly-1.D0 )/Web
           
            !!! thermal properties !!!
            ! gas constants
            R_n = Ru/M_n
            R_v = Ru/M_v
            ! phi_vn & phi_nv (phi_nn = phi_vv = 1)
            phi_vn = ( 1.D0+DSQRT(mu_v/mu_n)*(M_n/M_v)**(0.25D0) )**2 &
                / ( DSQRT(8.D0)*DSQRT(1.D0+M_v/M_n) )
            phi_nv = ( 1.D0+DSQRT(mu_n/mu_v)*(M_v/M_n)**(0.25D0) )**2 &
                / ( DSQRT(8.D0)*DSQRT(1.D0+M_n/M_v) )
            ! internal bubble pressure
            pb0 = pl0 + 2.D0*ss/( R0ref*R0 )            
            
            ! mass fraction of vapor
            chi_vw0 = 1.D0/( 1.D0+R_v/R_n*(pb0/pv-1.D0) )
            ! specific heat for gas/vapor mixture
            cp_m0 = chi_vw0*R_v*gamma_v/( gamma_v-1.D0 ) &
                  + ( 1.D0-chi_vw0 )*R_n*gamma_n/( gamma_n-1.D0 )
            ! mole fraction of vapor
            x_vw = M_n*chi_vw0/( M_v+(M_n-M_v)*chi_vw0 )
            ! thermal conductivity for gas/vapor mixture
            k_m0 = x_vw*k_v/( x_vw+(1.D0-x_vw)*phi_vn ) &
                 + ( 1.D0-x_vw )*k_n/( x_vw*phi_nv+1.D0-x_vw )
            ! mixture density
            rho_m0 = pv/( chi_vw0*R_v*temp )

            ! mass of gas/vapor computed using dimensional quantities
            mass_n0 = 4.D0*( pb0-pv )*pi/( 3.D0*R_n*temp*rhol0 )*R0**3
            mass_v0 = 4.D0*pv*pi/( 3.D0*R_v*temp*rhol0 )*R0**3
            ! Peclet numbers
            Pe_T = rho_m0*cp_m0*uu*R0ref/k_m0
            Pe_c = uu*R0ref/D_m

            ! nondimensional properties
            R_n = rhol0*R_n*temp/pl0
            R_v = rhol0*R_v*temp/pl0
            k_n = k_n/k_m0
            k_v = k_v/k_m0
            pb0 = pb0/pl0
            pv = pv/pl0

            ! bubble wall temperature, normalized by T0, in the liquid
            ! keeps a constant (cold liquid assumption)
            Tw = 1.D0
            ! natural frequencies
            omegaN = DSQRT( 3.D0*k_poly*Ca+2.D0*(3.D0*k_poly-1.D0)/(Web*R0) )/R0

            pl0 = 1.d0
            DO ir = 1,Nb
                CALL s_transcoeff( omegaN(ir)*R0(ir),Pe_T(ir)*R0(ir), &
                          Re_trans_T(ir),Im_trans_T(ir) )
                CALL s_transcoeff( omegaN(ir)*R0(ir),Pe_c*R0(ir), &
                          Re_trans_c(ir),Im_trans_c(ir) )
            END DO     
            Im_trans_T = 0d0
            Im_trans_c = 0d0

            rhoref = 1.d0
            pref = 1.d0
        END SUBROUTINE s_initialize_nonpoly

        !>  Computes transfer coefficient for non-polydisperse bubble modeling (Preston 2007)
        !!  @param omega Frequency
        !!  @param peclet Peclet number
        !!  @param Re_trans Real part of transfer coefficient
        !!  @param Im_trans Imaginary part of transfer coefficient
        SUBROUTINE s_transcoeff( omega,peclet,Re_trans,Im_trans )

            REAL(KIND(0.D0)), INTENT(IN) :: omega
            REAL(KIND(0.D0)), INTENT(IN) :: peclet
            REAL(KIND(0.D0)), INTENT(OUT) :: Re_trans
            REAL(KIND(0.D0)), INTENT(OUT) :: Im_trans
            COMPLEX :: trans, c1, c2, c3
            COMPLEX :: imag = ( 0.,1. )
            REAL(KIND(0.D0)) :: f_transcoeff

            c1 = imag*omega*peclet
            c2 = CSQRT( c1 )
            c3 = ( CEXP(c2)-CEXP(-c2) )/( CEXP(c2)+CEXP(-c2) ) ! TANH(c2)
            trans = ( (c2/c3-1.D0)**(-1)-3.D0/c1 )**( -1 ) ! transfer function

            Re_trans = DBLE( trans )
            Im_trans = AIMAG( trans )

        END SUBROUTINE s_transcoeff

        !> Initializes parallel infrastructure
        SUBROUTINE s_initialize_parallel_io() ! --------------------------------

            num_dims = 1 + MIN(1,n) + MIN(1,p)

            ALLOCATE(proc_coords(1:num_dims))

            IF (parallel_io .NEQV. .TRUE.) RETURN

            ! Option for Lustre file system (Darter/Comet/Stampede)
            WRITE(mpiiofs, '(A)') '/lustre_'
            mpiiofs = TRIM(mpiiofs)
            CALL MPI_INFO_CREATE(mpi_info_int, ierr)
            CALL MPI_INFO_SET(mpi_info_int, 'romio_ds_write', 'disable', ierr)

            ! Option for UNIX file system (Hooke/Thomson)
            ! WRITE(mpiiofs, '(A)') '/ufs_'
            ! mpiiofs = TRIM(mpiiofs)
            ! mpi_info_int = MPI_INFO_NULL
            
            ALLOCATE(start_idx(1:num_dims))

        END SUBROUTINE s_initialize_parallel_io ! ------------------------------
        
        
        
        
        !> Module deallocation and/or disassociation procedures
        SUBROUTINE s_finalize_global_parameters_module() ! ---------------------

            
            INTEGER :: i
            
            ! Deallocating the variables bookkeeping the indexes of any viscous
            ! fluids and any pairs of fluids whose interfaces supported effects
            ! of surface tension
            IF(ANY(Re_size > 0)) DEALLOCATE(Re_idx)
            IF(We_size > 0) DEALLOCATE(We_idx, crv_idx)
            
            
            ! Deallocating grid variables for the x-, y- and z-directions
            DEALLOCATE(x_cb, x_cc, dx)
            
            IF(n == 0) RETURN; DEALLOCATE(y_cb, y_cc, dy)
            
            IF(p == 0) RETURN; DEALLOCATE(z_cb, z_cc, dz)
            
            DEALLOCATE(proc_coords)
            IF (parallel_io) THEN
                DEALLOCATE(start_idx)
                DO i = 1, sys_size
                    MPI_IO_DATA%var(i)%sf => NULL()
                END DO

                DEALLOCATE(MPI_IO_DATA%var)
                DEALLOCATE(MPI_IO_DATA%view)
            END IF
            
        END SUBROUTINE s_finalize_global_parameters_module ! -------------------
        
        
        !>  Computes the bubble number density n from the conservative variables
        !!  \f$ n = \sqrt{ \frac{4 \pi}{3} } \frac{ nR^3}{\alpha} \f$
        !! @param vftmp is the void fraction
        !! @param nRtmp is the bubble number  density times the bubble radii
        !! @param ntmp is the output number bubble density
        SUBROUTINE s_comp_n_from_cons( vftmp,nRtmp,ntmp )
       
            REAL(KIND(0.D0)), INTENT(IN) :: vftmp
            REAL(KIND(0.D0)), DIMENSION(nb), INTENT(IN) :: nRtmp
            REAL(KIND(0.D0)), INTENT(OUT) :: ntmp
            REAL(KIND(0.D0)) :: nR3
            INTEGER :: i 

            CALL s_quad( nRtmp**3d0,nR3 )
            
            IF ( nR3 < 0d0 ) THEN
                ! DO i = 1,nb
                    ! IF (nRtmp(i) < small_alf) THEN
                        ! nRtmp(i) = small_alf
                    ! END IF
                ! END DO
<<<<<<< HEAD
                STOP 'nR3 is negative'
                nR3 = 1.d-12
=======
                ! nR3 = 1.d-12
                PRINT*, vftmp, nR3, nRtmp(:)
                STOP 'nR3 is negative'
>>>>>>> b73c047c
            END IF
            IF (vftmp < 0d0) THEN
                ! vftmp = small_alf
<<<<<<< HEAD
                STOP 'vf negative'
                ntmp = DSQRT( (4.d0*pi/3.d0)*nR3/1.d-12 )
            ELSE
                ntmp = DSQRT( (4.d0*pi/3.d0)*nR3/vftmp )
=======
                ! ntmp = DSQRT( (4.d0*pi/3.d0)*nR3/1.d-12 )
                PRINT*, vftmp, nR3, nRtmp(:)
                STOP 'vf negative'
>>>>>>> b73c047c
            END IF

            ntmp = DSQRT( (4.d0*pi/3.d0)*nR3/vftmp )

        END SUBROUTINE s_comp_n_from_cons

        !> Computes the bubble number density n from the primitive variables
        !!  \f$ n = \sqrt{ \frac{3}{4 \pi} } \frac{ \alpha }{ R^3} \f$
        !! @param vftmp is the void fraction
        !! @param Rtmp is the  bubble radii
        !! @param ntmp is the output number bubble density
        SUBROUTINE s_comp_n_from_prim( vftmp,Rtmp,ntmp )
            
            REAL(KIND(0.D0)), INTENT(IN) :: vftmp
            REAL(KIND(0.D0)), DIMENSION(nb), INTENT(IN) :: Rtmp
            REAL(KIND(0.D0)), INTENT(OUT) :: ntmp
            REAL(KIND(0.D0)) :: R3

            CALL s_quad( Rtmp**3d0,R3 ) 

            IF ( R3 < 0d0 ) THEN
                PRINT*, vftmp, R3, Rtmp(:)
                STOP 'R3 is negative'
            END IF
            IF (vftmp < 0d0) THEN
                PRINT*, vftmp, R3, Rtmp(:)
                STOP 'vf negative'
            END IF

            ntmp = (3.d0/(4.d0*pi)) * vftmp/R3
            ! ntmp = 1d0

        END SUBROUTINE s_comp_n_from_prim

        !> Computes the quadrature for polydisperse bubble populations
        !! @param func is the bubble dynamic variables for each bin
        !! @param mom is the computed moment        
        SUBROUTINE s_quad( func,mom )

            REAL(KIND(0.D0)), DIMENSION(nb), INTENT(IN) :: func
            REAL(KIND(0.D0)), INTENT(OUT) :: mom
            
            mom = DOT_PRODUCT( weight,func )

        END SUBROUTINE s_quad

        !> Computes the Simpson weights for quadrature
        SUBROUTINE s_simpson

            INTEGER :: ir
            REAL(KIND(0.D0)) :: R0mn
            REAL(KIND(0.D0)) :: R0mx
            REAL(KIND(0.D0)) :: dphi
            REAL(KIND(0.D0)) :: tmp
            REAL(KIND(0.D0)) :: sd
            REAL(KIND(0.D0)), DIMENSION(nb) :: phi

            ! nondiml. min. & max. initial radii for numerical quadrature
            !sd   = 0.05D0
            !R0mn = 0.75D0
            !R0mx = 1.3D0

            !sd   = 0.3D0
            !R0mn = 0.3D0
            !R0mx = 6.D0
            
            !sd   = 0.7D0
            !R0mn = 0.12D0
            !R0mx = 150.D0

            sd = poly_sigma
            R0mn = 0.8D0*DEXP(-2.8D0 * sd)
            R0mx = 0.2D0*DEXP( 9.5D0 * sd) + 1.D0

            ! phi = ln( R0 ) & return R0
            DO ir = 1,nb
                phi(ir) = DLOG( R0mn ) &
                    + DBLE( ir-1 )*DLOG( R0mx/R0mn )/DBLE( nb-1 )
                R0(ir) = DEXP( phi(ir) )
            END DO
            dphi = phi(2) - phi(1)

            ! weights for quadrature using Simpson's rule
            DO ir = 2,nb-1
                ! Gaussian
                tmp = DEXP( -0.5D0*(phi(ir)/sd)**2 )/DSQRT( 2.D0*pi )/sd
                IF ( MOD(ir,2)==0 ) THEN
                    weight(ir) = tmp*4.D0*dphi/3.D0
                ELSE
                    weight(ir) = tmp*2.D0*dphi/3.D0
                END IF
            END DO
            
            tmp = DEXP( -0.5D0*(phi(1)/sd)**2 )/DSQRT( 2.D0*pi )/sd
            weight(1) = tmp*dphi/3.D0
            tmp = DEXP( -0.5D0*(phi(nb)/sd)**2 )/DSQRT( 2.D0*pi )/sd
            weight(nb) = tmp*dphi/3.D0
        END SUBROUTINE s_simpson


        SUBROUTINE s_wheeler
            
            REAL(KIND(0d0)), DIMENSION(2*nb,2*nb) :: sig
            REAL(KIND(0d0)), DIMENSION(nb,nb) :: Ja
            REAL(KIND(0d0)), DIMENSION(2*nb) :: momRo
            REAL(KIND(0d0)), DIMENSION(nb) :: evec, eigs, a, b
            REAL(KIND(0d0)) :: muRo
            INTEGER :: i,j

            muRo = 1d0

            a = 0d0; b = 0d0
            sig = 0d0; Ja = 0d0

            DO i = 0,2*nb-1
                momRo(i+1) = DEXP( i*LOG(muRo) + 0.5d0*(i*poly_sigma)**2d0 )
            END DO

            DO i = 0,2*nb-1
                sig(2,i+1) = momRo(i+1)
            END DO

            a(1) = momRo(2)/momRo(1)
            DO i = 1,nb-1
                DO j = i,2*nb-i-1
                    sig(i+2,j+1) = sig(i+1,j+2) - a(i)*sig(i+1,j+1) - b(i)*sig(i,j+1)
                    a(i+1) = -1d0*(sig(i+1,i+1)/sig(i+1,i)) + sig(i+2,i+2)/sig(i+2,i+1)
                    b(i+1) = sig(i+2,i+1)/sig(i+1,i)
                END DO
            END DO
           
            DO i = 1,nb
                Ja(i,i) = a(i)
            END DO
            DO i = 1,nb-1
                Ja(i,i+1) = -DSQRT(ABS(b(i+1)))
                Ja(i+1,i) = -DSQRT(ABS(b(i+1)))
            END DO

            CALL s_eigs(Ja,eigs,evec,nb)

            weight(1:nb) = (evec(nb:1:-1)**2d0)*momRo(1)
            R0(1:nb) = eigs(nb:1:-1)

            IF (MINVAL(R0) < 0d0) THEN
                PRINT*, 'Minimum R0 is negative. nb might be too large for Wheeler'
                PRINT*, 'Aborting...'
                STOP
            END IF

        END SUBROUTINE s_wheeler


END MODULE m_global_parameters<|MERGE_RESOLUTION|>--- conflicted
+++ resolved
@@ -475,11 +475,7 @@
                     mono(j)%loc(i) = dflt_real
                 END DO
                 mono(j)%mag    = dflt_real
-<<<<<<< HEAD
                 mono(j)%length = dflt_real 
-=======
-                mono(j)%length = dflt_real
->>>>>>> b73c047c
                 mono(j)%delay  = dflt_real
                 mono(j)%dir    = 1.d0
                 mono(j)%npulse = 1.d0
@@ -1164,27 +1160,15 @@
                         ! nRtmp(i) = small_alf
                     ! END IF
                 ! END DO
-<<<<<<< HEAD
-                STOP 'nR3 is negative'
-                nR3 = 1.d-12
-=======
                 ! nR3 = 1.d-12
                 PRINT*, vftmp, nR3, nRtmp(:)
                 STOP 'nR3 is negative'
->>>>>>> b73c047c
             END IF
             IF (vftmp < 0d0) THEN
                 ! vftmp = small_alf
-<<<<<<< HEAD
-                STOP 'vf negative'
-                ntmp = DSQRT( (4.d0*pi/3.d0)*nR3/1.d-12 )
-            ELSE
-                ntmp = DSQRT( (4.d0*pi/3.d0)*nR3/vftmp )
-=======
                 ! ntmp = DSQRT( (4.d0*pi/3.d0)*nR3/1.d-12 )
                 PRINT*, vftmp, nR3, nRtmp(:)
                 STOP 'vf negative'
->>>>>>> b73c047c
             END IF
 
             ntmp = DSQRT( (4.d0*pi/3.d0)*nR3/vftmp )

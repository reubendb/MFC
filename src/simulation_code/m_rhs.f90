!>
!! @file m_rhs.f90
!! @brief Contains module m_rhs

!> @brief The module contains the subroutines used to calculate the right-
!!              hand-side (RHS) in the quasi-conservative, shock- and interface-
!!              capturing finite-volume framework for the multicomponent Navier-
!!              Stokes equations supplemented by appropriate advection equations
!!              used to capture the material interfaces. The system of equations
!!              is closed by the stiffened gas equation of state, as well as any
!!              required mixture relationships. Capillarity effects are included
!!              and are modeled by the means of a volume force acting across the
!!              diffuse material interface region. The implementation details of
!!              surface tension may be found in Perigaud and Saurel (2005). Note
!!              that both viscous and surface tension effects are only available
!!              in the volume fraction model.
MODULE m_rhs
    
    
    ! Dependencies =============================================================
    USE m_derived_types        !< Definitions of the derived types
    
    USE m_global_parameters    !< Definitions of the global parameters
    
    USE m_mpi_proxy            !< Message passing interface (MPI) module proxy
    
    USE m_variables_conversion !< State variables type conversion procedures
    
    USE m_weno                 !< Weighted and essentially non-oscillatory (WENO)
                               !! schemes for spatial reconstruction of variables
    
    USE m_riemann_solvers      !< Exact and approximate Riemann problem solvers
    
    USE m_cbc                  !< Characteristic boundary conditions (CBC)

    USE m_bubbles              !< Bubble dynamic routines

    USE m_qbmm                 !< Moment inversion
    ! ==========================================================================
    
    
    IMPLICIT NONE
    
    PRIVATE; PUBLIC :: s_initialize_rhs_module, &
                       s_compute_rhs          , &
                       s_populate_variables_buffers, &
                       s_finalize_rhs_module, &
                       s_get_crv, &
                       s_get_viscous
    
    
    TYPE(vector_field), ALLOCATABLE, DIMENSION(:,:,:) :: q_cons_qp !<
    !! This variable contains the WENO-reconstructed values of the cell-average
    !! conservative variables, which are located in q_cons_vf, at cell-interior
    !! Gaussian quadrature points (QP).
    
    TYPE(vector_field), ALLOCATABLE, DIMENSION(:,:,:) :: q_prim_qp !<
    !! The primitive variables at cell-interior Gaussian quadrature points. These
    !! are calculated from the conservative variables and gradient magnitude (GM)
    !! of the volume fractions, q_cons_qp and gm_alpha_qp, respectively.
    
    !> @name The left (L) and the right (R) WENO-reconstructed cell-boundary values,
    !! including cell-boundary Gaussian quadrature points, of the cell-average
    !! conservative variables. The latter are stored in the variable q_cons_qp
    !! (NDQP - normal direction quadrature points).
    !> @{
    TYPE(vector_field), ALLOCATABLE, DIMENSION(:,:,:) :: qL_cons_ndqp
    TYPE(vector_field), ALLOCATABLE, DIMENSION(:,:,:) :: qR_cons_ndqp
    !> @}

    !> @name The left and right WENO-reconstructed cell-boundary values, that include
    !! cell-boundary Gaussian quadrature points, of the cell-averaged primitive
    !! variables. The latter are stored in the variable q_prim_qp.
    !> @{
    TYPE(vector_field), ALLOCATABLE, DIMENSION(:,:,:) :: qL_prim_ndqp
    TYPE(vector_field), ALLOCATABLE, DIMENSION(:,:,:) :: qR_prim_ndqp
    !> @}

    !> @name The first-order spatial derivatives of the primitive variables at cell-
    !! interior Guassian quadrature points. These are WENO-reconstructed from
    !! their respective cell-average values, obtained through the application
    !! of the divergence theorem on the integral-average cell-boundary values
    !! of the primitive variables, located in qK_prim_ndqp, where K = L or R.
    !> @{
    TYPE(vector_field), ALLOCATABLE, DIMENSION(:,:,:) :: dq_prim_dx_qp
    TYPE(vector_field), ALLOCATABLE, DIMENSION(:,:,:) :: dq_prim_dy_qp
    TYPE(vector_field), ALLOCATABLE, DIMENSION(:,:,:) :: dq_prim_dz_qp
    TYPE(vector_field), ALLOCATABLE, DIMENSION(:,:,:) :: gm_vel_qp
    !> @}

    !> @name The left and right WENO-reconstructed cell-boundary values of the cell-
    !! average first-order spatial derivatives of the primitive variables. The
    !! cell-average of the first-order spatial derivatives may be found in the
    !! variables dq_prim_ds_qp, where s = x, y or z.
    !> @{
    TYPE(vector_field), ALLOCATABLE, DIMENSION(:,:,:) :: dqL_prim_dx_ndqp
    TYPE(vector_field), ALLOCATABLE, DIMENSION(:,:,:) :: dqL_prim_dy_ndqp
    TYPE(vector_field), ALLOCATABLE, DIMENSION(:,:,:) :: dqL_prim_dz_ndqp
    TYPE(vector_field), ALLOCATABLE, DIMENSION(:,:,:) :: dqR_prim_dx_ndqp
    TYPE(vector_field), ALLOCATABLE, DIMENSION(:,:,:) :: dqR_prim_dy_ndqp
    TYPE(vector_field), ALLOCATABLE, DIMENSION(:,:,:) :: dqR_prim_dz_ndqp
    !> @}

    TYPE(vector_field), ALLOCATABLE, DIMENSION(:,:,:) :: gm_alpha_qp  !<
    !! The gradient magnitude of the volume fractions at cell-interior Gaussian
    !! quadrature points. gm_alpha_qp is calculated from individual first-order
    !! spatial derivatives located in dq_prim_ds_qp.
    
    !> @name The left and right WENO-reconstructed cell-boundary values of the cell-
    !! average gradient magnitude of volume fractions, located in gm_alpha_qp.
    !> @{
    TYPE(vector_field), ALLOCATABLE, DIMENSION(:,:,:) :: gm_alphaL_ndqp
    TYPE(vector_field), ALLOCATABLE, DIMENSION(:,:,:) :: gm_alphaR_ndqp
    !> @}

    !> @name The left and right cell-boundary values of the vector components of the
    !! unit normal (UN) of the volume fractions. These are directly calculated
    !! from the first-order spatial derivatives, stored in dqK_prim_ds_ndqp.
    !> @{
    TYPE(vector_field), ALLOCATABLE, DIMENSION(:,:,:) :: un_alphaL_x_ndqp
    TYPE(vector_field), ALLOCATABLE, DIMENSION(:,:,:) :: un_alphaL_y_ndqp
    TYPE(vector_field), ALLOCATABLE, DIMENSION(:,:,:) :: un_alphaL_z_ndqp
    TYPE(vector_field), ALLOCATABLE, DIMENSION(:,:,:) :: un_alphaR_x_ndqp
    TYPE(vector_field), ALLOCATABLE, DIMENSION(:,:,:) :: un_alphaR_y_ndqp
    TYPE(vector_field), ALLOCATABLE, DIMENSION(:,:,:) :: un_alphaR_z_ndqp
    !> @}

    TYPE(scalar_field), ALLOCATABLE, DIMENSION(:) :: kappa_vf !<
    !! The cell-average curvature of volume fractions. kappa_vf is calculated by
    !! the divergence theorem using the integral-average cell-boundary values of
    !! of the components of the unit normals, which are located in the variables
    !! un_alphaK_s_ndqp.
    
    !> @name The left and right WENO-reconstructed cell-boundary values of the cell-
    !! average curvature of the volume fractions. The cell-average quantities
    !! are located in the variable kappa_vf.
    !> @{
    TYPE(vector_field), ALLOCATABLE, DIMENSION(:,:,:) :: kappaL_ndqp
    TYPE(vector_field), ALLOCATABLE, DIMENSION(:,:,:) :: kappaR_ndqp
    !> @}

    !> @name The cell-boundary values of the fluxes (src - source, gsrc - geometrical
    !! source). These are computed by applying the chosen Riemann problem solver
    !! on the left and right cell-boundary values of the primitive variables, 
    !! qK_prim_ndqp, the first-order spatial derivatives, dqK_prim_ds_ndqp, as
    !! well as the curvature of volume fractions, kappaK_ndqp.
    !> @{
    TYPE(vector_field), ALLOCATABLE, DIMENSION(:,:,:) :: flux_ndqp
    TYPE(vector_field), ALLOCATABLE, DIMENSION(:,:,:) :: flux_src_ndqp
    TYPE(vector_field), ALLOCATABLE, DIMENSION(:,:,:) :: flux_gsrc_ndqp
    !> @}

    !> @name Additional vector and scalar fields needed in alternate computation
    !! of the cell-average curvature of volume fractions.
    !> @{
    TYPE(vector_field), ALLOCATABLE, DIMENSION(:,:,:) :: dgm_alpha_dx_qp
    TYPE(vector_field), ALLOCATABLE, DIMENSION(:,:,:) :: dgm_alpha_dy_qp
    TYPE(vector_field), ALLOCATABLE, DIMENSION(:,:,:) :: dgm_alpha_dz_qp
    TYPE(vector_field), ALLOCATABLE, DIMENSION(:,:,:) :: un_alpha_x_qp
    TYPE(vector_field), ALLOCATABLE, DIMENSION(:,:,:) :: un_alpha_y_qp
    TYPE(vector_field), ALLOCATABLE, DIMENSION(:,:,:) :: un_alpha_z_qp


    TYPE(scalar_field), ALLOCATABLE, DIMENSION(:) :: laplacian_vf
    TYPE(scalar_field), ALLOCATABLE, DIMENSION(:) :: alt_kappa_vf
    !> @}

    TYPE(scalar_field), ALLOCATABLE, DIMENSION(:) :: reg_src_vf !<
    !! Additional field for regularization terms


    !> @name Additional field for capillary source terms
    !> @{
    REAL(KIND(0d0)), ALLOCATABLE, DIMENSION(:,:,:) :: We_mtm_src
    REAL(KIND(0d0)), ALLOCATABLE, DIMENSION(:,:,:) :: We_nrg_src
    TYPE(scalar_field), ALLOCATABLE, DIMENSION(:) :: tau_We_vf
    TYPE(scalar_field), ALLOCATABLE, DIMENSION(:) :: tau_Re_vf
    !> @}

    !> @name Additional variables for applying a flux limiter to the advection equation
    !> @{
    REAL(KIND(0d0)), ALLOCATABLE, DIMENSION(:,:,:) :: flux_lim_func
    TYPE(vector_field), ALLOCATABLE, DIMENSION(:,:,:) :: lo_flux_ndqp
    TYPE(vector_field), ALLOCATABLE, DIMENSION(:,:,:) :: lo_flux_src_ndqp
    TYPE(vector_field), ALLOCATABLE, DIMENSION(:,:,:) :: lo_flux_gsrc_ndqp
    TYPE(vector_field), ALLOCATABLE, DIMENSION(:,:,:) :: hi_flux_ndqp
    TYPE(vector_field), ALLOCATABLE, DIMENSION(:,:,:) :: hi_flux_src_ndqp
    TYPE(vector_field), ALLOCATABLE, DIMENSION(:,:,:) :: hi_flux_gsrc_ndqp
    !> @}

    !> @name The indical bounds in the coordinate directions of the Gaussian numerical
    !! integration that identify the locations of the quadrature points that are
    !! necessary to evaluate cell-interior integral-averages.
    !> @{
    TYPE(bounds_info) :: ieta,iksi,itau
    !> @}

    !> @name The indical bounds in the coordinate directions of the Gaussian numerical
    !! integration that identify the locations of the quadrature points that are
    !! necessary to evaluate cell-boundary integral-averages.
    !> @{
    TYPE(bounds_info) :: ichi,ipsi
    !> @}

    TYPE(bounds_info) :: iv !< Vector field indical bounds
    
    !> @name Indical bounds in the x-, y- and z-directions
    !> @{
    TYPE(bounds_info) :: ix,iy,iz
    !> @}

    !> @name Bubble dynamic source terms
    !> @{
    REAL(KIND(0d0)), ALLOCATABLE, DIMENSION(:,:,:) :: bub_adv_src
    REAL(KIND(0d0)), ALLOCATABLE, DIMENSION(:,:,:,:) :: bub_r_src, bub_v_src, bub_p_src, bub_m_src
    REAL(KIND(0d0)), ALLOCATABLE, DIMENSION(:,:,:,:,:) :: bub_mom_src
    ! REAL(KIND(0d0)), ALLOCATABLE, DIMENSION(:,:,:,:) :: mom_sp
    ! REAL(KIND(0d0)), ALLOCATABLE, DIMENSION(:,:,:,:,:,:) :: mom_3d

    TYPE(scalar_field) :: divu !< matrix for div(u)
    !> @}


 
    !> @name Monopole source terms
    !> @{
    REAL(KIND(0d0)), ALLOCATABLE, DIMENSION(:,:,:) :: mono_mass_src, mono_e_src
    REAL(KIND(0d0)), ALLOCATABLE, DIMENSION(:,:,:,:) :: mono_mom_src
    !> @}
    
    !> @name Saved fluxes for testing
    !> @{
    TYPE(vector_field), ALLOCATABLE, DIMENSION(:,:,:) :: myflux_vf, myflux_src_vf
    TYPE(scalar_field) :: alf_sum
    !> @}



    character(50) :: file_path !< Local file path for saving debug files
    
    CONTAINS
        
        !> The computation of parameters, the allocation of memory,
        !!      the association of pointers and/or the execution of any
        !!      other procedures that are necessary to setup the module.        
        SUBROUTINE s_initialize_rhs_module() ! ---------------------------------

            INTEGER :: i,j,k,l !< Generic loop iterators
            
            
            ! Configuring Cell-Interior Quadrature Points ======================
            ieta%beg = 0; iksi%beg = 0; itau%beg = 0
            
            IF(commute_err) THEN
                ieta%beg = -1; IF(n > 0) iksi%beg = -1; IF(p > 0) itau%beg = -1
            END IF
            
            ieta%end = -ieta%beg; iksi%end = -iksi%beg; itau%end = -itau%beg
            ! ==================================================================
            
            
            ! Configuring Cell-Boundary Quadrature Points ======================
            ichi%beg = 0; ipsi%beg = 0
            
            IF(split_err) THEN
                ichi%beg = -1; IF(p > 0) ipsi%beg = -1
            END IF
            
            ichi%end = -ichi%beg; ipsi%end = -ipsi%beg
            ! ==================================================================
            
            
            ! Configuring Coordinate Direction Indexes =========================
            ix%beg = -buff_size; iy%beg = 0; iz%beg = 0
            
            IF(n > 0) iy%beg = -buff_size; IF(p > 0) iz%beg = -buff_size
            
            ix%end = m - ix%beg; iy%end = n - iy%beg; iz%end = p - iz%beg
            ! ==================================================================
            
            IF (We_size > 0 .AND. We_rhs_flux) THEN
                ALLOCATE(tau_We_vf(1:sys_size))
                DO i = 1, num_dims
                    ALLOCATE(tau_We_vf(cont_idx%end+i)%sf(ix%beg:ix%end, &
                                                          iy%beg:iy%end, &
                                                          iz%beg:iz%end ))
                END DO
                ALLOCATE(tau_We_vf(E_idx)%sf(ix%beg:ix%end, &
                                             iy%beg:iy%end, &
                                             iz%beg:iz%end ))
            END IF

            IF (ANY(Re_size > 0) .AND. cyl_coord) THEN
                ALLOCATE(tau_Re_vf(1:sys_size))
                DO i = 1, num_dims
                    ALLOCATE(tau_Re_vf(cont_idx%end+i)%sf(ix%beg:ix%end, &
                                                          iy%beg:iy%end, &
                                                          iz%beg:iz%end ))
                END DO
                ALLOCATE(tau_Re_vf(E_idx)%sf(ix%beg:ix%end, &
                                             iy%beg:iy%end, &
                                             iz%beg:iz%end ))
            END IF
            
            ! Allocation/Association of q_cons_qp and q_prim_qp ================
            ALLOCATE(q_cons_qp( ieta%beg:ieta%end, &
                                iksi%beg:iksi%end, &
                                itau%beg:itau%end ))
            ALLOCATE(q_prim_qp( ieta%beg:ieta%end, &
                                iksi%beg:iksi%end, &
                                itau%beg:itau%end ))
            
            DO k = itau%beg, itau%end
                DO j = iksi%beg, iksi%end
                    DO i = ieta%beg, ieta%end
                     
                        ALLOCATE(q_cons_qp(i,j,k)%vf(1:sys_size))
                        ALLOCATE(q_prim_qp(i,j,k)%vf(1:sys_size))
                        
                        IF(i /= 0 .AND. ABS(j) >= ABS(k)) THEN
                           
                            DO l = 1, sys_size
                                ALLOCATE(q_cons_qp(i,j,k)%vf(l)%sf( ix%beg:ix%end, &
                                                                    iy%beg:iy%end, &
                                                                    iz%beg:iz%end ))
                                q_prim_qp(i,j,k)%vf(l)%sf => &
                                q_cons_qp(i,j,k)%vf(l)%sf
                            END DO
                            
                            DO l = mom_idx%beg, E_idx
                                ALLOCATE(q_prim_qp(i,j,k)%vf(l)%sf( ix%beg:ix%end, &
                                                                    iy%beg:iy%end, &
                                                                    iz%beg:iz%end ))
                            END DO
                            IF (model_eqns == 3) THEN
                                DO l = internalEnergies_idx%beg, internalEnergies_idx%end
                                    ALLOCATE(q_prim_qp(i,j,k)%vf(l)%sf( ix%beg:ix%end, &
                                                                        iy%beg:iy%end, &
                                                                        iz%beg:iz%end ))
                                END DO
                            END IF
       
                            IF (bubbles) THEN
                                DO l = bub_idx%beg,bub_idx%end
                                    ALLOCATE(q_prim_qp(i,j,k)%vf(l)%sf( ix%beg:ix%end, &
                                                                        iy%beg:iy%end, &
                                                                        iz%beg:iz%end ))
                                END DO
                            END IF

                            IF (hypoelasticity) THEN
                                DO l = stress_idx%beg, stress_idx%end
                                    ALLOCATE(q_prim_qp(i,j,k)%vf(l)%sf( ix%beg:ix%end, &
                                                                        iy%beg:iy%end, &
                                                                        iz%beg:iz%end ))
                                END DO
                            END IF
                        END IF
                     
                    END DO
                END DO
            END DO
            ! ==================================================================

            IF (qbmm) THEN
                ALLOCATE( mom_sp(1:nmomsp), mom_3d(0:2,0:2,nb) )
                DO i = 0,2; DO j = 0,2; DO k = 1,nb
                    ALLOCATE( mom_3d(i,j,k)%sf( &
                                        ix%beg:ix%end, &
                                        iy%beg:iy%end, &
                                        iz%beg:iz%end ))
                END DO; END DO; END DO
                DO i = 1,nmomsp
                    ALLOCATE( mom_sp(i)%sf( &
                                        ix%beg:ix%end, &
                                        iy%beg:iy%end, &
                                        iz%beg:iz%end ))
                END DO
            END IF

            
            
            ! Allocation/Association of qK_cons_ndqp and qK_prim_ndqp ==========
            ALLOCATE(qL_cons_ndqp(     1   :num_dims, &
                                   ichi%beg:ichi%end, &
                                   ipsi%beg:ipsi%end ))
            ALLOCATE(qR_cons_ndqp(     1   :num_dims, &
                                   ichi%beg:ichi%end, &
                                   ipsi%beg:ipsi%end ))
            ALLOCATE(qL_prim_ndqp(     1   :num_dims, &
                                   ichi%beg:ichi%end, &
                                   ipsi%beg:ipsi%end ))
            ALLOCATE(qR_prim_ndqp(     1   :num_dims, &
                                   ichi%beg:ichi%end, &
                                   ipsi%beg:ipsi%end ))
 
            ALLOCATE(myflux_vf(     1   :num_dims, &
                                   ichi%beg:ichi%end, &
                                   ipsi%beg:ipsi%end ))
            ALLOCATE(myflux_src_vf(     1   :num_dims, &
                                   ichi%beg:ichi%end, &
                                   ipsi%beg:ipsi%end ))

            ALLOCATE( alf_sum%sf( &
                                    ix%beg:ix%end, &
                                    iy%beg:iy%end, &
                                    iz%beg:iz%end ))

            DO k = ipsi%beg, ipsi%end
                DO j = ichi%beg, ichi%end
                    DO i = 1, num_dims
                     
                        ALLOCATE(qL_cons_ndqp(i,j,k)%vf(1:sys_size))
                        ALLOCATE(qR_cons_ndqp(i,j,k)%vf(1:sys_size))
                        ALLOCATE(qL_prim_ndqp(i,j,k)%vf(1:sys_size))
                        ALLOCATE(qR_prim_ndqp(i,j,k)%vf(1:sys_size))

                        ALLOCATE(myflux_vf(i,j,k)%vf(1:sys_size))
                        ALLOCATE(myflux_src_vf(i,j,k)%vf(1:sys_size))


                        IF(ABS(j) >= ABS(k)) THEN
                            DO l = 1,sys_size
                                ALLOCATE(myflux_vf(i,j,k)%vf(l)%sf( &
                                                            ix%beg:ix%end, &
                                                            iy%beg:iy%end, &
                                                            iz%beg:iz%end ))
                                ALLOCATE(myflux_src_vf(i,j,k)%vf(l)%sf( &
                                                            ix%beg:ix%end, &
                                                            iy%beg:iy%end, &
                                                            iz%beg:iz%end ))
                            END DO
 
                            IF(i == 1) THEN
                              
                                DO l = 1, cont_idx%end
                                    ALLOCATE(qL_cons_ndqp(i,j,k)%vf(l)%sf( &
                                                            ix%beg:ix%end, &
                                                            iy%beg:iy%end, &
                                                            iz%beg:iz%end ))
                                    ALLOCATE(qR_cons_ndqp(i,j,k)%vf(l)%sf( &
                                                            ix%beg:ix%end, &
                                                            iy%beg:iy%end, &
                                                            iz%beg:iz%end ))
                                END DO
                              
                                IF(weno_vars == 1) THEN
                                    DO l = mom_idx%beg, E_idx
                                        ALLOCATE(qL_cons_ndqp(i,j,k)%vf(l)%sf( &
                                                                ix%beg:ix%end, &
                                                                iy%beg:iy%end, &
                                                                iz%beg:iz%end ))
                                        ALLOCATE(qR_cons_ndqp(i,j,k)%vf(l)%sf( &
                                                                ix%beg:ix%end, &
                                                                iy%beg:iy%end, &
                                                                iz%beg:iz%end ))
                                    END DO
                                END IF
                              
                                DO l = mom_idx%beg, E_idx
                                    ALLOCATE(qL_prim_ndqp(i,j,k)%vf(l)%sf( &
                                                            ix%beg:ix%end, &
                                                            iy%beg:iy%end, &
                                                            iz%beg:iz%end ))
                                    ALLOCATE(qR_prim_ndqp(i,j,k)%vf(l)%sf( &
                                                            ix%beg:ix%end, &
                                                            iy%beg:iy%end, &
                                                            iz%beg:iz%end ))
                                END DO
                                IF (model_eqns == 3) THEN
                                    DO l = internalEnergies_idx%beg, internalEnergies_idx%end
                                        ALLOCATE(qL_prim_ndqp(i,j,k)%vf(l)%sf( &
                                                                ix%beg:ix%end, &
                                                                iy%beg:iy%end, &
                                                                iz%beg:iz%end ))
                                        ALLOCATE(qR_prim_ndqp(i,j,k)%vf(l)%sf( &
                                                                ix%beg:ix%end, &
                                                                iy%beg:iy%end, &
                                                                iz%beg:iz%end ))
                                    END DO
                                END IF
                             
                                DO l = adv_idx%beg, adv_idx%end
                                        ALLOCATE(qL_cons_ndqp(i,j,k)%vf(l)%sf( &
                                                        ix%beg:ix%end, &
                                                        iy%beg:iy%end, &
                                                        iz%beg:iz%end ))
                                        ALLOCATE(qR_cons_ndqp(i,j,k)%vf(l)%sf( &
                                                        ix%beg:ix%end, &
                                                        iy%beg:iy%end, &
                                                        iz%beg:iz%end ))
                                END DO

                                IF (bubbles) THEN
                                    DO l = bub_idx%beg, bub_idx%end
                                        ALLOCATE(qL_prim_ndqp(i,j,k)%vf(l)%sf( &
                                                            ix%beg:ix%end, &
                                                            iy%beg:iy%end, &
                                                            iz%beg:iz%end ))
                                        ALLOCATE(qR_prim_ndqp(i,j,k)%vf(l)%sf( &
                                                            ix%beg:ix%end, &
                                                            iy%beg:iy%end, &
                                                            iz%beg:iz%end ))
                                    END DO
                                END IF
                            
                                IF (hypoelasticity) THEN
                                    DO l = stress_idx%beg, stress_idx%end
                                        ALLOCATE(qL_prim_ndqp(i,j,k)%vf(l)%sf( &
                                                            ix%beg:ix%end, &
                                                            iy%beg:iy%end, &
                                                            iz%beg:iz%end ))
                                        ALLOCATE(qR_prim_ndqp(i,j,k)%vf(l)%sf( &
                                                            ix%beg:ix%end, &
                                                            iy%beg:iy%end, &
                                                            iz%beg:iz%end ))
                                    END DO
                                    DO l = mom_idx%beg, mom_idx%end
                                        ALLOCATE(qL_prim_ndqp(i,j,k)%vf(l)%sf( &
                                                            ix%beg:ix%end, &
                                                            iy%beg:iy%end, &
                                                            iz%beg:iz%end ))
                                        ALLOCATE(qR_prim_ndqp(i,j,k)%vf(l)%sf( &
                                                            ix%beg:ix%end, &
                                                            iy%beg:iy%end, &
                                                            iz%beg:iz%end ))
                                    END DO
                                END IF 
                            ELSE
                              
                                DO l = 1, sys_size
                                    qL_cons_ndqp(i,j,k)%vf(l)%sf => &
                                    qL_cons_ndqp(1,j,k)%vf(l)%sf
                                    qR_cons_ndqp(i,j,k)%vf(l)%sf => &
                                    qR_cons_ndqp(1,j,k)%vf(l)%sf
                                    qL_prim_ndqp(i,j,k)%vf(l)%sf => &
                                    qL_prim_ndqp(1,j,k)%vf(l)%sf
                                    qR_prim_ndqp(i,j,k)%vf(l)%sf => &
                                    qR_prim_ndqp(1,j,k)%vf(l)%sf
                                END DO
                              
                                IF( (char_decomp .NEQV. .TRUE.) &
                                               .AND.            &
                                       ANY(Re_size > 0)       ) THEN
                                    IF(weno_vars == 1) THEN
                                        DO l = 1, mom_idx%end
                                            ALLOCATE(qL_cons_ndqp(i,j,k)%vf(l)%sf( &
                                                                    ix%beg:ix%end, &
                                                                    iy%beg:iy%end, &
                                                                    iz%beg:iz%end ))
                                            ALLOCATE(qR_cons_ndqp(i,j,k)%vf(l)%sf( &
                                                                    ix%beg:ix%end, &
                                                                    iy%beg:iy%end, &
                                                                    iz%beg:iz%end ))
                                        END DO
                                    ELSE
                                        DO l = mom_idx%beg, mom_idx%end
                                            ALLOCATE(qL_prim_ndqp(i,j,k)%vf(l)%sf( &
                                                                    ix%beg:ix%end, &
                                                                    iy%beg:iy%end, &
                                                                    iz%beg:iz%end ))
                                            ALLOCATE(qR_prim_ndqp(i,j,k)%vf(l)%sf( &
                                                                    ix%beg:ix%end, &
                                                                    iy%beg:iy%end, &
                                                                    iz%beg:iz%end ))
                                        END DO
                                        IF (model_eqns == 3) THEN
                                            DO l = internalEnergies_idx%beg, internalEnergies_idx%end
                                                ALLOCATE(qL_prim_ndqp(i,j,k)%vf(l)%sf( &
                                                                        ix%beg:ix%end, &
                                                                        iy%beg:iy%end, &
                                                                        iz%beg:iz%end ))
                                                ALLOCATE(qR_prim_ndqp(i,j,k)%vf(l)%sf( &
                                                                        ix%beg:ix%end, &
                                                                        iy%beg:iy%end, &
                                                                        iz%beg:iz%end ))
                                            END DO
                                        END IF
                                    END IF
                                END IF
                              
                                DO l = 1, crv_size
                                    ALLOCATE(qL_cons_ndqp(i,j,k)%vf( &
                                               E_idx+crv_idx(l))%sf( &
                                                      ix%beg:ix%end, &
                                                      iy%beg:iy%end, &
                                                      iz%beg:iz%end ))
                                    ALLOCATE(qR_cons_ndqp(i,j,k)%vf( &
                                               E_idx+crv_idx(l))%sf( &
                                                      ix%beg:ix%end, &
                                                      iy%beg:iy%end, &
                                                      iz%beg:iz%end ))
                                END DO
                              
                            END IF
                           
                            DO l = 1, cont_idx%end
                                qL_prim_ndqp(i,j,k)%vf(l)%sf => &
                                qL_cons_ndqp(i,j,k)%vf(l)%sf
                                qR_prim_ndqp(i,j,k)%vf(l)%sf => &
                                qR_cons_ndqp(i,j,k)%vf(l)%sf
                            END DO
                           
                            !DO l = adv_idx%beg, adv_idx%end
                            !    qL_prim_ndqp(i,j,k)%vf(l)%sf => &
                            !    qL_cons_ndqp(i,j,k)%vf(l)%sf
                            !    qR_prim_ndqp(i,j,k)%vf(l)%sf => &
                            !    qR_cons_ndqp(i,j,k)%vf(l)%sf
                            !END DO

                            IF (adv_alphan ) THEN
                                DO l = adv_idx%beg, adv_idx%end
                                    qL_prim_ndqp(i,j,k)%vf(l)%sf => &
                                    qL_cons_ndqp(i,j,k)%vf(l)%sf
                                    qR_prim_ndqp(i,j,k)%vf(l)%sf => &
                                    qR_cons_ndqp(i,j,k)%vf(l)%sf
                                END DO
                            ELSE
                                DO l = adv_idx%beg, adv_idx%end+1    
                                    qL_prim_ndqp(i,j,k)%vf(l)%sf => &
                                    qL_cons_ndqp(i,j,k)%vf(l)%sf
                                    qR_prim_ndqp(i,j,k)%vf(l)%sf => &
                                    qR_cons_ndqp(i,j,k)%vf(l)%sf
                                END DO
                            END IF
                           
                        END IF
                     
                    END DO
                END DO
            END DO
            ! END: Allocation/Association of qK_cons_ndqp and qK_prim_ndqp =====

    
            ! Allocation of dq_prim_ds_qp ======================================
             
!            IF(ANY(Re_size > 0) .OR. We_size > 0 .OR. tvd_rhs_flux .OR. hypoelasticity) THEN
            IF(ANY(Re_size > 0) .OR. We_size > 0 .OR. tvd_rhs_flux) THEN

                ALLOCATE(dq_prim_dx_qp( ieta%beg:ieta%end, &
                                        iksi%beg:iksi%end, &
                                        itau%beg:itau%end ))
                ALLOCATE(dq_prim_dy_qp( ieta%beg:ieta%end, &
                                        iksi%beg:iksi%end, &
                                        itau%beg:itau%end ))
                ALLOCATE(dq_prim_dz_qp( ieta%beg:ieta%end, &
                                        iksi%beg:iksi%end, &
                                        itau%beg:itau%end ))
                ALLOCATE(    gm_vel_qp( ieta%beg:ieta%end, &
                                        iksi%beg:iksi%end, &
                                        itau%beg:itau%end ))
                
                DO k = itau%beg, itau%end
                    DO j = iksi%beg, iksi%end
                        DO i = ieta%beg, ieta%end
                         
                            ALLOCATE(dq_prim_dx_qp(i,j,k)%vf(1:sys_size))
                            ALLOCATE(dq_prim_dy_qp(i,j,k)%vf(1:sys_size))
                            ALLOCATE(dq_prim_dz_qp(i,j,k)%vf(1:sys_size))
                            ALLOCATE(    gm_vel_qp(i,j,k)%vf(1:sys_size))
                         
!                            IF(hypoelasticity .OR. ALL((/i,j,k/) == 0) .AND. ANY(Re_size > 0)) THEN
                            IF(ALL((/i,j,k/) == 0) .AND. ANY(Re_size > 0)) THEN
                            
                                DO l = mom_idx%beg, mom_idx%end
                                    ALLOCATE(dq_prim_dx_qp(i,j,k)%vf(l)%sf( &
                                                             ix%beg:ix%end, &
                                                             iy%beg:iy%end, &
                                                             iz%beg:iz%end ))
                                    ALLOCATE(    gm_vel_qp(i,j,k)%vf(l)%sf( &
                                                             ix%beg:ix%end, &
                                                             iy%beg:iy%end, &
                                                             iz%beg:iz%end ))
                                END DO
                            
                                IF(n > 0) THEN
                               
                                    DO l = mom_idx%beg, mom_idx%end
                                        ALLOCATE(dq_prim_dy_qp(i,j,k)%vf(l)%sf( &
                                                                 ix%beg:ix%end, &
                                                                 iy%beg:iy%end, &
                                                                 iz%beg:iz%end ))
                                    END DO
                               
                                    IF(p > 0) THEN
                                        DO l = mom_idx%beg, mom_idx%end
                                            ALLOCATE(dq_prim_dz_qp(i,j,k)%vf(l)%sf( &
                                                                     ix%beg:ix%end, &
                                                                     iy%beg:iy%end, &
                                                                     iz%beg:iz%end ))
                                        END DO
                                    END IF
                               
                                END IF
                            
                            END IF
                         
                            IF( (i /= 0 .AND. ABS(j) >= ABS(k)) &
                                              .OR.              &
                                   ALL((/i,j,k/) == 0)       ) THEN
                            
                                DO l = 1, crv_size
                                    ALLOCATE(dq_prim_dx_qp(i,j,k)%vf( &
                                                E_idx+crv_idx(l))%sf( &
                                                       ix%beg:ix%end, &
                                                       iy%beg:iy%end, &
                                                       iz%beg:iz%end ))
                                    IF (n > 0) THEN
                                        ALLOCATE(dq_prim_dy_qp(i,j,k)%vf( &
                                                    E_idx+crv_idx(l))%sf( &
                                                           ix%beg:ix%end, &
                                                           iy%beg:iy%end, &
                                                           iz%beg:iz%end ))
                                    END IF
                                END DO
                            
                                IF(p > 0) THEN
                                    DO l = 1, crv_size
                                        ALLOCATE(dq_prim_dz_qp(i,j,k)%vf( &
                                                    E_idx+crv_idx(l))%sf( &
                                                           ix%beg:ix%end, &
                                                           iy%beg:iy%end, &
                                                           iz%beg:iz%end ))
                                    END DO
                                END IF
                            
                            END IF
                         
                        END DO
                    END DO
                END DO
               
            END IF
            ! END: Allocation of dq_prim_ds_qp ================================= 
            
            ! Allocation/Association of dqK_prim_ds_ndqp =======================
            ALLOCATE(dqL_prim_dx_ndqp(     1   :num_dims, &
                                       ichi%beg:ichi%end, &
                                       ipsi%beg:ipsi%end ))
            ALLOCATE(dqL_prim_dy_ndqp(     1   :num_dims, &
                                       ichi%beg:ichi%end, &
                                       ipsi%beg:ipsi%end ))
            ALLOCATE(dqL_prim_dz_ndqp(     1   :num_dims, &
                                       ichi%beg:ichi%end, &
                                       ipsi%beg:ipsi%end ))
            ALLOCATE(dqR_prim_dx_ndqp(     1   :num_dims, &
                                       ichi%beg:ichi%end, &
                                       ipsi%beg:ipsi%end ))
            ALLOCATE(dqR_prim_dy_ndqp(     1   :num_dims, &
                                       ichi%beg:ichi%end, &
                                       ipsi%beg:ipsi%end ))
            ALLOCATE(dqR_prim_dz_ndqp(     1   :num_dims, &
                                       ichi%beg:ichi%end, &
                                       ipsi%beg:ipsi%end ))
            
!            IF(ANY(Re_size > 0) .OR. We_size > 0 .OR. hypoelasticity) THEN
            IF(ANY(Re_size > 0) .OR. We_size > 0) THEN
                DO k = ipsi%beg, ipsi%end
                    DO j = ichi%beg, ichi%end
                        DO i = 1, num_dims
                        
                            ALLOCATE(dqL_prim_dx_ndqp(i,j,k)%vf(1:sys_size))
                            ALLOCATE(dqL_prim_dy_ndqp(i,j,k)%vf(1:sys_size))
                            ALLOCATE(dqL_prim_dz_ndqp(i,j,k)%vf(1:sys_size))
                            ALLOCATE(dqR_prim_dx_ndqp(i,j,k)%vf(1:sys_size))
                            ALLOCATE(dqR_prim_dy_ndqp(i,j,k)%vf(1:sys_size))
                            ALLOCATE(dqR_prim_dz_ndqp(i,j,k)%vf(1:sys_size))
                            
                            IF(ABS(j) >= ABS(k)) THEN
                               
                                IF(ANY(Re_size > 0)) THEN

                                    DO l = mom_idx%beg, mom_idx%end
                                        ALLOCATE(dqL_prim_dx_ndqp(i,j,k)%vf(l)%sf( &
                                                                    ix%beg:ix%end, &
                                                                    iy%beg:iy%end, &
                                                                    iz%beg:iz%end ))
                                        ALLOCATE(dqR_prim_dx_ndqp(i,j,k)%vf(l)%sf( &
                                                                    ix%beg:ix%end, &
                                                                    iy%beg:iy%end, &
                                                                    iz%beg:iz%end ))
                                    END DO
                                  
                                    IF(n > 0) THEN
                                        DO l = mom_idx%beg, mom_idx%end
                                            ALLOCATE(dqL_prim_dy_ndqp(i,j,k)%vf(l)%sf( &
                                                                        ix%beg:ix%end, &
                                                                        iy%beg:iy%end, &
                                                                        iz%beg:iz%end ))
                                            ALLOCATE(dqR_prim_dy_ndqp(i,j,k)%vf(l)%sf( &
                                                                        ix%beg:ix%end, &
                                                                        iy%beg:iy%end, &
                                                                        iz%beg:iz%end ))
                                        END DO
                                    END IF
                                  
                                    IF(p > 0) THEN
                                        DO l = mom_idx%beg, mom_idx%end
                                            ALLOCATE(dqL_prim_dz_ndqp(i,j,k)%vf(l)%sf( &
                                                                        ix%beg:ix%end, &
                                                                        iy%beg:iy%end, &
                                                                        iz%beg:iz%end ))
                                            ALLOCATE(dqR_prim_dz_ndqp(i,j,k)%vf(l)%sf( &
                                                                        ix%beg:ix%end, &
                                                                        iy%beg:iy%end, &
                                                                        iz%beg:iz%end ))
                                        END DO
                                    END IF

                                END IF
                                  
                                DO l = 1, crv_size
                                    ALLOCATE(dqL_prim_dx_ndqp(i,j,k)%vf( &
                                                   E_idx+crv_idx(l))%sf( &
                                                          ix%beg:ix%end, &
                                                          iy%beg:iy%end, &
                                                          iz%beg:iz%end ))
                                    ALLOCATE(dqR_prim_dx_ndqp(i,j,k)%vf( &
                                                   E_idx+crv_idx(l))%sf( &
                                                          ix%beg:ix%end, &
                                                          iy%beg:iy%end, &
                                                          iz%beg:iz%end ))
                                    IF (n > 0) THEN
                                        ALLOCATE(dqL_prim_dy_ndqp(i,j,k)%vf( &
                                                       E_idx+crv_idx(l))%sf( &
                                                              ix%beg:ix%end, &
                                                              iy%beg:iy%end, &
                                                              iz%beg:iz%end ))
                                        ALLOCATE(dqR_prim_dy_ndqp(i,j,k)%vf( &
                                                       E_idx+crv_idx(l))%sf( &
                                                              ix%beg:ix%end, &
                                                              iy%beg:iy%end, &
                                                              iz%beg:iz%end ))
                                        IF (p > 0) THEN
                                            ALLOCATE(dqL_prim_dz_ndqp(i,j,k)%vf( &
                                                           E_idx+crv_idx(l))%sf( &
                                                                  ix%beg:ix%end, &
                                                                  iy%beg:iy%end, &
                                                                  iz%beg:iz%end ))
                                            ALLOCATE(dqR_prim_dz_ndqp(i,j,k)%vf( &
                                                           E_idx+crv_idx(l))%sf( &
                                                                  ix%beg:ix%end, &
                                                                  iy%beg:iy%end, &
                                                                  iz%beg:iz%end ))
                                        END IF
                                    END IF
                                END DO

                            END IF
                        
                        END DO
                    END DO
                END DO
            END IF
            ! END: Allocation/Association of dqK_prim_ds_ndqp ==================
            
            
            ! Allocation of gm_alpha_qp ========================================
            ALLOCATE(gm_alpha_qp( ieta%beg:ieta%end, &
                                  iksi%beg:iksi%end, &
                                  itau%beg:itau%end ))
            
            IF(We_size > 0) THEN
                DO k = itau%beg, itau%end
                    DO j = iksi%beg, iksi%end
                        DO i = ieta%beg, ieta%end
                        
                            ALLOCATE(gm_alpha_qp(i,j,k)%vf(1:num_fluids))
                        
                            IF(ANY(SUM(ABS((/i,j,k/))) == (/0,num_dims/))) THEN
                                DO l = 1, crv_size
                                    ALLOCATE(gm_alpha_qp(i,j,k)%vf(crv_idx(l))%sf( &
                                                                    ix%beg:ix%end, &
                                                                    iy%beg:iy%end, &
                                                                    iz%beg:iz%end ))
                                END DO
                            END IF
                        
                        END DO
                    END DO
                END DO
            END IF
            ! ==================================================================
            
            
            ! Allocation of gm_alphaK_ndqp =====================================
            ALLOCATE(gm_alphaL_ndqp(     1   :num_dims, &
                                     ichi%beg:ichi%end, &
                                     ipsi%beg:ipsi%end ))
            ALLOCATE(gm_alphaR_ndqp(     1   :num_dims, &
                                     ichi%beg:ichi%end, &
                                     ipsi%beg:ipsi%end ))
            
            IF(We_size > 0) THEN
                DO k = ipsi%beg, ipsi%end
                    DO j = ichi%beg, ichi%end
                        DO i = 1, num_dims
                        
                            ALLOCATE(gm_alphaL_ndqp(i,j,k)%vf(1:num_fluids))
                            ALLOCATE(gm_alphaR_ndqp(i,j,k)%vf(1:num_fluids))
                        
                            IF (ABS(j) >= ABS(k)) THEN
                                DO l = 1, crv_size
                                    ALLOCATE(gm_alphaL_ndqp(i,j,k)%vf( &
                                                       crv_idx(l))%sf( &
                                                        ix%beg:ix%end, &
                                                        iy%beg:iy%end, &
                                                        iz%beg:iz%end ))
                                    ALLOCATE(gm_alphaR_ndqp(i,j,k)%vf( &
                                                       crv_idx(l))%sf( &
                                                        ix%beg:ix%end, &
                                                        iy%beg:iy%end, &
                                                        iz%beg:iz%end ))
                                END DO
                            END IF
                        
                        END DO
                    END DO
                END DO
            END IF
            ! ==================================================================
            
            
            ! Allocation of un_alphaK_s_ndqp ===================================
            IF(We_size > 0) THEN
               
                ALLOCATE(un_alphaL_x_ndqp(     1   :num_dims, &
                                           ichi%beg:ichi%end, &
                                           ipsi%beg:ipsi%end ))
                ALLOCATE(un_alphaL_y_ndqp(     1   :num_dims, &
                                           ichi%beg:ichi%end, &
                                           ipsi%beg:ipsi%end ))
                ALLOCATE(un_alphaL_z_ndqp(     1   :num_dims, &
                                           ichi%beg:ichi%end, &
                                           ipsi%beg:ipsi%end ))
                ALLOCATE(un_alphaR_x_ndqp(     1   :num_dims, &
                                           ichi%beg:ichi%end, &
                                           ipsi%beg:ipsi%end ))
                ALLOCATE(un_alphaR_y_ndqp(     1   :num_dims, &
                                           ichi%beg:ichi%end, &
                                           ipsi%beg:ipsi%end ))
                ALLOCATE(un_alphaR_z_ndqp(     1   :num_dims, &
                                           ichi%beg:ichi%end, &
                                           ipsi%beg:ipsi%end ))
                
                DO k = ipsi%beg, ipsi%end
                    DO j = ichi%beg, ichi%end
                      
                        DO i = 1, num_dims
                            ALLOCATE(un_alphaL_x_ndqp(i,j,k)%vf(1:num_fluids))
                            ALLOCATE(un_alphaL_y_ndqp(i,j,k)%vf(1:num_fluids))
                            ALLOCATE(un_alphaL_z_ndqp(i,j,k)%vf(1:num_fluids))
                            ALLOCATE(un_alphaR_x_ndqp(i,j,k)%vf(1:num_fluids))
                            ALLOCATE(un_alphaR_y_ndqp(i,j,k)%vf(1:num_fluids))
                            ALLOCATE(un_alphaR_z_ndqp(i,j,k)%vf(1:num_fluids))
                        END DO
                      
                        IF (ABS(j) >= ABS(k)) THEN
            
                            DO l = 1, crv_size
                                ALLOCATE(un_alphaL_x_ndqp(1,j,k)%vf(crv_idx(l))%sf( &
                                                                     ix%beg:ix%end, &
                                                                     iy%beg:iy%end, &
                                                                     iz%beg:iz%end ))
                                ALLOCATE(un_alphaR_x_ndqp(1,j,k)%vf(crv_idx(l))%sf( &
                                                                     ix%beg:ix%end, &
                                                                     iy%beg:iy%end, &
                                                                     iz%beg:iz%end ))
                                IF (n > 0) THEN
                                    ALLOCATE(un_alphaL_y_ndqp(2,j,k)%vf(crv_idx(l))%sf( &
                                                                         ix%beg:ix%end, &
                                                                         iy%beg:iy%end, &
                                                                         iz%beg:iz%end ))
                                    ALLOCATE(un_alphaR_y_ndqp(2,j,k)%vf(crv_idx(l))%sf( &
                                                                         ix%beg:ix%end, &
                                                                         iy%beg:iy%end, &
                                                                         iz%beg:iz%end ))
                                    IF (p > 0) THEN
                                        ALLOCATE(un_alphaL_z_ndqp(3,j,k)%vf(crv_idx(l))%sf( &
                                                                             ix%beg:ix%end, &
                                                                             iy%beg:iy%end, &
                                                                             iz%beg:iz%end ))
                                        ALLOCATE(un_alphaR_z_ndqp(3,j,k)%vf(crv_idx(l))%sf( &
                                                                             ix%beg:ix%end, &
                                                                             iy%beg:iy%end, &
                                                                             iz%beg:iz%end ))
                                    END IF
                                END IF
                            END DO
                        END IF

                    END DO
                END DO
               
            END IF
            ! END: Allocation of un_alphaK_s_ndqp ==============================
            
            
            ! Allocation of kappa_vf ===========================================
            IF(We_size > 0) THEN
               
                ALLOCATE(kappa_vf(1:num_fluids))
               
                DO i = 1, crv_size
                    ALLOCATE(kappa_vf(crv_idx(i))%sf( ix%beg:ix%end, &
                                                      iy%beg:iy%end, &
                                                      iz%beg:iz%end ))
                END DO
               
            END IF
            ! ==================================================================
            
            
            ! Allocation/Association of kappaK_ndqp ============================
            ALLOCATE(kappaL_ndqp(     1   :num_dims, &
                                  ichi%beg:ichi%end, &
                                  ipsi%beg:ipsi%end ))
            ALLOCATE(kappaR_ndqp(     1   :num_dims, &
                                  ichi%beg:ichi%end, &
                                  ipsi%beg:ipsi%end ))
            
            IF(We_size > 0) THEN
                DO k = ipsi%beg, ipsi%end
                    DO j = ichi%beg, ichi%end
                        DO i = 1, num_dims
                        
                            ALLOCATE(kappaL_ndqp(i,j,k)%vf(1:num_fluids))
                            ALLOCATE(kappaR_ndqp(i,j,k)%vf(1:num_fluids))
                        
                            IF(ABS(j) >= ABS(k)) THEN
                                IF(i == 1) THEN
                                    DO l = 1, crv_size
                                        ALLOCATE(kappaL_ndqp(i,j,k)%vf( &
                                                        crv_idx(l))%sf( &
                                                         ix%beg:ix%end, &
                                                         iy%beg:iy%end, &
                                                         iz%beg:iz%end ))
                                        ALLOCATE(kappaR_ndqp(i,j,k)%vf( &
                                                        crv_idx(l))%sf( &
                                                         ix%beg:ix%end, &
                                                         iy%beg:iy%end, &
                                                         iz%beg:iz%end ))
                                    END DO
                                ELSE
                                    DO l = 1, crv_size
                                        kappaL_ndqp(i,j,k)%vf(crv_idx(l))%sf => &
                                        kappaL_ndqp(1,j,k)%vf(crv_idx(l))%sf
                                        kappaR_ndqp(i,j,k)%vf(crv_idx(l))%sf => &
                                        kappaR_ndqp(1,j,k)%vf(crv_idx(l))%sf
                                    END DO
                                END IF
                            END IF
                        
                        END DO
                    END DO
                END DO
            END IF
            ! ==================================================================


            IF (alt_crv) THEN
                ! Allocation of dgm_alpha_ds_qp & un_alpha_s_qp ================
                ALLOCATE(dgm_alpha_dx_qp(ieta%beg:ieta%end, &
                                         iksi%beg:iksi%end, &
                                         itau%beg:itau%end ))
                ALLOCATE(dgm_alpha_dy_qp(ieta%beg:ieta%end, &
                                         iksi%beg:iksi%end, &
                                         itau%beg:itau%end ))
                ALLOCATE(dgm_alpha_dz_qp(ieta%beg:ieta%end, &
                                         iksi%beg:iksi%end, &
                                         itau%beg:itau%end ))
                ALLOCATE(un_alpha_x_qp(ieta%beg:ieta%end, &
                                       iksi%beg:iksi%end, &
                                       itau%beg:itau%end ))
                ALLOCATE(un_alpha_y_qp(ieta%beg:ieta%end, &
                                       iksi%beg:iksi%end, &
                                       itau%beg:itau%end ))
                ALLOCATE(un_alpha_z_qp(ieta%beg:ieta%end, &
                                       iksi%beg:iksi%end, &
                                       itau%beg:itau%end ))
        
                IF (We_size > 0) THEN
                    DO k = itau%beg, itau%end
                        DO j = iksi%beg, iksi%end
                            DO i = ieta%beg, ieta%end
                                ALLOCATE(dgm_alpha_dx_qp(i,j,k)%vf(1:num_fluids))
                                ALLOCATE(dgm_alpha_dy_qp(i,j,k)%vf(1:num_fluids))
                                ALLOCATE(dgm_alpha_dz_qp(i,j,k)%vf(1:num_fluids))
                                ALLOCATE(un_alpha_x_qp(i,j,k)%vf(1:num_fluids))
                                ALLOCATE(un_alpha_y_qp(i,j,k)%vf(1:num_fluids))
                                ALLOCATE(un_alpha_z_qp(i,j,k)%vf(1:num_fluids))
        
                                IF (ANY(SUM(ABS((/i,j,k/))) == (/0,num_dims/))) THEN
                                    DO l = 1, crv_size
                                        ALLOCATE(dgm_alpha_dx_qp(i,j,k)%vf(crv_idx(l))%sf( &
                                                                            ix%beg:ix%end, &
                                                                            iy%beg:iy%end, &
                                                                            iz%beg:iz%end ))
                                        ALLOCATE(dgm_alpha_dy_qp(i,j,k)%vf(crv_idx(l))%sf( &
                                                                            ix%beg:ix%end, &
                                                                            iy%beg:iy%end, &
                                                                            iz%beg:iz%end ))
                                        ALLOCATE(dgm_alpha_dz_qp(i,j,k)%vf(crv_idx(l))%sf( &
                                                                            ix%beg:ix%end, &
                                                                            iy%beg:iy%end, &
                                                                            iz%beg:iz%end ))
                                        ALLOCATE(un_alpha_x_qp(i,j,k)%vf(crv_idx(l))%sf( &
                                                                          ix%beg:ix%end, &
                                                                          iy%beg:iy%end, &
                                                                          iz%beg:iz%end ))
                                        ALLOCATE(un_alpha_y_qp(i,j,k)%vf(crv_idx(l))%sf( &
                                                                          ix%beg:ix%end, &
                                                                          iy%beg:iy%end, &
                                                                          iz%beg:iz%end ))
                                        ALLOCATE(un_alpha_z_qp(i,j,k)%vf(crv_idx(l))%sf( &
                                                                          ix%beg:ix%end, &
                                                                          iy%beg:iy%end, &
                                                                          iz%beg:iz%end ))
                                    END DO
                                END IF
        
                            END DO
                        END DO
                    END DO
                END IF
            END IF
            ! ==============================================================
    
    
            ! Allocation of laplacian_vf and alt_kappa_vf
            IF (We_size > 0) THEN
                IF (alt_crv) THEN
                    ALLOCATE(laplacian_vf(1:num_fluids))
                    ALLOCATE(alt_kappa_vf(1:num_fluids))

                    DO i = 1, crv_size
                        ALLOCATE(laplacian_vf(crv_idx(i))%sf( ix%beg:ix%end, &
                                                              iy%beg:iy%end, &
                                                              iz%beg:iz%end ))
                        ALLOCATE(alt_kappa_vf(crv_idx(i))%sf( ix%beg:ix%end, &
                                                              iy%beg:iy%end, &
                                                              iz%beg:iz%end ))
                    END DO
                END IF
                
                IF (We_src) THEN
                    ALLOCATE(We_mtm_src(0:m,0:n,0:p))
                    ALLOCATE(We_nrg_src(0:m,0:n,0:p))
                END IF

            END IF
    
            ! Allocation of regularization terms
            IF (regularization) THEN
                ALLOCATE(reg_src_vf(1:sys_size))
                DO i = 1, sys_size
                    ALLOCATE(reg_src_vf(i)%sf(0:m,0:n,0:p))
                END DO
            END IF

            IF (bubbles) THEN
                ALLOCATE( bub_adv_src(0:m,0:n,0:p) )
                IF ( qbmm ) THEN
                    ALLOCATE( bub_mom_src(1:nb,1:nmom,0:m,0:n,0:p) )
                ELSE
                    ALLOCATE( bub_r_src(1:nb,0:m,0:n,0:p) )
                    ALLOCATE( bub_v_src(1:nb,0:m,0:n,0:p) )
                    ALLOCATE( bub_p_src(1:nb,0:m,0:n,0:p) )
                    ALLOCATE( bub_m_src(1:nb,0:m,0:n,0:p) )
                END IF
            END IF

            IF (monopole) THEN
                ALLOCATE( mono_mass_src(0:m,0:n,0:p) )
                ALLOCATE( mono_mom_src(1:num_dims,0:m,0:n,0:p) )
                ALLOCATE( mono_E_src(0:m,0:n,0:p) )
            END IF

            ALLOCATE( divu%sf( &
                                                        ix%beg:ix%end, &
                                                        iy%beg:iy%end, &
                                                        iz%beg:iz%end ))
 
            ! Configuring Coordinate Direction Indexes =========================
            ix%beg = -1; IF(n > 0) iy%beg = -1; IF(p > 0) iz%beg = -1
            
            ix%end = m; iy%end = n; iz%end = p
            ! ==================================================================
            
            ! Allocation/Association of flux_ndqp, flux_src_ndqp, and flux_gsrc_ndqp ===
            ALLOCATE(    flux_ndqp(     1   :num_dims, &
                                    ichi%beg:ichi%end, &
                                    ipsi%beg:ipsi%end ))
            ALLOCATE(flux_src_ndqp(     1   :num_dims, &
                                    ichi%beg:ichi%end, &
                                    ipsi%beg:ipsi%end ))
            ALLOCATE(flux_gsrc_ndqp(     1   :num_dims, &
                                    ichi%beg:ichi%end, &
                                    ipsi%beg:ipsi%end ))
            
            ! Allocation of variables for flux limiter
            IF (tvd_rhs_flux) THEN
                ALLOCATE(flux_lim_func(ix%beg:ix%end,iy%beg:iy%end,iz%beg:iz%end))
    
                ALLOCATE(    lo_flux_ndqp(  1   :num_dims, &
                            ichi%beg:ichi%end, &
                            ipsi%beg:ipsi%end ))
                ALLOCATE(lo_flux_src_ndqp(  1   :num_dims, &
                            ichi%beg:ichi%end, &
                            ipsi%beg:ipsi%end ))
                ALLOCATE(lo_flux_gsrc_ndqp(  1   :num_dims, &
                            ichi%beg:ichi%end, &
                            ipsi%beg:ipsi%end ))
                ALLOCATE(    hi_flux_ndqp(  1   :num_dims, &
                            ichi%beg:ichi%end, &
                            ipsi%beg:ipsi%end ))
                ALLOCATE(hi_flux_src_ndqp(  1   :num_dims, &
                            ichi%beg:ichi%end, &
                            ipsi%beg:ipsi%end ))
                ALLOCATE(hi_flux_gsrc_ndqp(  1   :num_dims, &
                            ichi%beg:ichi%end, &
                            ipsi%beg:ipsi%end ))
            END IF

            DO k = ipsi%beg, ipsi%end
                DO j = ichi%beg, ichi%end
                    DO i = 1, num_dims
                     
                        ALLOCATE(    flux_ndqp(i,j,k)%vf(1:sys_size))
                        ALLOCATE(flux_src_ndqp(i,j,k)%vf(1:sys_size))
                        ALLOCATE(flux_gsrc_ndqp(i,j,k)%vf(1:sys_size))
                        
                        IF(ABS(j) >= ABS(k)) THEN
                            IF(i == 1) THEN
                              
                                DO l = 1, sys_size
                                    ALLOCATE(flux_ndqp(i,j,k)%vf(l)%sf( &
                                                         ix%beg:ix%end, &
                                                         iy%beg:iy%end, &
                                                         iz%beg:iz%end ))
                                    ALLOCATE(flux_gsrc_ndqp(i,j,k)%vf(l)%sf( &
                                                              ix%beg:ix%end, &
                                                              iy%beg:iy%end, &
                                                              iz%beg:iz%end ))
                                END DO
                              
!                                IF(ANY(Re_size > 0) .OR. We_size > 0 .OR. hypoelasticity) THEN
                                IF(ANY(Re_size > 0) .OR. We_size > 0) THEN
                                    DO l = mom_idx%beg, E_idx
                                        ALLOCATE(flux_src_ndqp(i,j,k)%vf(l)%sf(     &
                                                                 ix%beg:ix%end,     &
                                                                 iy%beg:iy%end,     &
                                                                 iz%beg:iz%end ))
                                    END DO
                                END IF
 
                                ALLOCATE(flux_src_ndqp(i,j,k)%vf(adv_idx%beg)%sf(       &
                                                                   ix%beg:ix%end,   &
                                                                   iy%beg:iy%end,   &
                                                                   iz%beg:iz%end ))
                                IF(riemann_solver == 1) THEN
                                    DO l = adv_idx%beg+1, adv_idx%end
                                        ALLOCATE(flux_src_ndqp(i,j,k)%vf(l)%sf( &
                                                                 ix%beg:ix%end, &
                                                                 iy%beg:iy%end, &
                                                                 iz%beg:iz%end ))
                                    END DO
                                ELSE
                                    !IF ( (num_fluids > 1) .AND. (bubbles .NEQV. .TRUE.)) THEN
                                        DO l = adv_idx%beg+1, adv_idx%end
                                            flux_src_ndqp(i,j,k)%vf(l)%sf => &
                                            flux_src_ndqp(i,j,k)%vf(adv_idx%beg)%sf
                                        END DO
                                    !END IF
                                END IF
                              
                            ELSE
                              
                                DO l = 1, sys_size
                                        flux_ndqp(i,j,k)%vf(l)%sf => &
                                        flux_ndqp(1,j,k)%vf(l)%sf
                                    flux_src_ndqp(i,j,k)%vf(l)%sf => &
                                    flux_src_ndqp(1,j,k)%vf(l)%sf
                                    flux_gsrc_ndqp(i,j,k)%vf(l)%sf => &
                                    flux_gsrc_ndqp(1,j,k)%vf(l)%sf
                                END DO
                              
                            END IF
                        END IF
                     
                    END DO
                END DO
            END DO

            IF (tvd_rhs_flux) THEN
                DO k = ipsi%beg, ipsi%end
                    DO j = ichi%beg, ichi%end
                        DO i = 1, num_dims
                        
                            ALLOCATE(    lo_flux_ndqp(i,j,k)%vf(1:sys_size))
                            ALLOCATE(lo_flux_src_ndqp(i,j,k)%vf(1:sys_size))
                            ALLOCATE(lo_flux_gsrc_ndqp(i,j,k)%vf(1:sys_size))
                            ALLOCATE(    hi_flux_ndqp(i,j,k)%vf(1:sys_size))
                            ALLOCATE(hi_flux_src_ndqp(i,j,k)%vf(1:sys_size))
                            ALLOCATE(hi_flux_gsrc_ndqp(i,j,k)%vf(1:sys_size))
    
                            IF (ABS(j) >= ABS(k)) THEN
                                IF (i == 1) THEN
                                    DO l = 1, sys_size
                                        ALLOCATE(lo_flux_ndqp(i,j,k)%vf(l)%sf( &
                                                                ix%beg:ix%end, &
                                                                iy%beg:iy%end, &
                                                                iz%beg:iz%end ))
                                        ALLOCATE(hi_flux_ndqp(i,j,k)%vf(l)%sf( &
                                                                ix%beg:ix%end, &
                                                                iy%beg:iy%end, &
                                                                iz%beg:iz%end ))
                                        ALLOCATE(lo_flux_gsrc_ndqp(i,j,k)%vf(l)%sf( &
                                                                     ix%beg:ix%end, &
                                                                     iy%beg:iy%end, &
                                                                     iz%beg:iz%end ))
                                        ALLOCATE(hi_flux_gsrc_ndqp(i,j,k)%vf(l)%sf( &
                                                                     ix%beg:ix%end, &
                                                                     iy%beg:iy%end, &
                                                                     iz%beg:iz%end ))
                                    END DO
    
                                    IF (ANY(Re_size > 0) .OR. We_size > 0) THEN
                                        DO l = mom_idx%beg, E_idx
                                            ALLOCATE(lo_flux_src_ndqp(i,j,k)%vf(l)%sf( &
                                                                        ix%beg:ix%end, &
                                                                        iy%beg:iy%end, &
                                                                        iz%beg:iz%end ))
                                            ALLOCATE(hi_flux_src_ndqp(i,j,k)%vf(l)%sf( &
                                                                        ix%beg:ix%end, &
                                                                        iy%beg:iy%end, &
                                                                        iz%beg:iz%end ))
                                        END DO
                                    END IF
    
                                    ALLOCATE(lo_flux_src_ndqp(i,j,k)%vf(adv_idx%beg)%sf( &
                                                                          ix%beg:ix%end, &
                                                                          iy%beg:iy%end, &
                                                                          iz%beg:iz%end ))
                                    ALLOCATE(hi_flux_src_ndqp(i,j,k)%vf(adv_idx%beg)%sf( &
                                                                          ix%beg:ix%end, &
                                                                          iy%beg:iy%end, &
                                                                          iz%beg:iz%end ))
                                    IF (riemann_solver == 1) THEN
                                        DO l = adv_idx%beg+1, adv_idx%end
                                            ALLOCATE(lo_flux_src_ndqp(i,j,k)%vf(l)%sf( &
                                                                        ix%beg:ix%end, &
                                                                        iy%beg:iy%end, &
                                                                        iz%beg:iz%end ))
                                            ALLOCATE(hi_flux_src_ndqp(i,j,k)%vf(l)%sf( &
                                                                        ix%beg:ix%end, &
                                                                        iy%beg:iy%end, &
                                                                        iz%beg:iz%end ))
                                        END DO
                                    ELSE
                                        DO l = adv_idx%beg+1, adv_idx%end
                                            lo_flux_src_ndqp(i,j,k)%vf(l)%sf => &
                                            lo_flux_src_ndqp(i,j,k)%vf(adv_idx%beg)%sf
                                            hi_flux_src_ndqp(i,j,k)%vf(l)%sf => &
                                            hi_flux_src_ndqp(i,j,k)%vf(adv_idx%beg)%sf
                                        END DO
                                    END IF
                                ELSE
                                    DO l = 1, sys_size
                                            lo_flux_ndqp(i,j,k)%vf(l)%sf => &
                                            lo_flux_ndqp(1,j,k)%vf(l)%sf
                                            hi_flux_ndqp(i,j,k)%vf(l)%sf => &
                                            hi_flux_ndqp(1,j,k)%vf(l)%sf
                                        lo_flux_src_ndqp(i,j,k)%vf(l)%sf => &
                                        lo_flux_src_ndqp(1,j,k)%vf(l)%sf
                                        hi_flux_src_ndqp(i,j,k)%vf(l)%sf => &
                                        hi_flux_src_ndqp(1,j,k)%vf(l)%sf
                                       lo_flux_gsrc_ndqp(i,j,k)%vf(l)%sf => &
                                       lo_flux_gsrc_ndqp(1,j,k)%vf(l)%sf
                                       hi_flux_gsrc_ndqp(i,j,k)%vf(l)%sf => &
                                       hi_flux_gsrc_ndqp(1,j,k)%vf(l)%sf
                                    END DO
                                END IF
                            END IF
                        END DO
                    END DO
                END DO
            END IF
            ! END: Allocation/Association of flux_ndqp, flux_src_ndqp, and flux_gsrc_ndqp ===
            
            
            ! Associating procedural pointer to the subroutine that will be
            ! utilized to calculate the solution of a given Riemann problem
            IF(riemann_solver == 1) THEN
                s_riemann_solver => s_hll_riemann_solver
            ELSEIF(riemann_solver == 2) THEN
                s_riemann_solver => s_hllc_riemann_solver
            ELSE
                s_riemann_solver => s_exact_riemann_solver
            END IF
            
            ! Associating the procedural pointer to the appropriate subroutine
            ! that will be utilized in the conversion to the mixture variables
            IF (model_eqns == 1) THEN        ! Gamma/pi_inf model
                s_convert_to_mixture_variables => &
                             s_convert_mixture_to_mixture_variables
            ELSE IF (bubbles) THEN          ! Volume fraction for bubbles
                s_convert_to_mixture_variables => &
                             s_convert_species_to_mixture_variables_bubbles 
            ELSE                            ! Volume fraction model
                s_convert_to_mixture_variables => &
                             s_convert_species_to_mixture_variables
            END IF
            
        END SUBROUTINE s_initialize_rhs_module ! -------------------------------
        
        
        
        !> The purpose of this procedure is to employ the inputted
        !!      cell-average conservative variables in order to compute
        !!      the cell-average RHS variables of the semidiscrete form
        !!      of the governing equations by utilizing the appropriate
        !!      Riemann solver.        
        !!  @param q_cons_vf Cell-average conservative variables
        !!  @param q_prim_vf Cell-average primitive variables
        !!  @param rhs_vf Cell-average RHS variables
        !!  @param t_step Current time-step
        SUBROUTINE s_compute_rhs(q_cons_vf, q_prim_vf, rhs_vf, t_step) ! -------

            TYPE(scalar_field), DIMENSION(sys_size), INTENT(INOUT) :: q_cons_vf
            TYPE(scalar_field), DIMENSION(sys_size), INTENT(INOUT) :: q_prim_vf
            TYPE(scalar_field), DIMENSION(sys_size), INTENT(INOUT) :: rhs_vf
            INTEGER, INTENT(IN) :: t_step

            REAL(KIND(0d0)) :: top, bottom  !< Numerator and denominator when evaluating flux limiter function
            
            REAL(KIND(0d0)), DIMENSION(0:m,0:n,0:p) :: blkmod1, blkmod2, alpha1, alpha2, Kterm !<
            !! terms  for K div(u)
           
            !! For shear modulus term calculation in stress eq when hypoelasticity = true :
            REAL(KIND(0d0)), DIMENSION(num_fluids) :: alpha_K, alpha_rho_K
            REAL(KIND(0d0)) :: rho_K, G_K
            REAL(KIND(0d0)), DIMENSION(0:m,0:n,0:p) :: rho_K_field, G_K_field
            REAL(KIND(0d0)) :: gamma_K, pi_inf_K
            REAL(KIND(0d0)), DIMENSION(2) :: Re_K
            REAL(KIND(0d0)), DIMENSION(1:num_fluids,1:num_fluids) :: We_K
            !! Velocity gradients (calculated via central finite differences only if hypoelasticity = true)
            REAL(KIND(0d0)), DIMENSION(0:m,0:n,0:p) :: du_dx, du_dy, du_dz
            REAL(KIND(0d0)), DIMENSION(0:m,0:n,0:p) :: dv_dx, dv_dy, dv_dz
            REAL(KIND(0d0)), DIMENSION(0:m,0:n,0:p) :: dw_dx, dw_dy, dw_dz
 
            INTEGER :: i,j,k,l,r,ii !< Generic loop iterators
            
            ! Configuring Coordinate Direction Indexes =========================
            ix%beg = -buff_size; iy%beg = 0; iz%beg = 0
            
            IF(n > 0) iy%beg = -buff_size; IF(p > 0) iz%beg = -buff_size
            
            ix%end = m - ix%beg; iy%end = n - iy%beg; iz%end = p - iz%beg
            ! ==================================================================
          
            IF (DEBUG) PRINT*, 'Start rhs'
            
            ! Association/Population of Working Variables ======================
            DO i = 1, sys_size
                q_cons_qp(0,0,0)%vf(i)%sf => q_cons_vf(i)%sf
                q_prim_qp(0,0,0)%vf(i)%sf => q_prim_vf(i)%sf
            END DO

            ! print*, 'cons vars: '
            ! do i = 1,sys_size
            !     print*, 'cons var: ', i, q_cons_qp(0,0,0)%vf(i)%sf(1,0,0)
            ! end do
            
            CALL s_populate_conservative_variables_buffers()
           
            IF (DEBUG) PRINT*, 'pop cons vars'
            IF((model_eqns == 2 .OR. model_eqns == 3) .AND. (adv_alphan .NEQV. .TRUE.)) THEN
                q_cons_qp(0,0,0)%vf(sys_size)%sf = 1d0
                
                DO i = adv_idx%beg, adv_idx%end
                    q_cons_qp(0,0,0)%vf(sys_size)%sf = &
                    q_cons_qp(0,0,0)%vf(sys_size)%sf - &
                    q_cons_qp(0,0,0)%vf(i)%sf
                END DO
            END IF

            IF (mpp_lim .AND. bubbles) THEN
                !adjust volume fractions, according to modeled gas void fraction
                alf_sum%sf = 0d0
                DO i = adv_idx%beg, adv_idx%end - 1
                    alf_sum%sf = alf_sum%sf + q_cons_vf(i)%sf
                END DO

                DO i = adv_idx%beg, adv_idx%end-1
                    q_cons_vf(i)%sf = q_cons_vf(i)%sf * (1.d0 - q_cons_vf(alf_idx)%sf) &
                            / alf_sum%sf
                END DO
            END IF

            ! ==================================================================


            ! Computing Volume Fraction Gradients and Curvatures ===============
            IF (We_size > 0 .AND. lsq_deriv) THEN
                IF (p > 0) THEN
                    CALL s_compute_lsq_gradient_curvature(  q_prim_qp(0,0,0)%vf, &
                                                        dq_prim_dx_qp(0,0,0)%vf, &
                                                        dq_prim_dy_qp(0,0,0)%vf, &
                                                        dq_prim_dz_qp(0,0,0)%vf, &
                                                          gm_alpha_qp(0,0,0)%vf, &
                                                          kappa_vf)
                ELSE
                    CALL s_compute_lsq_gradient_curvature(  q_prim_qp(0,0,0)%vf, &
                                                        dq_prim_dx_qp(0,0,0)%vf, &
                                                        dq_prim_dy_qp(0,0,0)%vf, &
                                                        dq_prim_dy_qp(0,0,0)%vf, &
                                                          gm_alpha_qp(0,0,0)%vf, &
                                                          kappa_vf)
                END IF
            END IF
  
            IF (crv_size > 0) CALL s_get_crv(q_cons_vf,q_prim_vf,rhs_vf)

            ! Converting Conservative to Primitive Variables ===================
            iv%beg = 1; iv%end = sys_size
            
            CALL s_reconstruct_cell_interior_values(q_cons_qp)
           
            IF( (model_eqns == 2 .OR. model_eqns == 3)  &
                           .AND.           &
                (adv_alphan .NEQV. .TRUE.) &
                           .AND.           &
                        commute_err        ) THEN
                DO k = itau%beg, itau%end, 2
                    DO j = iksi%beg, iksi%end, 2
                        DO i = ieta%beg, ieta%end, 2
                            
                            q_cons_qp(i,j,k)%vf(adv_idx%end)%sf = 1d0
                        
                            DO l = adv_idx%beg, adv_idx%end
                                q_cons_qp(i,j,k)%vf(adv_idx%end)%sf = &
                                q_cons_qp(i,j,k)%vf(adv_idx%end)%sf - &
                                q_cons_qp(i,j,k)%vf(l)%sf
                            END DO
                        
                        END DO
                    END DO
                END DO
            END IF

            !convert conservative variables to primitive 
            !   (except first and last, \alpha \rho and \alpha)
            !we do this, though there is no actual loop, just (0,0,0)
            DO k = itau%beg, itau%end, 2
                DO j = iksi%beg, iksi%end, 2
                    DO i = ieta%beg, ieta%end, 2
                        CALL s_convert_conservative_to_primitive_variables( &
                                                       q_cons_qp(i,j,k)%vf, &
                                                       q_prim_qp(i,j,k)%vf, &
                                                     gm_alpha_qp(i,j,k)%vf, &
                                                                  ix,iy,iz  )
                    END DO
                END DO
            END DO

            IF (DEBUG) PRINT*, 'conv to prim vars'

            iv%beg = mom_idx%beg; iv%end = E_idx 
           
            CALL s_average_cell_interior_values(q_prim_qp)
<<<<<<< HEAD
          
            IF (DEBUG) print*, 'got cell interior values'
=======

            ! Unsure if this is necessary
            IF(hypoelasticity) THEN
                iv%beg = stress_idx%beg; iv%end = stress_idx%end
                CALL s_average_cell_interior_values(q_prim_qp)
            END IF

>>>>>>> daf5832b
            IF(t_step == t_step_stop) RETURN
            ! ==================================================================

<<<<<<< HEAD
            IF (any(Re_size > 0) .OR. hypoelasticity) CALL s_get_viscous(q_cons_vf,q_prim_vf,rhs_vf)

            IF (DEBUG) print*, 'Before qbmm'
            ! compute required moments
            IF (qbmm) CALL s_mom_inv(q_prim_vf,mom_sp,mom_3d,ix,iy,iz)
=======

!            IF (any(Re_size > 0) .OR. hypoelasticity) CALL s_get_viscous(q_cons_vf,q_prim_vf,rhs_vf)
            IF (any(Re_size > 0)) CALL s_get_viscous(q_cons_vf,q_prim_vf,rhs_vf)
>>>>>>> daf5832b
            
            ! Dimensional Splitting Loop =======================================
            DO i = 1, num_dims
               
                ! Configuring Coordinate Direction Indexes ======================
                ix%beg = -buff_size; iy%beg = 0; iz%beg = 0
                
                IF(n > 0) iy%beg = -buff_size; IF(p > 0) iz%beg = -buff_size
                
                ix%end = m - ix%beg; iy%end = n - iy%beg; iz%end = p - iz%beg
                ! ===============================================================
                
                ! Reconstructing Primitive/Conservative Variables ===============
                IF(char_decomp .OR. (ALL(Re_size == 0) .AND. We_size == 0)) THEN 
                    iv%beg = 1;
                    IF (adv_alphan) THEN
                        iv%end = adv_idx%end
                        IF (bubbles .OR. hypoelasticity) iv%end = sys_size  
                    ELSE
                        iv%end = adv_idx%end+1
                    END IF
                        
                    !reconstruct either primitive or conservative vars 
                    IF(weno_vars == 1) THEN
                        CALL s_reconstruct_cell_boundary_values(       &
                                   q_cons_qp(0,0,0)%vf(iv%beg:iv%end), &
                                                  qL_cons_ndqp(i,0,0), &
                                                  qR_cons_ndqp(i,0,0), &
                                                         weno_vars, i  )
                    ELSE
                        CALL s_reconstruct_cell_boundary_values(       &
                                   q_prim_qp(0,0,0)%vf(iv%beg:iv%end), &
                                                  qL_prim_ndqp(i,0,0), &
                                                  qR_prim_ndqp(i,0,0), &
                                                         weno_vars, i  )
                    END IF

                ELSE
                ! ===============================================================
               
                ! Reconstructing Continuity Variables ===========================
                    IF(weno_vars == 2 .OR. ALL(Re_size == 0)) THEN
                     
                        iv%beg = cont_idx%beg; iv%end = cont_idx%end
                     
                        CALL s_reconstruct_cell_boundary_values(       &
                                   q_cons_qp(0,0,0)%vf(iv%beg:iv%end), &
                                                  qL_cons_ndqp(i,0,0), &
                                                  qR_cons_ndqp(i,0,0), &
                                                          dflt_int, i  )
                     
                    END IF
                ! ===============================================================
               
               ! Reconstructing Momentum/Velocity Variables ====================
                    IF(ALL(Re_size == 0)) THEN
                     
                        iv%beg = mom_idx%beg; iv%end = mom_idx%end
                     
                        IF(weno_vars == 1) THEN
                            CALL s_reconstruct_cell_boundary_values(      &
                                      q_cons_qp(0,0,0)%vf(iv%beg:iv%end), &
                                                     qL_cons_ndqp(i,0,0), &
                                                     qR_cons_ndqp(i,0,0), &
                                                             dflt_int, i  )
                        ELSE
                            CALL s_reconstruct_cell_boundary_values(      &
                                      q_prim_qp(0,0,0)%vf(iv%beg:iv%end), &
                                                     qL_prim_ndqp(i,0,0), &
                                                     qR_prim_ndqp(i,0,0), &
                                                             dflt_int, i  )
                        END IF
                     
                    END IF
               ! ===============================================================
               
               ! Reconstructing Partial or Mixture Energy/Pressure Variables ===
                    iv%beg = E_idx; iv%end = iv%beg
                  
                    IF(weno_vars == 1) THEN
                        CALL s_reconstruct_cell_boundary_values(       &
                                   q_cons_qp(0,0,0)%vf(iv%beg:iv%end), &
                                                  qL_cons_ndqp(i,0,0), &
                                                  qR_cons_ndqp(i,0,0), &
                                                          dflt_int, i  )
                    ELSE
                        CALL s_reconstruct_cell_boundary_values(       &
                                   q_prim_qp(0,0,0)%vf(iv%beg:iv%end), &
                                                  qL_prim_ndqp(i,0,0), &
                                                  qR_prim_ndqp(i,0,0), &
                                                          dflt_int, i  )
                    END IF
               ! ===============================================================
              
               ! Reconstructing Volume Fraction Variables ======================
                    IF(We_size == 0) THEN
                     
                        iv%beg = adv_idx%beg; iv%end = adv_idx%end
                     
                        CALL s_reconstruct_cell_boundary_values(       &
                                   q_cons_qp(0,0,0)%vf(iv%beg:iv%end), &
                                                  qL_cons_ndqp(i,0,0), &
                                                  qR_cons_ndqp(i,0,0), &
                                                          dflt_int, i  )
                     
                    ELSE
                     
                        DO l = adv_idx%beg, adv_idx%end
                            IF(ALL(crv_idx /= l - E_idx)) THEN
                           
                                iv%beg = l; iv%end = iv%beg
                                
                                CALL s_reconstruct_cell_boundary_values(    &
                                        q_cons_qp(0,0,0)%vf(iv%beg:iv%end), &
                                                       qL_cons_ndqp(i,0,0), &
                                                       qR_cons_ndqp(i,0,0), &
                                                               dflt_int, i  )
                           
                            END IF
                        END DO
                     
                    END IF
               ! ===============================================================

               ! Reconstructing Elastic Stress Variables ====================
                    IF(hypoelasticity) THEN

                        iv%beg = stress_idx%beg; iv%end = stress_idx%end
                        
                        IF(weno_vars == 1) THEN
                            CALL s_reconstruct_cell_boundary_values(      &
                                      q_cons_qp(0,0,0)%vf(iv%beg:iv%end), &
                                                     qL_cons_ndqp(i,:,:), &
                                                     qR_cons_ndqp(i,:,:), &
                                                             dflt_int, i  )
                        ELSE
                            CALL s_reconstruct_cell_boundary_values(      &
                                      q_prim_qp(0,0,0)%vf(iv%beg:iv%end), &
                                                     qL_prim_ndqp(i,:,:), &
                                                     qR_prim_ndqp(i,:,:), &
                                                             dflt_int, i  )
                        END IF

                    END IF
               ! ===============================================================

                END IF

                IF((model_eqns == 2 .OR. model_eqns == 3) .AND. (adv_alphan .NEQV. .TRUE.)) THEN
                    DO k = ipsi%beg, ipsi%end, 2
                        DO j = ichi%beg, ichi%end, 2
                        
                            qL_cons_ndqp(i,j,k)%vf(sys_size)%sf = 1d0
                            qR_cons_ndqp(i,j,k)%vf(sys_size)%sf = 1d0
                            
                            DO l = adv_idx%beg, adv_idx%end
                               
                                qL_cons_ndqp(i,j,k)%vf(sys_size)%sf = &
                                qL_cons_ndqp(i,j,k)%vf(sys_size)%sf - &
                                qL_cons_ndqp(i,j,k)%vf(l)%sf 
                                
                                qR_cons_ndqp(i,j,k)%vf(sys_size)%sf = &
                                qR_cons_ndqp(i,j,k)%vf(sys_size)%sf - &
                                qR_cons_ndqp(i,j,k)%vf(l)%sf
                            END DO
                        
                        END DO
                    END DO
                END IF
               ! END: Reconstructing Volume Fraction Variables =================
               
               ! Converting Conservative to Primitive Variables ================
                IF(weno_vars == 1) THEN
                    DO k = ipsi%beg, ipsi%end, 2
                        DO j = ichi%beg, ichi%end, 2
                            CALL s_convert_conservative_to_primitive_variables( &
                                                        qL_cons_ndqp(i,j,k)%vf, &
                                                        qL_prim_ndqp(i,j,k)%vf, &
                                                      gm_alphaL_ndqp(i,j,k)%vf, &
                                                                      ix,iy,iz  )
                            CALL s_convert_conservative_to_primitive_variables( &
                                                        qR_cons_ndqp(i,j,k)%vf, &
                                                        qR_prim_ndqp(i,j,k)%vf, &
                                                      gm_alphaR_ndqp(i,j,k)%vf, &
                                                                      ix,iy,iz  )
                        END DO
                    END DO
                END IF
                ! ===============================================================
                
                ! Reconstructing First-Order Spatial Derivatives of Velocity ====
!                IF(ANY(Re_size > 0) .OR. hypoelasticity) THEN
                IF (ANY(Re_size > 0)) THEN

                    iv%beg = mom_idx%beg; iv%end = mom_idx%end

!                    IF (weno_Re_flux .OR. hypoelasticity) THEN
                    IF (weno_Re_flux) THEN

                        CALL s_reconstruct_cell_boundary_values(         &
                                 dq_prim_dx_qp(0,0,0)%vf(iv%beg:iv%end), &
                                                dqL_prim_dx_ndqp(i,0,0), &
                                                dqR_prim_dx_ndqp(i,0,0), &
                                                            dflt_int, i  )
                   
                        IF(n > 0) THEN
                           
                            CALL s_reconstruct_cell_boundary_values(         &
                                     dq_prim_dy_qp(0,0,0)%vf(iv%beg:iv%end), &
                                                    dqL_prim_dy_ndqp(i,0,0), &
                                                    dqR_prim_dy_ndqp(i,0,0), &
                                                                dflt_int, i  )
                            IF(p > 0) THEN
                                CALL s_reconstruct_cell_boundary_values(         &
                                         dq_prim_dz_qp(0,0,0)%vf(iv%beg:iv%end), &
                                                        dqL_prim_dz_ndqp(i,0,0), &
                                                        dqR_prim_dz_ndqp(i,0,0), &
                                                                   dflt_int, i  )
                            END IF

                        END IF

                    END IF
                   
                END IF
               ! ===============================================================
               
               ! Reconstructing Curvatures =====================================
                DO l = 1, crv_size
                  
                    iv%beg = crv_idx(l); iv%end = iv%beg

                    IF (alt_crv .NEQV. .TRUE.) THEN
                              CALL s_reconstruct_cell_boundary_values(   &
                                                kappa_vf(iv%beg:iv%end), &
                                                     kappaL_ndqp(i,0,0), &
                                                     kappaR_ndqp(i,0,0), &
                                                            dflt_int, i  )
                    ELSE
                        CALL s_reconstruct_cell_boundary_values(    &
                                    alt_kappa_vf(iv%beg:iv%end),    &
                                                kappaL_ndqp(i,0,0), &
                                                kappaR_ndqp(i,0,0), &
                                                        dflt_int, i )
                    END IF
                  
                END DO
               ! ===============================================================
               
               ! Configuring Coordinate Direction Indexes ======================
                IF(i == 1) THEN
                    ix%beg = -1; iy%beg =  0; iz%beg =  0
                ELSEIF(i == 2) THEN
                    ix%beg =  0; iy%beg = -1; iz%beg =  0
                ELSE
                    ix%beg =  0; iy%beg =  0; iz%beg = -1
                END IF
                
                ix%end = m; iy%end = n; iz%end = p
               ! ===============================================================

                IF (tvd_rhs_flux) THEN
                    ! Compute Riemann solver flux and source flux 
                    DO k = ipsi%beg, ipsi%end, 2
                        DO j = ichi%beg, ichi%end, 2
                            CALL s_riemann_solver(      qR_prim_ndqp(i,j,k)%vf, &
                                                    dqR_prim_dx_ndqp(i,j,k)%vf, &
                                                    dqR_prim_dy_ndqp(i,j,k)%vf, &
                                                    dqR_prim_dz_ndqp(i,j,k)%vf, &
                                                      gm_alphaR_ndqp(i,j,k)%vf, &
                                                         kappaR_ndqp(i,j,k)%vf, &
                                                        qL_prim_ndqp(i,j,k)%vf, &
                                                    dqL_prim_dx_ndqp(i,j,k)%vf, &
                                                    dqL_prim_dy_ndqp(i,j,k)%vf, &
                                                    dqL_prim_dz_ndqp(i,j,k)%vf, &
                                                      gm_alphaL_ndqp(i,j,k)%vf, &
                                                         kappaL_ndqp(i,j,k)%vf, &
                                                           q_prim_qp(0,0,0)%vf, &
                                                        hi_flux_ndqp(i,j,k)%vf, &
                                                    hi_flux_src_ndqp(i,j,k)%vf, &
                                                   hi_flux_gsrc_ndqp(i,j,k)%vf, &
                                                                    i, ix,iy,iz )
                        END DO
                    END DO
            
                    DO l = itau%beg, itau%end, 2
                        DO k = iksi%beg, iksi%end, 2
                            DO j = ieta%beg, ieta%end, 2
                                CALL s_riemann_solver(      q_prim_qp(j,k,l)%vf, &
                                                        dq_prim_dx_qp(j,k,l)%vf, &
                                                        dq_prim_dy_qp(j,k,l)%vf, &
                                                        dq_prim_dz_qp(j,k,l)%vf, &
                                                          gm_alpha_qp(j,k,l)%vf, &
                                                                       kappa_vf, &
                                                            q_prim_qp(j,k,l)%vf, &
                                                        dq_prim_dx_qp(j,k,l)%vf, &
                                                        dq_prim_dy_qp(j,k,l)%vf, &
                                                        dq_prim_dz_qp(j,k,l)%vf, &
                                                          gm_alpha_qp(j,k,l)%vf, &
                                                                       kappa_vf, &
                                                            q_prim_qp(0,0,0)%vf, &
                                                         lo_flux_ndqp(i,k,l)%vf, &
                                                     lo_flux_src_ndqp(i,k,l)%vf, &
                                                    lo_flux_gsrc_ndqp(i,k,l)%vf, &
                                                                     i, ix,iy,iz )
                            END DO
                        END DO
                    END DO
                ELSE
                    ! Computing Riemann Solver Flux and Source Flux =================
                    IF (DEBUG) print*, 'about to call s_riemann_solver'
                    DO k = ipsi%beg, ipsi%end, 2
                        DO j = ichi%beg, ichi%end, 2
                            CALL s_riemann_solver(     qR_prim_ndqp(i,j,k)%vf, &
                                                   dqR_prim_dx_ndqp(i,j,k)%vf, &
                                                   dqR_prim_dy_ndqp(i,j,k)%vf, &
                                                   dqR_prim_dz_ndqp(i,j,k)%vf, &
                                                     gm_alphaR_ndqp(i,j,k)%vf, &
                                                        kappaR_ndqp(i,j,k)%vf, &
                                                       qL_prim_ndqp(i,j,k)%vf, &
                                                   dqL_prim_dx_ndqp(i,j,k)%vf, &
                                                   dqL_prim_dy_ndqp(i,j,k)%vf, &
                                                   dqL_prim_dz_ndqp(i,j,k)%vf, &
                                                     gm_alphaL_ndqp(i,j,k)%vf, &
                                                        kappaL_ndqp(i,j,k)%vf, &
                                                          q_prim_qp(0,0,0)%vf, &
                                                          flux_ndqp(i,j,k)%vf, &
                                                      flux_src_ndqp(i,j,k)%vf, &
                                                     flux_gsrc_ndqp(i,j,k)%vf, &
                                                                  i, ix,iy,iz  )
                        END DO
                    END DO

                    ! do j = 1,sys_size
                    !     print*, 'fluxes ', flux_ndqp(i,0,0)%vf(j)%sf(:,0,0)
                    ! end do
                    ! call s_mpi_abort()
                  
                    iv%beg = 1; iv%end = sys_size
       
                    ! CALL s_average_cell_boundary_values(flux_ndqp(i,:,:))
                   
                    IF(ANY(Re_size > 0) .OR. We_size > 0) THEN
                        iv%beg = mom_idx%beg
                    ELSE
                        iv%beg = adv_idx%beg
                    END IF


                    IF(riemann_solver /= 1) iv%end = adv_idx%beg
                   
                    ! CALL s_average_cell_boundary_values(flux_src_ndqp(i,:,:))
                    ! CALL s_average_cell_boundary_values(flux_gsrc_ndqp(i,:,:))
                   ! ===============================================================
                END IF


                IF (alt_soundspeed .OR. regularization) THEN
                    DO j = 0, m
                        DO k = 0, n
                            DO l = 0, p
                                blkmod1(j,k,l) = ((fluid_pp(1)%gamma+1d0)*q_prim_qp(0,0,0)%vf(E_idx)%sf(j,k,l) + &
                                                   fluid_pp(1)%pi_inf)/fluid_pp(1)%gamma
                                blkmod2(j,k,l) = ((fluid_pp(2)%gamma+1d0)*q_prim_qp(0,0,0)%vf(E_idx)%sf(j,k,l) + &
                                                   fluid_pp(2)%pi_inf)/fluid_pp(2)%gamma
                                alpha1(j,k,l) = q_cons_qp(0,0,0)%vf(adv_idx%beg)%sf(j,k,l)
                                
                                IF (bubbles) THEN
                                    alpha2(j,k,l) = q_cons_qp(0,0,0)%vf(alf_idx-1)%sf(j,k,l)
                                ELSE
                                    alpha2(j,k,l) = q_cons_qp(0,0,0)%vf(adv_idx%end)%sf(j,k,l)
                                END IF
                                
                                Kterm(j,k,l) = alpha1(j,k,l)*alpha2(j,k,l)*(blkmod2(j,k,l)-blkmod1(j,k,l)) / &
                                                (alpha1(j,k,l)*blkmod2(j,k,l) + alpha2(j,k,l)*blkmod1(j,k,l))
                            END DO
                        END DO
                    END DO
                END IF


                ! RHS Contribution in x-direction ===============================
                IF(i == 1) THEN
                  
                    ! Compute upwind slope and flux limiter function value if TVD
                    ! flux limiter is chosen
                    IF (tvd_rhs_flux) CALL s_get_tvd_flux(q_cons_vf, q_prim_vf, rhs_vf,i)

                    ! Applying characteristic boundary conditions
                    IF(bc_x%beg <= -5) THEN
                        CALL s_cbc( q_prim_qp(0,0,0)%vf, flux_ndqp(i,0,0)%vf, &
                                    flux_src_ndqp(i,0,0)%vf, i, -1, ix,iy,iz  )
                    END IF
                    
                    IF(bc_x%end <= -5) THEN
                        CALL s_cbc( q_prim_qp(0,0,0)%vf, flux_ndqp(i,0,0)%vf, &
                                    flux_src_ndqp(i,0,0)%vf, i,  1, ix,iy,iz  )
                    END IF
            
                    ! Applying the Riemann fluxes
                    DO j = 1, sys_size
                        DO k = 0, m
                            rhs_vf(j)%sf(k,:,:) = 1d0/dx(k) * &
                            ( flux_ndqp(i,0,0)%vf(j)%sf(k-1,0:n,0:p) &
                            - flux_ndqp(i,0,0)%vf(j)%sf( k ,0:n,0:p) )
                        END DO
                    END DO


                    ! Applying source terms to the RHS of the advection equations
                    IF(riemann_solver == 1) THEN
                        !HLL, no K \div(u) so this just adds (subtracts?)
                        ! \alpha_i \div(u) to RHS of \alpha_i transport equation
                        DO j = adv_idx%beg, adv_idx%end
                            DO k = 0, m
                                rhs_vf(j)%sf(k,:,:) = &
                                ! shouldn't cont_idx%end+adv_idx be out of bounds?
                                rhs_vf(j)%sf(k,:,:) + 1d0/dx(k) * &
                                q_prim_qp(0,0,0)%vf(cont_idx%end+i)%sf(k,0:n,0:p) * &
                                ( flux_src_ndqp(i,0,0)%vf(j)%sf(k-1,0:n,0:p) &
                                - flux_src_ndqp(i,0,0)%vf(j)%sf( k ,0:n,0:p) )

                            ! HLLC Version: different in strang ways. sign on div u seems correct here, not above
                            !     rhs_vf(j)%sf(k,:,:) = &
                            !     rhs_vf(j)%sf(k,:,:) + 1d0/dx(k) * &
                            !     q_cons_qp(0,0,0)%vf(j)%sf(k,0:n,0:p) * &
                            !     ( flux_src_ndqp(i,0,0)%vf(j)%sf( k ,0:n,0:p) &
                            !     - flux_src_ndqp(i,0,0)%vf(j)%sf(k-1,0:n,0:p) )
                            END DO
                        END DO
                    ELSE
                        DO j = adv_idx%beg, adv_idx%end
                            IF (alt_soundspeed .OR. regularization) THEN
                                IF ( adv_alphan .AND. (j == adv_idx%end) .AND. (bubbles .NEQV. .TRUE.)) THEN
                                    !adv_idx%end, -k div(u)
                                    DO k = 0, m
                                        rhs_vf(j)%sf(k,:,:) = &
                                        rhs_vf(j)%sf(k,:,:) + 1d0/dx(k) * &
                                        (q_cons_qp(0,0,0)%vf(j)%sf(k,0:n,0:p) - Kterm(k,:,:)) * &
                                        ( flux_src_ndqp(i,0,0)%vf(j)%sf( k ,0:n,0:p) &
                                        - flux_src_ndqp(i,0,0)%vf(j)%sf(k-1,0:n,0:p) )
                                    END DO
                                ELSE IF ( adv_alphan .AND. (j == adv_idx%beg) .AND. (bubbles .NEQV. .TRUE.)) THEN
                                    !adv_idx%beg, +k div(u)
                                    DO k = 0, m
                                        rhs_vf(j)%sf(k,:,:) = &
                                        rhs_vf(j)%sf(k,:,:) + 1d0/dx(k) * &
                                        (q_cons_qp(0,0,0)%vf(j)%sf(k,0:n,0:p) + Kterm(k,:,:)) * &
                                        ( flux_src_ndqp(i,0,0)%vf(j)%sf( k ,0:n,0:p) &
                                        - flux_src_ndqp(i,0,0)%vf(j)%sf(k-1,0:n,0:p) )
                                    END DO
                                ELSE IF ( adv_alphan .AND. (j == adv_idx%beg) .AND. bubbles) THEN
                                    !liquid part, +k div(u)
                                    DO k = 0, m
                                        rhs_vf(j)%sf(k,:,:) = &
                                        rhs_vf(j)%sf(k,:,:) + 1d0/dx(k) * &
                                        (q_cons_qp(0,0,0)%vf(j)%sf(k,0:n,0:p) + Kterm(k,:,:)) * &
                                        ( flux_src_ndqp(i,0,0)%vf(j)%sf( k ,0:n,0:p) &
                                        - flux_src_ndqp(i,0,0)%vf(j)%sf(k-1,0:n,0:p) )
                                    END DO
                                ELSE IF ( adv_alphan .AND. (j == alf_idx-1) .AND. bubbles) THEN
                                    !resolved gas, -k div(u)
                                    DO k = 0, m
                                        rhs_vf(j)%sf(k,:,:) = &
                                        rhs_vf(j)%sf(k,:,:) + 1d0/dx(k) * &
                                        (q_cons_qp(0,0,0)%vf(j)%sf(k,0:n,0:p) - Kterm(k,:,:)) * &
                                        ( flux_src_ndqp(i,0,0)%vf(j)%sf( k ,0:n,0:p) &
                                        - flux_src_ndqp(i,0,0)%vf(j)%sf(k-1,0:n,0:p) )
                                    END DO
                                ELSE IF ( adv_alphan .AND. (j == alf_idx) .AND. bubbles) THEN
                                    !bubble part, no k div(u)
                                    DO k = 0, m
                                        rhs_vf(j)%sf(k,:,:) = &
                                        rhs_vf(j)%sf(k,:,:) + 1d0/dx(k) * &
                                        q_cons_qp(0,0,0)%vf(j)%sf(k,0:n,0:p) * &
                                        ( flux_src_ndqp(i,0,0)%vf(j)%sf( k ,0:n,0:p) &
                                        - flux_src_ndqp(i,0,0)%vf(j)%sf(k-1,0:n,0:p) )
                                    END DO
                              END IF
                            ELSE
                                !no k \div u, just adds other part of the transport equation
                                DO k = 0, m
                                    rhs_vf(j)%sf(k,:,:) = &
                                        rhs_vf(j)%sf(k,:,:) + 1d0/dx(k) * &
                                        q_cons_qp(0,0,0)%vf(j)%sf(k,0:n,0:p) * &
                                        ( flux_src_ndqp(i,0,0)%vf(j)%sf( k ,0:n,0:p) &
                                        - flux_src_ndqp(i,0,0)%vf(j)%sf(k-1,0:n,0:p) )
                                END DO
                            END IF
                        END DO
                    END IF

                    IF (DEBUG) print*, 'pre-QBMM rhs'
                    DO j = 1, sys_size
                        ! DO k = 0,m             
                        !     IF ( ABS(rhs_vf(j)%sf(k,0,0)) > 1.d-12 ) THEN
                        !         PRINT*, 'large RHS pre QBMM:', rhs_vf(j)%sf(k,0,0)
                        !         CALL s_mpi_abort()
                        !     END IF
                        ! END DO
                        ! print*, 'rhs = ', rhs_vf(j)%sf(1,0,0)
                    END DO



                    IF (bubbles) THEN
                        IF (qbmm) THEN
                            ! advection source
                            rhs_vf(alf_idx)%sf(0:m,0:n,0:p) = rhs_vf(alf_idx)%sf(0:m,0:n,0:p) + mom_sp(2)%sf(0:m,0:n,0:p)
                            ! bubble sources
                            j = bub_idx%beg
                            DO k=1,nb
                                rhs_vf( j )%sf(0:m,0:n,0:p) = rhs_vf( j )%sf(0:m,0:n,0:p) + mom_3d(0,0,k)%sf(0:m,0:n,0:p)
                                rhs_vf(j+1)%sf(0:m,0:n,0:p) = rhs_vf(j+1)%sf(0:m,0:n,0:p) + mom_3d(1,0,k)%sf(0:m,0:n,0:p)
                                rhs_vf(j+2)%sf(0:m,0:n,0:p) = rhs_vf(j+2)%sf(0:m,0:n,0:p) + mom_3d(0,1,k)%sf(0:m,0:n,0:p)
                                rhs_vf(j+3)%sf(0:m,0:n,0:p) = rhs_vf(j+3)%sf(0:m,0:n,0:p) + mom_3d(2,0,k)%sf(0:m,0:n,0:p)
                                rhs_vf(j+4)%sf(0:m,0:n,0:p) = rhs_vf(j+4)%sf(0:m,0:n,0:p) + mom_3d(1,1,k)%sf(0:m,0:n,0:p)
                                rhs_vf(j+5)%sf(0:m,0:n,0:p) = rhs_vf(j+5)%sf(0:m,0:n,0:p) + mom_3d(0,2,k)%sf(0:m,0:n,0:p)
                                j = j + 6
                            END DO
                        ELSE
                            CALL s_get_divergence(i,q_prim_vf,divu)
                            CALL s_compute_bubble_source(i,q_prim_vf,q_cons_vf,divu, &
                                    bub_adv_src, bub_r_src, bub_v_src, bub_p_src, bub_m_src)
                            
                                                  rhs_vf( alf_idx )%sf(:,:,:) = rhs_vf( alf_idx )%sf(:,:,:) + bub_adv_src(:,:,:)
                            IF ( num_fluids >1 )  rhs_vf(adv_idx%beg)%sf(:,:,:) = rhs_vf(adv_idx%beg)%sf(:,:,:) - bub_adv_src(:,:,:)

                            DO k = 1,nb
                                rhs_vf(bub_idx%rs(k))%sf(:,:,:) = rhs_vf(bub_idx%rs(k))%sf(:,:,:) + bub_r_src(k,:,:,:)
                                rhs_vf(bub_idx%vs(k))%sf(:,:,:) = rhs_vf(bub_idx%vs(k))%sf(:,:,:) + bub_v_src(k,:,:,:)
                                IF (polytropic .NEQV. .TRUE.) THEN
                                    rhs_vf(bub_idx%ps(k))%sf(:,:,:) = rhs_vf(bub_idx%ps(k))%sf(:,:,:) + bub_p_src(k,:,:,:)
                                    rhs_vf(bub_idx%ms(k))%sf(:,:,:) = rhs_vf(bub_idx%ms(k))%sf(:,:,:) + bub_m_src(k,:,:,:)
                                END IF
                            END DO
                        END IF
                   END IF


                    IF (DEBUG) print*, 'after bub sources'
                    do j = alf_idx, sys_size
                    ! do j = 1, sys_size
                        ! print*, 'rhs = ', rhs_vf(j)%sf(1,0,0)
                    end do

    
                    ! do j = 1,sys_size
                    ! do k = 1,m
                    !     IF ( ABS(rhs_vf(j)%sf(k,0,0) - rhs_vf(j)%sf(k-1,0,0)) > 1.d-14) THEN
                    !         print*, 'detected discontinuity in rhs at equation ', j
                    !         print*, 'rhs: ', rhs_vf(j)%sf(:,0,0)
                    !         call s_mpi_abort()
                    !     END IF
                    ! end do  
                    ! end do

                   IF (monopole) THEN
                        mono_mass_src = 0d0; mono_mom_src = 0d0; mono_e_src = 0d0;
                        DO j = 1,num_mono
                            CALL s_get_monopole(i,q_prim_vf,t_step,mono(j))
                        END DO
                        DO k = cont_idx%beg,cont_idx%end
                            rhs_vf(k)%sf(:,:,:) = rhs_vf(k)%sf(:,:,:) + mono_mass_src(:,:,:)
                        END DO
                        DO k = mom_idx%beg,mom_idx%end
                            rhs_vf(k)%sf(:,:,:) = rhs_vf(k)%sf(:,:,:) + mono_mom_src(k-cont_idx%end,:,:,:)
                        END DO
                        rhs_vf(E_idx)%sf(:,:,:) = rhs_vf(E_idx)%sf(:,:,:) + mono_e_src(:,:,:)
                    END IF

                    ! Hypoelastic rhs terms
                    IF (hypoelasticity) THEN

                        ix%beg = -buff_size; iy%beg = -2; iz%beg = -2

!                        ix%beg = -buff_size; iy%beg = 0; iz%beg = 0
                
                        IF(n > 0) iy%beg = -buff_size; IF(p > 0) iz%beg = -buff_size
                
                        ix%end = m - ix%beg; iy%end = n - iy%beg; iz%end = p - iz%beg 

!                        iv%beg = mom_idx%beg; iv%end = mom_idx%end


                            ! Old method
!                            CALL s_apply_scalar_divergence_theorem(qL_prim_ndqp(1,0,0)%vf(iv%beg:iv%end), &
!                                                                   qR_prim_ndqp(1,0,0)%vf(iv%beg:iv%end), &
!                                                                   dq_prim_dx_qp(0,0,0)%vf(iv%beg:iv%end), 1)

!                            CALL s_reconstruct_cell_interior_values(dq_prim_dx_qp)
                            ! Using 4th order accurate central finite diff for velocity gradient calculation
!                            CALL s_compute_hypo_gradients(q_prim_qp(0,0,0)%vf(mom_idx%beg),     &
!                                                          dq_prim_dx_qp(0,0,0)%vf(mom_idx%beg), &
!                                                          dq_prim_dx_qp(0,0,0)%vf(mom_idx%beg), &
!                                                          dq_prim_dx_qp(0,0,0)%vf(mom_idx%beg) )


                        ! Calculating velocity derivatives

                        ! u
                        DO j = 0, m
                            DO k = 0, n
                                DO l = 0, p
                                    du_dx(j,k,l) = &
                                        ( q_prim_qp(0,0,0)%vf(mom_idx%beg)%sf(j-2,k,l)         &
                                        - 8d0 * q_prim_qp(0,0,0)%vf(mom_idx%beg)%sf(j-1,k,l)   &
                                        + 8d0 * q_prim_qp(0,0,0)%vf(mom_idx%beg)%sf(j+1,k,l)   &
                                        - q_prim_qp(0,0,0)%vf(mom_idx%beg)%sf(j+2,k,l) )       &
                                        / (12d0*(x_cc(j+1) - x_cc(j)))
                                    IF (n > 0) THEN
                                        du_dy(j,k,l) =           &
                                            ( q_prim_qp(0,0,0)%vf(mom_idx%beg)%sf(j,k-2,l)         &
                                            - 8d0 * q_prim_qp(0,0,0)%vf(mom_idx%beg)%sf(j,k-1,l)   &
                                            + 8d0 * q_prim_qp(0,0,0)%vf(mom_idx%beg)%sf(j,k+1,l)   &
                                            - q_prim_qp(0,0,0)%vf(mom_idx%beg)%sf(j,k+2,l) )       &
                                            / (12d0*(y_cc(k+1) - y_cc(k)))
                                        IF (p > 0) THEN
                                            du_dz(j,k,l) = &
                                                ( q_prim_qp(0,0,0)%vf(mom_idx%beg)%sf(j,k,l-2)         &
                                                - 8d0 * q_prim_qp(0,0,0)%vf(mom_idx%beg)%sf(j,k,l-1)   &
                                                + 8d0 * q_prim_qp(0,0,0)%vf(mom_idx%beg)%sf(j,k,l+1)   &
                                                - q_prim_qp(0,0,0)%vf(mom_idx%beg)%sf(j,k,l+2) )       &
                                                / (12d0*(z_cc(l+1) - z_cc(l)))
                                        END IF
                                    END IF
                                END DO
                            END DO
                        END DO

                        ! v
                        IF(n > 0) THEN
                            DO j = 0, m
                                DO k = 0, n
                                    DO l = 0, p
                                        dv_dx(j,k,l) = &
                                            ( q_prim_qp(0,0,0)%vf(mom_idx%beg+1)%sf(j-2,k,l)         &
                                            - 8d0 * q_prim_qp(0,0,0)%vf(mom_idx%beg+1)%sf(j-1,k,l)   &
                                            + 8d0 * q_prim_qp(0,0,0)%vf(mom_idx%beg+1)%sf(j+1,k,l)   &
                                            - q_prim_qp(0,0,0)%vf(mom_idx%beg+1)%sf(j+2,k,l) )       &
                                            / (12d0*(x_cc(j+1) - x_cc(j)))
                                        IF (n > 0) THEN
                                            dv_dy(j,k,l) =           &
                                                ( q_prim_qp(0,0,0)%vf(mom_idx%beg+1)%sf(j,k-2,l)         &
                                                - 8d0 * q_prim_qp(0,0,0)%vf(mom_idx%beg+1)%sf(j,k-1,l)   &
                                                + 8d0 * q_prim_qp(0,0,0)%vf(mom_idx%beg+1)%sf(j,k+1,l)   &
                                                - q_prim_qp(0,0,0)%vf(mom_idx%beg+1)%sf(j,k+2,l) )       &
                                                / (12d0*(y_cc(k+1) - y_cc(k)))
                                            IF (p > 0) THEN
                                                dv_dz(j,k,l) = &
                                                    ( q_prim_qp(0,0,0)%vf(mom_idx%beg+1)%sf(j,k,l-2)         &
                                                    - 8d0 * q_prim_qp(0,0,0)%vf(mom_idx%beg+1)%sf(j,k,l-1)   &
                                                    + 8d0 * q_prim_qp(0,0,0)%vf(mom_idx%beg+1)%sf(j,k,l+1)   &
                                                    - q_prim_qp(0,0,0)%vf(mom_idx%beg+1)%sf(j,k,l+2) )       &
                                                    / (12d0*(z_cc(l+1) - z_cc(l)))
                                            END IF
                                        END IF
                                    END DO
                                END DO
                            END DO
                        END IF

                        ! w derivatives
                        IF(p > 0) THEN
                            DO j = 0, m
                                DO k = 0, n
                                    DO l = 0, p
                                        dw_dx(j,k,l) = &
                                            ( q_prim_qp(0,0,0)%vf(mom_idx%end)%sf(j-2,k,l)         &
                                            - 8d0 * q_prim_qp(0,0,0)%vf(mom_idx%end)%sf(j-1,k,l)   &
                                            + 8d0 * q_prim_qp(0,0,0)%vf(mom_idx%end)%sf(j+1,k,l)   &
                                            - q_prim_qp(0,0,0)%vf(mom_idx%end)%sf(j+2,k,l) )       &
                                            / (12d0*(x_cc(j+1) - x_cc(j)))
                                        IF (n > 0) THEN
                                            dw_dy(j,k,l) =           &
                                                ( q_prim_qp(0,0,0)%vf(mom_idx%end)%sf(j,k-2,l)         &
                                                - 8d0 * q_prim_qp(0,0,0)%vf(mom_idx%end)%sf(j,k-1,l)   &
                                                + 8d0 * q_prim_qp(0,0,0)%vf(mom_idx%end)%sf(j,k+1,l)   &
                                                - q_prim_qp(0,0,0)%vf(mom_idx%end)%sf(j,k+2,l) )       &
                                                / (12d0*(y_cc(k+1) - y_cc(k)))
                                            IF (p > 0) THEN
                                                dw_dz(j,k,l) = &
                                                    ( q_prim_qp(0,0,0)%vf(mom_idx%end)%sf(j,k,l-2)         &
                                                    - 8d0 * q_prim_qp(0,0,0)%vf(mom_idx%end)%sf(j,k,l-1)   &
                                                    + 8d0 * q_prim_qp(0,0,0)%vf(mom_idx%end)%sf(j,k,l+1)   &
                                                    - q_prim_qp(0,0,0)%vf(mom_idx%end)%sf(j,k,l+2) )       &
                                                    / (12d0*(z_cc(l+1) - z_cc(l)))
                                            END IF
                                        END IF
                                    END DO
                                END DO
                            END DO
                        END IF

                            ! Building shear modulus and viscosity mixture variable fields (dimension m*n*p)
                            DO j = 0,m
                                DO k = 0,n
                                    DO l = 0,p
                                        CALL s_convert_to_mixture_variables(q_prim_qp(0,0,0)%vf, rho_K, gamma_K, &
                                                                            pi_inf_K, Re_K, We_K, j,k,l, &
                                                                            G_K, fluid_pp(:)%G)
                                        rho_K_field(j,k,l) = rho_K
                                        G_K_field(j,k,l) = G_K
                                        IF (G_K < 1000) THEN
                                            G_K_field(j,k,l) = 0
                                        END IF 

                                    END DO
                                END DO
                            END DO

                            DO k = 0,m

                            j = stress_idx%beg

                            ! Best fin diff version:
                            rhs_vf(j)%sf(k,:,:) = rhs_vf(j)%sf(k,:,:) + rho_K_field(k,0:n,0:p) * &
                                ((4d0*G_K_field(k,0:n,0:p)/3d0) + &
                                q_prim_qp(0,0,0)%vf(j)%sf(k,0:n,0:p)) * &
                                du_dx(k,0:n,0:p)



                        END DO

                    END IF
 
                    ! Applying source terms to the RHS of the internal energy equations
                    IF(model_eqns == 3) THEN
                        DO j = 1, num_fluids
                            DO k = 0, m
                                rhs_vf(j+internalEnergies_idx%beg-1)%sf(k,:,:) = &
                                    rhs_vf(j+internalEnergies_idx%beg-1)%sf(k,:,:) - 1d0/dx(k) * &
                                    q_cons_qp(0,0,0)%vf(j+adv_idx%beg-1)%sf(k,0:n,0:p) * &
                                    q_prim_qp(0,0,0)%vf(E_idx)%sf(k,0:n,0:p) * &
                                    (flux_src_ndqp(i,0,0)%vf(adv_idx%beg)%sf( k ,0:n,0:p) - &
                                    flux_src_ndqp(i,0,0)%vf(adv_idx%beg)%sf(k-1,0:n,0:p))
                            END DO
                        END DO
                    END IF

                    ! Applying the viscous and capillary source fluxes from the Riemann solver
                    IF(ANY(Re_size > 0) .OR. (We_size > 0 .AND. We_riemann_flux)) THEN
                        DO j = mom_idx%beg, E_idx
                            DO k = 0, m
                                rhs_vf(j)%sf(k,:,:) = &
                                rhs_vf(j)%sf(k,:,:) + 1d0/dx(k) * &
                                ( flux_src_ndqp(i,0,0)%vf(j)%sf(k-1,0:n,0:p) &
                                - flux_src_ndqp(i,0,0)%vf(j)%sf( k ,0:n,0:p) )
                            END DO
                        END DO
                    END IF

                    ! Applying the capillary stress tensor calculated outside the Riemann solver
                    IF (We_size > 0 .AND. We_rhs_flux) THEN
                        IF (p > 0) THEN
                            CALL s_compute_capillary_stress_tensor(i, q_prim_qp(0,0,0)%vf, &
                                            dq_prim_dx_qp(0,0,0)%vf(adv_idx%beg:adv_idx%end), &
                                            dq_prim_dy_qp(0,0,0)%vf(adv_idx%beg:adv_idx%end), &
                                            dq_prim_dz_qp(0,0,0)%vf(adv_idx%beg:adv_idx%end), &
                                                                      gm_alpha_qp(0,0,0)%vf)
                        ELSE
                            CALL s_compute_capillary_stress_tensor(i, q_prim_qp(0,0,0)%vf, &
                                            dq_prim_dx_qp(0,0,0)%vf(adv_idx%beg:adv_idx%end), &
                                            dq_prim_dy_qp(0,0,0)%vf(adv_idx%beg:adv_idx%end), &
                                            dq_prim_dy_qp(0,0,0)%vf(adv_idx%beg:adv_idx%end), &
                                                                      gm_alpha_qp(0,0,0)%vf)
                        END IF
                        ! Divergence of capillary stress tensor computed using finite differences
                        DO j = mom_idx%beg, E_idx
                            DO k = 0, m
                                rhs_vf(j)%sf(k,:,:) = &
                                rhs_vf(j)%sf(k,:,:) - 1d0/(x_cc(k+1) - x_cc(k-1)) * &
                                ( tau_We_vf(j)%sf(k+1,0:n,0:p) &
                                - tau_We_vf(j)%sf(k-1,0:n,0:p) )
                            END DO
                        END DO
                    END IF

                    ! Applying capillary source terms in momentum and energy equations
                    IF (We_size > 0 .AND. We_src) THEN
                        CALL s_compute_capillary_source(i,q_prim_vf)
                        rhs_vf(cont_idx%end+i)%sf(:,:,:) = rhs_vf(cont_idx%end+i)%sf(:,:,:) + We_mtm_src(:,:,:)
                        rhs_vf(E_idx)%sf(:,:,:) = rhs_vf(E_idx)%sf(:,:,:) + We_nrg_src(:,:,:)
                    END IF
                    
 
               ! ===============================================================

               ! RHS Contribution in y-direction ===============================
                ELSEIF(i == 2) THEN
<<<<<<< HEAD
                    IF (DEBUG) print*, 'get dir 2'
=======

>>>>>>> daf5832b
                    ! Compute upwind slope and flux limiter function value if TVD
                    ! flux limiter is chosen
                    
                    IF (tvd_rhs_flux) CALL s_get_tvd_flux(q_cons_vf, q_prim_vf, rhs_vf,i)

                    ! Applying characteristic boundary conditions
                    IF(bc_y%beg <= -5 .AND. bc_y%beg /= -13) THEN
                        CALL s_cbc( q_prim_qp(0,0,0)%vf, flux_ndqp(i,0,0)%vf, &
                                    flux_src_ndqp(i,0,0)%vf, i, -1, ix,iy,iz  )
                    END IF
                    
                    IF(bc_y%end <= -5) THEN
                        CALL s_cbc( q_prim_qp(0,0,0)%vf, flux_ndqp(i,0,0)%vf, &
                                    flux_src_ndqp(i,0,0)%vf, i,  1, ix,iy,iz  )
                    END IF

                    ! Applying the Riemann fluxes
                    DO j = 1, sys_size
                        DO k = 0, n
                            rhs_vf(j)%sf(:,k,:) = & 
                            rhs_vf(j)%sf(:,k,:) + 1d0/dy(k) * &
                            ( flux_ndqp(i,0,0)%vf(j)%sf(0:m,k-1,0:p) &
                            - flux_ndqp(i,0,0)%vf(j)%sf(0:m, k ,0:p) )
                        END DO
                    END DO

                    ! Applying source terms to the RHS of the advection equations
                    IF(riemann_solver == 1) THEN
                        DO j = adv_idx%beg, adv_idx%end
                            DO k = 0, n
                                rhs_vf(j)%sf(:,k,:) = &
                                rhs_vf(j)%sf(:,k,:) + 1d0/dy(k) * &
                                q_prim_qp(0,0,0)%vf(cont_idx%end+i)%sf(0:m,k,0:p) * &
                                ( flux_src_ndqp(i,0,0)%vf(j)%sf(0:m,k-1,0:p) &
                                - flux_src_ndqp(i,0,0)%vf(j)%sf(0:m, k ,0:p) )
                            END DO
                        END DO
                    ELSE
                        DO j = adv_idx%beg, adv_idx%end
                            DO k = 0, n
                                IF (alt_soundspeed .OR. regularization) THEN
                                    IF ( adv_alphan .AND. (j == adv_idx%beg) .AND. bubbles) THEN
                                        !liquid part, +k div(u)
                                        rhs_vf(j)%sf(:,k,:) = &
                                            rhs_vf(j)%sf(:,k,:) + 1d0/dy(k) * &
                                            (q_cons_qp(0,0,0)%vf(j)%sf(0:m,k,0:p) + Kterm(:,k,:)) * &
                                            ( flux_src_ndqp(i,0,0)%vf(j)%sf(0:m, k ,0:p) &
                                            - flux_src_ndqp(i,0,0)%vf(j)%sf(0:m,k-1,0:p) )
                                    ELSE IF ( adv_alphan .AND. (j == alf_idx-1) .AND. bubbles) THEN
                                        !resolved gas, -k div(u)
                                        rhs_vf(j)%sf(:,k,:) = &
                                            rhs_vf(j)%sf(:,k,:) + 1d0/dy(k) * &
                                            (q_cons_qp(0,0,0)%vf(j)%sf(0:m,k,0:p) - Kterm(:,k,:)) * &
                                            ( flux_src_ndqp(i,0,0)%vf(j)%sf(0:m, k ,0:p) &
                                            - flux_src_ndqp(i,0,0)%vf(j)%sf(0:m,k-1,0:p) )
                                    ELSE IF ( adv_alphan .AND. (j == alf_idx) .AND. bubbles) THEN
                                        !bubble part, no k div(u)
                                        rhs_vf(j)%sf(:,k,:) = &
                                            rhs_vf(j)%sf(:,k,:) + 1d0/dy(k) * &
                                            q_cons_qp(0,0,0)%vf(j)%sf(0:m,k,0:p) * &
                                            ( flux_src_ndqp(i,0,0)%vf(j)%sf(0:m, k ,0:p) &
                                            - flux_src_ndqp(i,0,0)%vf(j)%sf(0:m,k-1,0:p) )
                                    ELSE IF (adv_alphan .AND. (j == adv_idx%end)) THEN
                                        rhs_vf(j)%sf(:,k,:) = &
                                            rhs_vf(j)%sf(:,k,:) + 1d0/dy(k) * &
                                            (q_cons_qp(0,0,0)%vf(j)%sf(0:m,k,0:p) - Kterm(:,k,:)) * &
                                            ( flux_src_ndqp(i,0,0)%vf(j)%sf(0:m, k ,0:p) &
                                            - flux_src_ndqp(i,0,0)%vf(j)%sf(0:m,k-1,0:p) )
                                        IF (cyl_coord) THEN
                                            rhs_vf(j)%sf(:,k,:) = &
                                                rhs_vf(j)%sf(:,k,:) - Kterm(:,k,:)/2d0/y_cc(k) * &
                                                ( flux_src_ndqp(i,0,0)%vf(j)%sf(0:m, k ,0:p) &
                                                + flux_src_ndqp(i,0,0)%vf(j)%sf(0:m,k-1,0:p) )
                                        END IF
                                    ELSE
                                        rhs_vf(j)%sf(:,k,:) = &
                                            rhs_vf(j)%sf(:,k,:) + 1d0/dy(k) * &
                                            (q_cons_qp(0,0,0)%vf(j)%sf(0:m,k,0:p) + Kterm(:,k,:)) * &
                                            ( flux_src_ndqp(i,0,0)%vf(j)%sf(0:m, k ,0:p) &
                                              - flux_src_ndqp(i,0,0)%vf(j)%sf(0:m,k-1,0:p) )
                                        IF (cyl_coord) THEN
                                            rhs_vf(j)%sf(:,k,:) = &
                                                rhs_vf(j)%sf(:,k,:) + Kterm(:,k,:)/2d0/y_cc(k) * &
                                                ( flux_src_ndqp(i,0,0)%vf(j)%sf(0:m, k ,0:p) &
                                                + flux_src_ndqp(i,0,0)%vf(j)%sf(0:m,k-1,0:p) )
                                        END IF
                                    END IF
                                ELSE
                                    rhs_vf(j)%sf(:,k,:) = &
                                        rhs_vf(j)%sf(:,k,:) + 1d0/dy(k) * &
                                        q_cons_qp(0,0,0)%vf(j)%sf(0:m,k,0:p) * &
                                        ( flux_src_ndqp(i,0,0)%vf(j)%sf(0:m, k ,0:p) &
                                        - flux_src_ndqp(i,0,0)%vf(j)%sf(0:m,k-1,0:p) )
                                END IF
                            END DO
                        END DO
                    END IF

                    IF (bubbles) THEN
                        CALL s_get_divergence(i,q_prim_vf,divu)
                        CALL s_compute_bubble_source(i,q_prim_vf,q_cons_vf,divu, &
                                bub_adv_src, bub_r_src, bub_v_src, bub_p_src, bub_m_src)

                                              rhs_vf( alf_idx )%sf(:,:,:) = rhs_vf( alf_idx )%sf(:,:,:) + bub_adv_src(:,:,:)
                        IF ( num_fluids > 1)  rhs_vf(adv_idx%beg)%sf(:,:,:) = rhs_vf(adv_idx%beg)%sf(:,:,:) - bub_adv_src(:,:,:)

                        DO k = 1,nb
                            rhs_vf(bub_idx%rs(k))%sf(:,:,:) = rhs_vf(bub_idx%rs(k))%sf(:,:,:) + bub_r_src(k,:,:,:)
                            rhs_vf(bub_idx%vs(k))%sf(:,:,:) = rhs_vf(bub_idx%vs(k))%sf(:,:,:) + bub_v_src(k,:,:,:)
                            IF (polytropic .NEQV. .TRUE.) THEN
                                rhs_vf(bub_idx%ps(k))%sf(:,:,:) = rhs_vf(bub_idx%ps(k))%sf(:,:,:) + bub_p_src(k,:,:,:)
                                rhs_vf(bub_idx%ms(k))%sf(:,:,:) = rhs_vf(bub_idx%ms(k))%sf(:,:,:) + bub_m_src(k,:,:,:)
                            END IF
                        END DO
                    END IF

                    IF (monopole) THEN
                        mono_mass_src = 0d0; mono_mom_src = 0d0; mono_e_src = 0d0;                     
                        DO j = 1,num_mono
                            CALL s_get_monopole(i,q_prim_vf,t_step,mono(j))
                        END DO                       
                        DO k = cont_idx%beg,cont_idx%end
                            rhs_vf(k)%sf(:,:,:) = rhs_vf(k)%sf(:,:,:) + mono_mass_src(:,:,:)
                        END DO                        
                        DO k = mom_idx%beg,mom_idx%end
                            rhs_vf(k)%sf(:,:,:) = rhs_vf(k)%sf(:,:,:) + mono_mom_src(k-cont_idx%end,:,:,:)
                        END DO
                        rhs_vf(E_idx)%sf(:,:,:) = rhs_vf(E_idx)%sf(:,:,:) + mono_e_src(:,:,:)
                    END IF

                    ! Hypoelastic rhs terms
                    IF (hypoelasticity) THEN
                        DO k = 0, n
                           
                           ! We must have n > 0 given i == 2 
                            j = stress_idx%beg
                            rhs_vf(j)%sf(:,k,:) = rhs_vf(j)%sf(:,k,:) + rho_K_field(0:m,k,0:p) * &
                           (q_prim_qp(0,0,0)%vf(j+1)%sf(0:m,k,0:p) * du_dy(0:m,k,0:p) + &
                            q_prim_qp(0,0,0)%vf(j+1)%sf(0:m,k,0:p) * du_dy(0:m,k,0:p) - &
                            q_prim_qp(0,0,0)%vf( j )%sf(0:m,k,0:p) * dv_dy(0:m,k,0:p) - &
                            2d0 * G_K_field(0:m,k,0:p) * (1d0/3d0) * dv_dy(0:m,k,0:p) )

                            j = stress_idx%beg+1
                            rhs_vf(j)%sf(:,k,:) = rhs_vf(j)%sf(:,k,:) + rho_K_field(0:m,k,0:p) * &
                           (q_prim_qp(0,0,0)%vf( j )%sf(0:m,k,0:p) * du_dx(0:m,k,0:p) + &
                            q_prim_qp(0,0,0)%vf(j-1)%sf(0:m,k,0:p) * dv_dx(0:m,k,0:p) - &
                            q_prim_qp(0,0,0)%vf( j )%sf(0:m,k,0:p) * du_dx(0:m,k,0:p) + &
                            q_prim_qp(0,0,0)%vf(j+1)%sf(0:m,k,0:p) * du_dy(0:m,k,0:p) + &
                            q_prim_qp(0,0,0)%vf( j )%sf(0:m,k,0:p) * dv_dy(0:m,k,0:p) - &
                            q_prim_qp(0,0,0)%vf( j )%sf(0:m,k,0:p) * dv_dy(0:m,k,0:p) + &
                            2d0 * G_K_field(0:m,k,0:p) * (1d0/2d0) * (du_dy(0:m,k,0:p) + &
                                                                    dv_dx(0:m,k,0:p)) )
                              
                            j = stress_idx%beg+2
                            rhs_vf(j)%sf(:,k,:) = rhs_vf(j)%sf(:,k,:) + rho_K_field(0:m,k,0:p) * &
                           (q_prim_qp(0,0,0)%vf(j-1)%sf(0:m,k,0:p) * dv_dx(0:m,k,0:p) + &
                            q_prim_qp(0,0,0)%vf(j-1)%sf(0:m,k,0:p) * dv_dx(0:m,k,0:p) - &
                            q_prim_qp(0,0,0)%vf( j )%sf(0:m,k,0:p) * du_dx(0:m,k,0:p) + &
                            q_prim_qp(0,0,0)%vf( j )%sf(0:m,k,0:p) * dv_dy(0:m,k,0:p) + &
                            q_prim_qp(0,0,0)%vf( j )%sf(0:m,k,0:p) * dv_dy(0:m,k,0:p) - &
                            q_prim_qp(0,0,0)%vf( j )%sf(0:m,k,0:p) * dv_dy(0:m,k,0:p) + &
                            2d0 * G_K_field(0:m,k,0:p)*(dv_dy(0:m,k,0:p) - (1d0/3d0) * &
                                                       (du_dx(0:m,k,0:p) + &
                                                        dv_dy(0:m,k,0:p))) )

                        END DO

                    END IF

                    ! Applying source terms to the RHS of the internal energy equations
                    IF(model_eqns == 3) THEN
                        DO j = 1, num_fluids
                            DO k = 0, n
                                rhs_vf(j+internalEnergies_idx%beg-1)%sf(:,k,:) = &
                                    rhs_vf(j+internalEnergies_idx%beg-1)%sf(:,k,:) - 1d0/dy(k) * &
                                    q_cons_qp(0,0,0)%vf(j+adv_idx%beg-1)%sf(0:m,k,0:p) * &
                                    q_prim_qp(0,0,0)%vf(E_idx)%sf(0:m,k,0:p) * &
                                    (flux_src_ndqp(i,0,0)%vf(adv_idx%beg)%sf(0:m, k ,0:p) - &
                                    flux_src_ndqp(i,0,0)%vf(adv_idx%beg)%sf(0:m,k-1,0:p))
                            END DO
                        END DO

                        ! Applying the additional geometrical inviscid Riemann 
                        ! source fluxes for the internal energy equations
                        ! using the average of velocities at cell boundaries
                        IF(cyl_coord) THEN
                            DO j = 1, num_fluids
                                DO k = 0, n
                                    rhs_vf(j+internalEnergies_idx%beg-1)%sf(:,k,:) = &
                                        rhs_vf(j+internalEnergies_idx%beg-1)%sf(:,k,:) - 5d-1/y_cc(k) * &
                                        q_cons_qp(0,0,0)%vf(j+adv_idx%beg-1)%sf(0:m,k,0:p) * &
                                        q_prim_qp(0,0,0)%vf(E_idx)%sf(0:m,k,0:p) * &
                                        (flux_src_ndqp(i,0,0)%vf(adv_idx%beg)%sf(0:m, k ,0:p) + &
                                        flux_src_ndqp(i,0,0)%vf(adv_idx%beg)%sf(0:m,k-1,0:p)) 
                                END DO
                            END DO
                        END IF
                    END IF

                    ! Applying the geometrical inviscid Riemann source fluxes calculated as average
                    ! of values at cell boundaries
                    IF(cyl_coord) THEN
                        DO j = 1, sys_size
                            DO k = 0, n
                                rhs_vf(j)%sf(:,k,:) = & 
                                rhs_vf(j)%sf(:,k,:) - 5d-1/y_cc(k) * &
                                ( flux_gsrc_ndqp(i,0,0)%vf(j)%sf(0:m,k-1,0:p) &
                                + flux_gsrc_ndqp(i,0,0)%vf(j)%sf(0:m, k ,0:p) )
                            END DO
                        END DO
                    END IF

                    ! Applying the viscous and capillary source fluxes from the Riemann solver
!                    IF(ANY(Re_size > 0) .OR. (We_size > 0 .AND. We_riemann_flux) .OR. hypoelasticity) THEN
                    IF(ANY(Re_size > 0) .OR. (We_size > 0 .AND. We_riemann_flux)) THEN
                        DO j = mom_idx%beg, E_idx
                            IF (cyl_coord .AND. ((bc_y%beg == -2) .OR. (bc_y%beg == -13))) THEN
                                IF (p > 0) THEN
                                    CALL s_compute_viscous_stress_tensor(q_prim_qp(0,0,0)%vf, &
                                            dq_prim_dx_qp(0,0,0)%vf(mom_idx%beg:mom_idx%end), &
                                            dq_prim_dy_qp(0,0,0)%vf(mom_idx%beg:mom_idx%end), &
                                            dq_prim_dz_qp(0,0,0)%vf(mom_idx%beg:mom_idx%end) )
                                ELSE 
                                    CALL s_compute_viscous_stress_tensor(q_prim_qp(0,0,0)%vf, &
                                            dq_prim_dx_qp(0,0,0)%vf(mom_idx%beg:mom_idx%end), &
                                            dq_prim_dy_qp(0,0,0)%vf(mom_idx%beg:mom_idx%end), &
                                            dq_prim_dy_qp(0,0,0)%vf(mom_idx%beg:mom_idx%end) )
                                END IF
                                DO k = 1, n
                                    rhs_vf(j)%sf(:,k,:) = &
                                    rhs_vf(j)%sf(:,k,:) + 1d0/dy(k) * &
                                    ( flux_src_ndqp(i,0,0)%vf(j)%sf(0:m,k-1,0:p) &
                                    - flux_src_ndqp(i,0,0)%vf(j)%sf(0:m, k ,0:p) )
                                END DO
                                rhs_vf(j)%sf(:,0,:) = &
                                rhs_vf(j)%sf(:,0,:) + 1d0/(y_cc(1) - y_cc(-1)) * &
                                ( tau_Re_vf(j)%sf(0:m,-1,0:p) &
                                - tau_Re_vf(j)%sf(0:m, 1,0:p) )
                            ELSE
                                DO k = 0, n
                                    rhs_vf(j)%sf(:,k,:) = &
                                    rhs_vf(j)%sf(:,k,:) + 1d0/dy(k) * &
                                    ( flux_src_ndqp(i,0,0)%vf(j)%sf(0:m,k-1,0:p) &
                                    - flux_src_ndqp(i,0,0)%vf(j)%sf(0:m, k ,0:p) )
                                END DO
                            END IF
                        END DO
                        ! Applying the geometrical viscous Riemann source fluxes calculated as average
                        ! of values at cell boundaries
                        IF (cyl_coord) THEN
                            DO j = mom_idx%beg, E_idx
                                IF ((bc_y%beg == -2) .OR. (bc_y%beg == -13)) THEN
                                    DO k = 1, n
                                        rhs_vf(j)%sf(:,k,:) = &
                                        rhs_vf(j)%sf(:,k,:) - 5d-1/y_cc(k) * &
                                        ( flux_src_ndqp(i,0,0)%vf(j)%sf(0:m,k-1,0:p) &
                                        + flux_src_ndqp(i,0,0)%vf(j)%sf(0:m, k ,0:p) )
                                    END DO
                                    rhs_vf(j)%sf(:,0,:) = &
                                    rhs_vf(j)%sf(:,0,:) - 1d0/y_cc(0) * &
                                    tau_Re_vf(j)%sf(0:m,0,0:p)
                                ELSE
                                    DO k = 0, n
                                        rhs_vf(j)%sf(:,k,:) = &
                                        rhs_vf(j)%sf(:,k,:) - 5d-1/y_cc(k) * &
                                        ( flux_src_ndqp(i,0,0)%vf(j)%sf(0:m,k-1,0:p) &
                                        + flux_src_ndqp(i,0,0)%vf(j)%sf(0:m, k ,0:p) )
                                    END DO
                                END IF
                            END DO
                        END IF
                    END IF

                    ! Applying the capillary stress tensor calculated outside the Riemann solver
                    IF (We_size > 0 .AND. We_rhs_flux) THEN
                        IF (p > 0) THEN
                            CALL s_compute_capillary_stress_tensor(i, q_prim_qp(0,0,0)%vf, &
                                            dq_prim_dx_qp(0,0,0)%vf(adv_idx%beg:adv_idx%end), &
                                            dq_prim_dy_qp(0,0,0)%vf(adv_idx%beg:adv_idx%end), &
                                            dq_prim_dz_qp(0,0,0)%vf(adv_idx%beg:adv_idx%end), &
                                                                      gm_alpha_qp(0,0,0)%vf)
                        ELSE 
                            CALL s_compute_capillary_stress_tensor(i, q_prim_qp(0,0,0)%vf, &
                                            dq_prim_dx_qp(0,0,0)%vf(adv_idx%beg:adv_idx%end), &
                                            dq_prim_dy_qp(0,0,0)%vf(adv_idx%beg:adv_idx%end), &
                                            dq_prim_dy_qp(0,0,0)%vf(adv_idx%beg:adv_idx%end), &
                                                                      gm_alpha_qp(0,0,0)%vf)
                        END IF
                        ! Divergence of capillary stress tensor computed using finite differences
                        DO j = mom_idx%beg, E_idx
                            DO k = 0, n
                                rhs_vf(j)%sf(:,k,:) = &
                                rhs_vf(j)%sf(:,k,:) - 1d0/(y_cc(k+1) - y_cc(k-1)) * &
                                ( tau_We_vf(j)%sf(0:m,k+1,0:p) &
                                - tau_We_vf(j)%sf(0:m,k-1,0:p) )
                            END DO
                        END DO
                        ! Applying the capillary contribution to geometric source term
                        IF (cyl_coord) THEN
                            DO j = mom_idx%beg, E_idx
                                DO k = 0, n
                                    rhs_vf(j)%sf(:,k,:) = &
                                    rhs_vf(j)%sf(:,k,:) - tau_We_vf(j)%sf(0:m,k,0:p)/y_cc(k)
                                END DO
                            END DO
                        END IF
                    END IF
                    
                    ! Applying capillary source terms in momentum and energy equations
                    IF (We_size > 0 .AND. We_src) THEN
                        CALL s_compute_capillary_source(i,q_prim_vf)
                        rhs_vf(cont_idx%end+i)%sf(:,:,:) = rhs_vf(cont_idx%end+i)%sf(:,:,:) + We_mtm_src(:,:,:)
                        rhs_vf(E_idx)%sf(:,:,:) = rhs_vf(E_idx)%sf(:,:,:) + We_nrg_src(:,:,:)
                    END IF

                    ! Applying interface sharpening regularization source terms
                    IF (regularization .AND. num_dims == 2) THEN
                        CALL s_compute_regularization_source(i,q_prim_vf)
                        DO j = cont_idx%beg, adv_idx%end
                            rhs_vf(j)%sf(:,:,:) = rhs_vf(j)%sf(:,:,:) + reg_src_vf(j)%sf(:,:,:)
                        END DO
                    END IF


               ! ===============================================================

               ! RHS Contribution in z-direction ===============================
                ELSE
                    IF (DEBUG) print*, 'dir = 3'
                    ! Compute upwind slope and flux limiter function value if TVD
                    ! flux limiter is chosen
                    IF (tvd_rhs_flux) CALL s_get_tvd_flux(q_cons_vf, q_prim_vf, rhs_vf,i)

                    ! Applying characteristic boundary conditions
                    IF(bc_z%beg <= -5) THEN
                        CALL s_cbc( q_prim_qp(0,0,0)%vf, flux_ndqp(i,0,0)%vf, &
                                    flux_src_ndqp(i,0,0)%vf, i, -1, ix,iy,iz  )
                    END IF

                    IF(bc_z%end <= -5) THEN
                        CALL s_cbc( q_prim_qp(0,0,0)%vf, flux_ndqp(i,0,0)%vf, &
                                    flux_src_ndqp(i,0,0)%vf, i,  1, ix,iy,iz  )
                    END IF
 
                    ! Applying the Riemann fluxes
                    DO j = 1, sys_size
                        IF (grid_geometry == 3) THEN
                            DO l = 0, n
                                DO k = 0, p
                                    rhs_vf(j)%sf(:,l,k) = & 
                                    rhs_vf(j)%sf(:,l,k) + 1d0/dz(k)/y_cc(l) * &
                                    ( flux_ndqp(i,0,0)%vf(j)%sf(0:m,l,k-1) &
                                    - flux_ndqp(i,0,0)%vf(j)%sf(0:m,l, k ) )
                                END DO
                            END DO
                        ELSE
                            DO k = 0, p
                                rhs_vf(j)%sf(:,:,k) = & 
                                rhs_vf(j)%sf(:,:,k) + 1d0/dz(k) * &
                                ( flux_ndqp(i,0,0)%vf(j)%sf(0:m,0:n,k-1) &
                                - flux_ndqp(i,0,0)%vf(j)%sf(0:m,0:n, k ) )
                            END DO
                        END IF
                    END DO
                    ! Applying source terms to the RHS of the advection equations
                    IF(riemann_solver == 1) THEN
                        DO j = adv_idx%beg, adv_idx%end
                            IF (grid_geometry == 3) THEN
                                DO l = 0, n
                                    DO k = 0, p
                                        rhs_vf(j)%sf(:,l,k) = &
                                        rhs_vf(j)%sf(:,l,k) + 1d0/dz(k)/y_cc(l) * &
                                        q_prim_qp(0,0,0)%vf(cont_idx%end+i)%sf(0:m,l,k) * &
                                        ( flux_src_ndqp(i,0,0)%vf(j)%sf(0:m,l,k-1) &
                                        - flux_src_ndqp(i,0,0)%vf(j)%sf(0:m,l, k ) )
                                    END DO
                                END DO
                            ELSE
                                DO k = 0, p
                                    rhs_vf(j)%sf(:,:,k) = &
                                    rhs_vf(j)%sf(:,:,k) + 1d0/dz(k) * &
                                    q_prim_qp(0,0,0)%vf(cont_idx%end+i)%sf(0:m,0:n,k) * &
                                    ( flux_src_ndqp(i,0,0)%vf(j)%sf(0:m,0:n,k-1) &
                                    - flux_src_ndqp(i,0,0)%vf(j)%sf(0:m,0:n, k ) )
                                END DO
                            END IF
                        END DO
                    ELSE
                        DO j = adv_idx%beg, adv_idx%end
                            IF (grid_geometry == 3) THEN
                                DO l = 0, n
                                    DO k = 0, p
                                        IF (alt_soundspeed .OR. regularization) THEN
                                            IF (adv_alphan .AND. j == adv_idx%end) THEN
                                                rhs_vf(j)%sf(:,l,k) = &
                                                rhs_vf(j)%sf(:,l,k) + 1d0/dz(k)/y_cc(l) * &
                                                (q_cons_qp(0,0,0)%vf(j)%sf(0:m,l,k) - Kterm(:,l,k)) * &
                                                ( flux_src_ndqp(i,0,0)%vf(j)%sf(0:m,l, k ) &
                                                - flux_src_ndqp(i,0,0)%vf(j)%sf(0:m,l,k-1) )
                                            ELSE
                                                rhs_vf(j)%sf(:,l,k) = &
                                                rhs_vf(j)%sf(:,l,k) + 1d0/dz(k)/y_cc(l) * &
                                                (q_cons_qp(0,0,0)%vf(j)%sf(0:m,l,k) + Kterm(:,l,k)) * &
                                                ( flux_src_ndqp(i,0,0)%vf(j)%sf(0:m,l, k ) &
                                                - flux_src_ndqp(i,0,0)%vf(j)%sf(0:m,l,k-1) )
                                            END IF
                                        ELSE
                                            rhs_vf(j)%sf(:,l,k) = &
                                            rhs_vf(j)%sf(:,l,k) + 1d0/dz(k)/y_cc(l) * &
                                            q_cons_qp(0,0,0)%vf(j)%sf(0:m,l,k) * &
                                            ( flux_src_ndqp(i,0,0)%vf(j)%sf(0:m,l, k ) &
                                            - flux_src_ndqp(i,0,0)%vf(j)%sf(0:m,l,k-1) )
                                        END IF
                                    END DO
                                END DO
                            ELSE
                                DO k = 0, p
                                    IF (alt_soundspeed .OR. regularization) THEN
                                        IF ( adv_alphan .AND. (j == adv_idx%beg) .AND. bubbles) THEN
                                            !liquid part, +k div(u)
                                            rhs_vf(j)%sf(:,:,k) = &
                                               rhs_vf(j)%sf(:,:,k) + 1d0/dz(k) * &
                                               (q_cons_qp(0,0,0)%vf(j)%sf(0:m,0:n,k) + Kterm(:,:,k)) * &
                                                ( flux_src_ndqp(i,0,0)%vf(j)%sf(0:m,0:n, k ) &
                                                - flux_src_ndqp(i,0,0)%vf(j)%sf(0:m,0:n,k-1) )

                                        ELSE IF ( adv_alphan .AND. (j == alf_idx-1) .AND. bubbles) THEN
                                            !resolved gas, -k div(u)
                                            rhs_vf(j)%sf(:,:,k) = &
                                                rhs_vf(j)%sf(:,:,k) + 1d0/dz(k) * &
                                                (q_cons_qp(0,0,0)%vf(j)%sf(0:m,0:n,k) - Kterm(:,:,k)) * &
                                                ( flux_src_ndqp(i,0,0)%vf(j)%sf(0:m,0:n, k ) &
                                                - flux_src_ndqp(i,0,0)%vf(j)%sf(0:m,0:n,k-1) )
                                        ELSE IF ( adv_alphan .AND. (j == alf_idx) .AND. bubbles) THEN
                                            !bubble part, no k div(u)
                                            rhs_vf(j)%sf(:,:,k) = &
                                                rhs_vf(j)%sf(:,:,k) + 1d0/dz(k) * &
                                                q_cons_qp(0,0,0)%vf(j)%sf(0:m,0:n,k) * &
                                                ( flux_src_ndqp(i,0,0)%vf(j)%sf(0:m,0:n, k ) &
                                                - flux_src_ndqp(i,0,0)%vf(j)%sf(0:m,0:n,k-1) )
                                        ELSE IF (adv_alphan .AND. j == adv_idx%end) THEN
                                            rhs_vf(j)%sf(:,:,k) = &
                                               rhs_vf(j)%sf(:,:,k) + 1d0/dz(k) * &
                                               (q_cons_qp(0,0,0)%vf(j)%sf(0:m,0:n,k) - Kterm(:,:,k)) * &
                                                ( flux_src_ndqp(i,0,0)%vf(j)%sf(0:m,0:n, k ) &
                                                - flux_src_ndqp(i,0,0)%vf(j)%sf(0:m,0:n,k-1) )
                                        ELSE
                                            rhs_vf(j)%sf(:,:,k) = &
                                                rhs_vf(j)%sf(:,:,k) + 1d0/dz(k) * &
                                                (q_cons_qp(0,0,0)%vf(j)%sf(0:m,0:n,k) + Kterm(:,:,k)) * &
                                                ( flux_src_ndqp(i,0,0)%vf(j)%sf(0:m,0:n, k ) &
                                                - flux_src_ndqp(i,0,0)%vf(j)%sf(0:m,0:n,k-1) )
                                        END IF
                                    ELSE
                                        rhs_vf(j)%sf(:,:,k) = &
                                            rhs_vf(j)%sf(:,:,k) + 1d0/dz(k) * &
                                            q_cons_qp(0,0,0)%vf(j)%sf(0:m,0:n,k) * &
                                            ( flux_src_ndqp(i,0,0)%vf(j)%sf(0:m,0:n, k ) &
                                            - flux_src_ndqp(i,0,0)%vf(j)%sf(0:m,0:n,k-1) ) 
                                    END IF
                                END DO
                            END IF
                        END DO
                    END IF
                    IF (bubbles) THEN
                        CALL s_get_divergence(i,q_prim_vf,divu)
                        CALL s_compute_bubble_source(i,q_prim_vf,q_cons_vf,divu, &
                                bub_adv_src, bub_r_src, bub_v_src, bub_p_src, bub_m_src)

                                              rhs_vf( alf_idx )%sf(:,:,:) = rhs_vf( alf_idx )%sf(:,:,:) + bub_adv_src(:,:,:)
                        IF ( num_fluids > 1)  rhs_vf(adv_idx%beg)%sf(:,:,:) = rhs_vf(adv_idx%beg)%sf(:,:,:) - bub_adv_src(:,:,:)

                        DO k = 1,nb
                            rhs_vf(bub_idx%rs(k))%sf(:,:,:) = rhs_vf(bub_idx%rs(k))%sf(:,:,:) + bub_r_src(k,:,:,:)
                            rhs_vf(bub_idx%vs(k))%sf(:,:,:) = rhs_vf(bub_idx%vs(k))%sf(:,:,:) + bub_v_src(k,:,:,:)
                            IF (polytropic .NEQV. .TRUE.) THEN
                                rhs_vf(bub_idx%ps(k))%sf(:,:,:) = rhs_vf(bub_idx%ps(k))%sf(:,:,:) + bub_p_src(k,:,:,:)
                                rhs_vf(bub_idx%ms(k))%sf(:,:,:) = rhs_vf(bub_idx%ms(k))%sf(:,:,:) + bub_m_src(k,:,:,:)
                            END IF
                        END DO
                    END IF 

                    IF (monopole) THEN
                        mono_mass_src = 0d0; mono_mom_src = 0d0; mono_e_src = 0d0;
                        DO j = 1,num_mono
                            CALL s_get_monopole(i,q_prim_vf,t_step,mono(j))
                        END DO
                        DO k = cont_idx%beg,cont_idx%end
                            rhs_vf(k)%sf(:,:,:) = rhs_vf(k)%sf(:,:,:) + mono_mass_src(:,:,:)
                        END DO
                        DO k = mom_idx%beg,mom_idx%end
                            rhs_vf(k)%sf(:,:,:) = rhs_vf(k)%sf(:,:,:) + mono_mom_src(k-cont_idx%end,:,:,:)
                        END DO
                        rhs_vf(E_idx)%sf(:,:,:) = rhs_vf(E_idx)%sf(:,:,:) + mono_e_src(:,:,:)
                    END IF


                    ! Hypoelastic rhs terms
                    IF (hypoelasticity) THEN
                        DO k = 0, p

                           ! We must have p > 0
                            j = stress_idx%beg
                            rhs_vf( j )%sf(:,:,k) = rhs_vf( j )%sf(:,:,k) + rho_K_field(0:m,0:n,k) * &
                           (q_prim_qp(0,0,0)%vf(j+3)%sf(0:m,0:n,k) * du_dz(0:m,0:n,k) + &
                            q_prim_qp(0,0,0)%vf(j+3)%sf(0:m,0:n,k) * du_dz(0:m,0:n,k) - &
                            q_prim_qp(0,0,0)%vf( j )%sf(0:m,0:n,k) * dw_dz(0:m,0:n,k) - &
                            2d0 * G_K_field(0:m,0:n,k) * (1d0/3d0) * dw_dz(0:m,0:n,k) )

                             j = stress_idx%beg+1
                            rhs_vf( j )%sf(:,:,k) = rhs_vf( j )%sf(:,:,k) + rho_K_field(0:m,0:n,k) * &
                           (q_prim_qp(0,0,0)%vf(j+3)%sf(0:m,0:n,k) * du_dz(0:m,0:n,k) + &
                            q_prim_qp(0,0,0)%vf(j+2)%sf(0:m,0:n,k) * dv_dz(0:m,0:n,k) - &
                            q_prim_qp(0,0,0)%vf( j )%sf(0:m,0:n,k) * dw_dz(0:m,0:n,k))

                            j = stress_idx%beg+2
                            rhs_vf( j )%sf(:,:,k) = rhs_vf( j )%sf(:,:,k) + rho_K_field(0:m,0:n,k) * &
                           (q_prim_qp(0,0,0)%vf(j+2)%sf(0:m,0:n,k) * dv_dz(0:m,0:n,k) + &
                            q_prim_qp(0,0,0)%vf(j+2)%sf(0:m,0:n,k) * dv_dz(0:m,0:n,k) - &
                            q_prim_qp(0,0,0)%vf( j )%sf(0:m,0:n,k) * dw_dz(0:m,0:n,k) - &
                            2d0 * G_K_field(0:m,0:n,k) * (1d0/3d0) * dw_dz(0:m,0:n,k) )

                            j = stress_idx%beg+3
                            rhs_vf( j )%sf(:,:,k) = rhs_vf( j )%sf(:,:,k) + rho_K_field(0:m,0:n,k) * &
                            (q_prim_qp(0,0,0)%vf( j )%sf(0:m,0:n,k) * du_dx(0:m,0:n,k) + &
                            q_prim_qp(0,0,0)%vf(j-3)%sf(0:m,0:n,k) * dw_dx(0:m,0:n,k) - &
                            q_prim_qp(0,0,0)%vf( j )%sf(0:m,0:n,k) * du_dx(0:m,0:n,k) + &
                            q_prim_qp(0,0,0)%vf(j+1)%sf(0:m,0:n,k) * du_dy(0:m,0:n,k) + &
                            q_prim_qp(0,0,0)%vf(j-2)%sf(0:m,0:n,k) * dw_dy(0:m,0:n,k) - &
                            q_prim_qp(0,0,0)%vf( j )%sf(0:m,0:n,k) * dv_dy(0:m,0:n,k)+ &
!!                            q_prim_qp(0,0,0)%vf(j+2)%sf(0:m,0:n,k) * dw_dz(0:m,0:n,k) + &
                            q_prim_qp(0,0,0)%vf(j+2)%sf(0:m,0:n,k) * du_dz(0:m,0:n,k) + &
                            q_prim_qp(0,0,0)%vf( j )%sf(0:m,0:n,k) * dw_dz(0:m,0:n,k) - &
                            q_prim_qp(0,0,0)%vf( j )%sf(0:m,0:n,k) * dw_dz(0:m,0:n,k) + &
                            2d0 * G_K_field(0:m,0:n,k) * (1d0/2d0) * (du_dz(0:m,0:n,k) + &
                                                                      dw_dx(0:m,0:n,k)) )

                            j = stress_idx%beg+4
                            rhs_vf( j )%sf(:,:,k) = rhs_vf( j )%sf(:,:,k) + rho_K_field(0:m,0:n,k) * &
                           (q_prim_qp(0,0,0)%vf(j-1)%sf(0:m,0:n,k) * dv_dx(0:m,0:n,k) + &
                            q_prim_qp(0,0,0)%vf(j-3)%sf(0:m,0:n,k) * dw_dx(0:m,0:n,k) - &
                            q_prim_qp(0,0,0)%vf( j )%sf(0:m,0:n,k) * du_dx(0:m,0:n,k) + &
                            q_prim_qp(0,0,0)%vf( j )%sf(0:m,0:n,k) * dv_dy(0:m,0:n,k) + &
                            q_prim_qp(0,0,0)%vf(j-2)%sf(0:m,0:n,k) * dw_dy(0:m,0:n,k) - &
                            q_prim_qp(0,0,0)%vf( j )%sf(0:m,0:n,k) * dv_dy(0:m,0:n,k) + &
                            q_prim_qp(0,0,0)%vf(j+1)%sf(0:m,0:n,k) * dv_dz(0:m,0:n,k) + &
                            q_prim_qp(0,0,0)%vf( j )%sf(0:m,0:n,k) * dw_dz(0:m,0:n,k) - &
                            q_prim_qp(0,0,0)%vf( j )%sf(0:m,0:n,k) * dw_dz(0:m,0:n,k) + &
                            2d0 * G_K_field(0:m,0:n,k) * (1d0/2d0) * (dv_dz(0:m,0:n,k) + &
                                                                      dw_dy(0:m,0:n,k)) )

                            j = stress_idx%end
                            rhs_vf( j )%sf(:,:,k) = rhs_vf( j )%sf(:,:,k) + rho_K_field(0:m,0:n,k) * &
                           (q_prim_qp(0,0,0)%vf(j-2)%sf(0:m,0:n,k) * dw_dx(0:m,0:n,k) + &
                            q_prim_qp(0,0,0)%vf(j-2)%sf(0:m,0:n,k) * dw_dx(0:m,0:n,k) - &
                            q_prim_qp(0,0,0)%vf( j )%sf(0:m,0:n,k) * du_dx(0:m,0:n,k) + &
                            q_prim_qp(0,0,0)%vf(j-1)%sf(0:m,0:n,k) * dw_dy(0:m,0:n,k) + &
                            q_prim_qp(0,0,0)%vf(j-1)%sf(0:m,0:n,k) * dw_dy(0:m,0:n,k) - &
                            q_prim_qp(0,0,0)%vf( j )%sf(0:m,0:n,k) * dv_dy(0:m,0:n,k) + &
                            q_prim_qp(0,0,0)%vf( j )%sf(0:m,0:n,k) * dw_dz(0:m,0:n,k) + &
                            q_prim_qp(0,0,0)%vf( j )%sf(0:m,0:n,k) * dw_dz(0:m,0:n,k) - &
                            q_prim_qp(0,0,0)%vf( j )%sf(0:m,0:n,k) * dw_dz(0:m,0:n,k) + &
                            2d0 * G_K_field(0:m,0:n,k) * (dw_dz(0:m,0:n,k) - (1d0/3d0) * &
                                                          (du_dx(0:m,0:n,k) + &
                                                           dv_dy(0:m,0:n,k) + &
                                                           dw_dz(0:m,0:n,k))) )

                        END DO

                    END IF

                    ! Applying source terms to the RHS of the internal energy equations
                    IF(model_eqns == 3) THEN
                        DO j = 1, num_fluids
                            DO k = 0, p
                                rhs_vf(j+internalEnergies_idx%beg-1)%sf(:,:,k) = &
                                    rhs_vf(j+internalEnergies_idx%beg-1)%sf(:,:,k) - 1d0/dz(k) * &
                                    q_cons_qp(0,0,0)%vf(j+adv_idx%beg-1)%sf(0:m,0:n,k) * &
                                    q_prim_qp(0,0,0)%vf(E_idx)%sf(0:m,0:n,k) * &
                                    (flux_src_ndqp(i,0,0)%vf(adv_idx%beg)%sf(0:m,0:n, k ) - &
                                    flux_src_ndqp(i,0,0)%vf(adv_idx%beg)%sf(0:m,0:n,k-1))
                            END DO
                        END DO
                    END IF

                    ! Applying the geometrical inviscid Riemann source fluxes calculated as average
                    ! of values at cell boundaries
                    IF(grid_geometry == 3) THEN
                        DO j = 1, sys_size
                            DO l = 0, n
                                DO k = 0, p
                                    rhs_vf(j)%sf(:,l,k) = & 
                                    rhs_vf(j)%sf(:,l,k) - 5d-1/y_cc(l) * &
                                    ( flux_gsrc_ndqp(i,0,0)%vf(j)%sf(0:m,l,k-1) &
                                    + flux_gsrc_ndqp(i,0,0)%vf(j)%sf(0:m,l, k ) )
                                END DO
                            END DO
                        END DO
                    END IF

                    ! Applying the viscous and capillary source fluxes from the Riemann solver
!                    IF(ANY(Re_size > 0) .OR. (We_size > 0 .AND. We_riemann_flux) .OR. hypoelasticity) THEN
                    IF(ANY(Re_size > 0) .OR. (We_size > 0 .AND. We_riemann_flux)) THEN
                        DO j = mom_idx%beg, E_idx
                            DO k = 0, p
                                rhs_vf(j)%sf(:,:,k) = &
                                rhs_vf(j)%sf(:,:,k) + 1d0/dz(k) * &
                                ( flux_src_ndqp(i,0,0)%vf(j)%sf(0:m,0:n,k-1) &
                                - flux_src_ndqp(i,0,0)%vf(j)%sf(0:m,0:n, k ) )
                            END DO
                        END DO
                        ! Modifying momentum components of geometric source term
                        IF (grid_geometry == 3) THEN
                            DO k = 0, p
                                rhs_vf(mom_idx%beg+1)%sf(:,:,k) = &
                                rhs_vf(mom_idx%beg+1)%sf(:,:,k) + 5d-1 * &
                                ( flux_src_ndqp(i,0,0)%vf(mom_idx%end)%sf(0:m,0:n,k-1) &
                                + flux_src_ndqp(i,0,0)%vf(mom_idx%end)%sf(0:m,0:n, k ) )
                        
                                rhs_vf(mom_idx%end)%sf(:,:,k) = &
                                rhs_vf(mom_idx%end)%sf(:,:,k) - 5d-1 * &
                                ( flux_src_ndqp(i,0,0)%vf(mom_idx%beg+1)%sf(0:m,0:n,k-1) &
                                + flux_src_ndqp(i,0,0)%vf(mom_idx%beg+1)%sf(0:m,0:n, k ) )
                            END DO
                        END IF
                    END IF
                    
                    ! Applying the capillary stress tensor calculated outside the Riemann solver
                    IF (We_size > 0 .AND. We_rhs_flux) THEN
                        IF (p > 0) THEN
                            CALL s_compute_capillary_stress_tensor(i, q_prim_qp(0,0,0)%vf, &
                                            dq_prim_dx_qp(0,0,0)%vf(adv_idx%beg:adv_idx%end), &
                                            dq_prim_dy_qp(0,0,0)%vf(adv_idx%beg:adv_idx%end), &
                                            dq_prim_dz_qp(0,0,0)%vf(adv_idx%beg:adv_idx%end), &
                                                                      gm_alpha_qp(0,0,0)%vf)
                        ELSE 
                            CALL s_compute_capillary_stress_tensor(i, q_prim_qp(0,0,0)%vf, &
                                            dq_prim_dx_qp(0,0,0)%vf(adv_idx%beg:adv_idx%end), &
                                            dq_prim_dy_qp(0,0,0)%vf(adv_idx%beg:adv_idx%end), &
                                            dq_prim_dy_qp(0,0,0)%vf(adv_idx%beg:adv_idx%end), &
                                                                      gm_alpha_qp(0,0,0)%vf)
                        END IF
                        ! Divergence of capillary stress tensor computed using finite differences
                        DO j = mom_idx%beg, E_idx
                            IF (grid_geometry == 3) THEN
                                DO l = 0, n
                                    DO k = 0, p
                                        rhs_vf(j)%sf(:,l,k) = &
                                        rhs_vf(j)%sf(:,l,k) - 1d0/(z_cc(k+1) - z_cc(k-1))/y_cc(l) * &
                                        ( tau_We_vf(j)%sf(0:m,l,k+1) &
                                        - tau_We_vf(j)%sf(0:m,l,k-1) )
                                    END DO
                                END DO
                            ELSE
                                DO k = 0, p
                                    rhs_vf(j)%sf(:,:,k) = &
                                    rhs_vf(j)%sf(:,:,k) - 1d0/(z_cc(k+1) - z_cc(k-1)) * &
                                    ( tau_We_vf(j)%sf(0:m,0:n,k+1) &
                                    - tau_We_vf(j)%sf(0:m,0:n,k-1) )
                                END DO
                            END IF
                        END DO
                    END IF
                    
                    ! Applying capillary source terms in momentum and energy equations
                    IF (We_size > 0 .AND. We_src) THEN
                        CALL s_compute_capillary_source(i,q_prim_vf)
                        rhs_vf(cont_idx%end+i)%sf(:,:,:) = rhs_vf(cont_idx%end+i)%sf(:,:,:) + We_mtm_src(:,:,:)
                        rhs_vf(E_idx)%sf(:,:,:) = rhs_vf(E_idx)%sf(:,:,:) + We_nrg_src(:,:,:)
                    END IF
                  
                    ! Applying interface sharpening regularization source terms
                    IF (regularization .AND. num_dims == 3) THEN
                        CALL s_compute_regularization_source(i,q_prim_vf)
                        DO j = cont_idx%beg, adv_idx%end
                            rhs_vf(j)%sf(:,:,:) = rhs_vf(j)%sf(:,:,:) + reg_src_vf(j)%sf(:,:,:)
                        END DO
                    END IF

                END IF
               ! ===============================================================

            END DO
            ! END: Dimensional Splitting Loop ==================================
           
            
            ! Disassociation of Working Variables ==============================
            DO i = 1, sys_size
                NULLIFY(q_cons_qp(0,0,0)%vf(i)%sf, q_prim_qp(0,0,0)%vf(i)%sf)
            END DO
            ! ==================================================================
            
            
        END SUBROUTINE s_compute_rhs ! -----------------------------------------
        
        
        
        !>  This subroutine takes the consecutive changes in volume fraction
        !!  at a cell boundary and computes the desired slope and flux limiter
        !!  function value at the cell boundary        
        !!  @param top The top flux limiter
        !!  @param bottom The bottom flux limiter
        !!  @param flux_lim_func The flux limiter
        SUBROUTINE s_compute_flux_lim(top,bottom,flux_lim_func) ! ---------------


            REAL(KIND(0d0)), INTENT(INOUT) :: top, bottom
            REAL(KIND(0d0)) :: slope
            REAL(KIND(0d0)), INTENT(OUT) :: flux_lim_func

            ! Limit the flux limiter to be applied only where the change in
            ! volume fraction is greater than machine precision so that insignificant
            ! fluctuations do not trip the limiter
            IF (ABS(top) < 1d-8) top = 0d0
            IF (ABS(bottom) < 1d-8) bottom = 0d0
            ! If top = bottom, then cell is in a smooth region of the flow
            ! and the high order flux should be used. Also ensures that areas
            ! of no change in volume fraction (0/0) use the high order flux
            IF (top == bottom) THEN
                slope = 1d0
            ELSE
                slope = (top*bottom)/MAX(bottom**2d0,sgm_eps)
            END IF

            ! Flux limiter function
            IF (flux_lim == 1) THEN ! MINMOD (MM)
                flux_lim_func = MAX(0d0,MIN(1d0,slope))
            ELSEIF (flux_lim == 2) THEN ! MUSCL (MC)
                flux_lim_func = MAX(0d0,MIN(2d0*slope,5d-1*(1d0+slope),2d0))
            ELSEIF (flux_lim == 3) THEN ! OSPRE (OP)
                flux_lim_func = (15d-1*(slope**2d0+slope))/(slope**2d0+slope+1d0)
            ELSEIF (flux_lim == 4) THEN ! SUPERBEE (SB)
                flux_lim_func = MAX(0d0,MIN(1d0,2d0*slope),MIN(slope,2d0))
            ELSEIF (flux_lim == 5) THEN ! SWEBY (SW) (beta = 1.5)
                flux_lim_func = MAX(0d0,MIN(15d-1*slope,1d0),MIN(slope,15d-1))
            ELSEIF (flux_lim == 6) THEN ! VAN ALBADA (VA)
                flux_lim_func = (slope**2d0+slope)/(slope**2d0+1d0)
            ELSEIF (flux_lim == 7) THEN ! VAN LEER (VL)
                flux_lim_func = (ABS(slope) + slope)/(1d0 + ABS(slope))
            END IF
        END SUBROUTINE s_compute_flux_lim ! ------------------------------------



        !> The purpose of this subroutine is to compute the viscous 
        !!      stress tensor for the cells directly next to the axis in
        !!      cylindrical coordinates. This is necessary to avoid the
        !!      1/r singularity that arises at the cell boundary coinciding
        !!      with the axis, i.e., y_cb(-1) = 0.
        !!  @param q_prim_vf Cell-average primitive variables
        !!  @param grad_x_vf Cell-average primitive variable derivatives, x-dir
        !!  @param grad_y_vf Cell-average primitive variable derivatives, y-dir
        !!  @param grad_z_vf Cell-average primitive variable derivatives, z-dir
        SUBROUTINE s_compute_viscous_stress_tensor(q_prim_vf,grad_x_vf,grad_y_vf,grad_z_vf) ! ---

            TYPE(scalar_field), DIMENSION(sys_size), INTENT(IN) :: q_prim_vf
            TYPE(scalar_field), DIMENSION(num_dims), INTENT(IN) :: grad_x_vf, grad_y_vf, grad_z_vf


            REAL(KIND(0d0)) :: rho_visc, gamma_visc, pi_inf_visc  !< Mixture variables
            REAL(KIND(0d0)), DIMENSION(2) :: Re_visc
            REAL(KIND(0d0)), DIMENSION(1:num_fluids,1:num_fluids) :: We_visc


            REAL(KIND(0d0)), DIMENSION(num_dims,num_dims) :: tau_Re !< Capillary stress tensor components

            TYPE(bounds_info) :: ix,iy,iz


            INTEGER :: i,j,k,l !< Generic loop iterator
            
            ix%beg = -buff_size; iy%beg = 0; iz%beg = 0
            IF(n > 0) iy%beg = -buff_size; IF(p > 0) iz%beg = -buff_size
            ix%end = m - ix%beg; iy%end = n - iy%beg; iz%end = p - iz%beg

            DO i = mom_idx%beg, E_idx
                tau_Re_vf(i)%sf = 0d0
            END DO

            IF (Re_size(1) > 0) THEN    ! Shear stresses
                DO l = iz%beg, iz%end
                    DO k = -1, 1
                        DO j = ix%beg, ix%end

                            CALL s_convert_to_mixture_variables(    q_prim_vf, rho_visc, &
                                                                gamma_visc, pi_inf_visc, &
                                                                Re_visc, We_visc, j,k,l  )

                            tau_Re(2,1) = (grad_y_vf(1)%sf(j,k,l) + &
                                           grad_x_vf(2)%sf(j,k,l))/ &
                                               Re_visc(1)

                            tau_Re(2,2) = ( 4d0*grad_y_vf(2)%sf(j,k,l) &
                                          - 2d0*grad_x_vf(1)%sf(j,k,l) &
                                          - 2d0*q_prim_vf(mom_idx%beg+1)%sf(j,k,l)/y_cc(k) ) / &
                                          ( 3d0*Re_visc(1) )

                            DO i = 1,2
                                tau_Re_vf(cont_idx%end+i)%sf(j,k,l) = &
                                tau_Re_vf(cont_idx%end+i)%sf(j,k,l) - &
                                tau_Re(2,i)

                                tau_Re_vf(E_idx)%sf(j,k,l) = &
                                tau_Re_vf(E_idx)%sf(j,k,l) - &
                                q_prim_vf(cont_idx%end+i)%sf(j,k,l) * tau_Re(2,i)
                            END DO

                        END DO
                    END DO
                END DO
            END IF

            IF (Re_size(2) > 0) THEN    ! Bulk stresses
                DO l = iz%beg, iz%end
                    DO k = -1, 1
                        DO j = ix%beg, ix%end

                            CALL s_convert_to_mixture_variables(    q_prim_vf, rho_visc, &
                                                                gamma_visc, pi_inf_visc, &
                                                                Re_visc, We_visc, j,k,l  )

                            tau_Re(2,2) = (grad_x_vf(1)%sf(j,k,l) + &
                                           grad_y_vf(2)%sf(j,k,l) + &
                                           q_prim_vf(mom_idx%beg+1)%sf(j,k,l)/y_cc(k) ) / &
                                           Re_visc(2)

                            tau_Re_vf(mom_idx%beg+1)%sf(j,k,l) = &
                            tau_Re_vf(mom_idx%beg+1)%sf(j,k,l) - &
                            tau_Re(2,2)

                            tau_Re_vf(E_idx)%sf(j,k,l) = &
                            tau_Re_vf(E_idx)%sf(j,k,l) - &
                            q_prim_vf(mom_idx%beg+1)%sf(j,k,l) * tau_Re(2,2)

                        END DO
                    END DO
                END DO
            END IF

            IF (p == 0) RETURN

            IF (Re_size(1) > 0) THEN    ! Shear stresses
                DO l = iz%beg, iz%end
                    DO k = -1, 1
                        DO j = ix%beg, ix%end

                            CALL s_convert_to_mixture_variables(    q_prim_vf, rho_visc, &
                                                                gamma_visc, pi_inf_visc, &
                                                                Re_visc, We_visc, j,k,l  )

                            tau_Re(2,2) = -(2d0/3d0)*grad_z_vf(3)%sf(j,k,l) / y_cc(k) / &
                                          Re_visc(1)

                            tau_Re(2,3) = ((grad_z_vf(2)%sf(j,k,l) - &
                                          q_prim_vf(mom_idx%end)%sf(j,k,l)) / &
                                          y_cc(k) + grad_y_vf(3)%sf(j,k,l) ) / &
                                          Re_visc(1)

                            DO i = 2,3
                                tau_Re_vf(cont_idx%end+i)%sf(j,k,l) = &
                                tau_Re_vf(cont_idx%end+i)%sf(j,k,l) - &
                                tau_Re(2,i)

                                tau_Re_vf(E_idx)%sf(j,k,l) = &
                                tau_Re_vf(E_idx)%sf(j,k,l) - &
                                q_prim_vf(cont_idx%end+i)%sf(j,k,l) * tau_Re(2,i)
                            END DO

                        END DO
                    END DO
                END DO
            END IF

            IF (Re_size(2) > 0) THEN    ! Bulk stresses
                DO l = iz%beg, iz%end
                    DO k = -1, 1
                        DO j = ix%beg, ix%end

                            tau_Re(2,2) = grad_z_vf(3)%sf(j,k,l) / y_cc(k) / &
                                          Re_visc(2)

                            tau_Re_vf(mom_idx%beg+1)%sf(j,k,l) = &
                            tau_Re_vf(mom_idx%beg+1)%sf(j,k,l) - &
                            tau_Re(2,2)

                            tau_Re_vf(E_idx)%sf(j,k,l) = &
                            tau_Re_vf(E_idx)%sf(j,k,l) - &
                            q_prim_vf(mom_idx%beg+1)%sf(j,k,l) * tau_Re(2,2)

                        END DO
                    END DO
                END DO
            END IF

        END SUBROUTINE s_compute_viscous_stress_tensor ! ----------------------------------------




        !>  The purpose of this procedure is to calculate the capillary
        !!      stress tensor at the cell centers in the non-conservative 
        !!      formulation of the equations.
        !!  @param norm_dir Dimensional split index
        !!  @param q_prim_vf Cell-average primitive variables
        !!  @param grad_x_vf Cell-average primitive variable derivatives, x-dir
        !!  @param grad_y_vf Cell-average primitive variable derivatives, y-dir
        !!  @param grad_z_vf Cell-average primitive variable derivatives, z-dir
        !!  @param norm_vf Normal-dir derivative
        SUBROUTINE s_compute_capillary_stress_tensor(norm_dir,q_prim_vf,grad_x_vf,grad_y_vf,grad_z_vf,norm_vf) ! -------
            
            INTEGER, INTENT(IN) :: norm_dir
            TYPE(scalar_field), DIMENSION(sys_size), INTENT(IN) :: q_prim_vf
            TYPE(scalar_field), DIMENSION(num_fluids), INTENT(IN) :: norm_vf, grad_x_vf, grad_y_vf, grad_z_vf


            REAL(KIND(0d0)) :: rho_cap, gamma_cap, pi_inf_cap  !< Mixture variables
            REAL(KIND(0d0)), DIMENSION(2) :: Re_cap
            REAL(KIND(0d0)), DIMENSION(1:num_fluids,1:num_fluids) :: We_cap


            REAL(KIND(0d0)), DIMENSION(num_dims,num_dims) :: tau_We !< Capillary stress tensor components

            TYPE(bounds_info) :: ix,iy,iz


            INTEGER :: i,j,k,l,r !< Generic loop iterator

            ix%beg = -buff_size; iy%beg = 0; iz%beg = 0
            IF(n > 0) iy%beg = -buff_size; IF(p > 0) iz%beg = -buff_size
            ix%end = m - ix%beg; iy%end = n - iy%beg; iz%end = p - iz%beg

            DO i = mom_idx%beg, E_idx
                tau_We_vf(i)%sf = 0d0
            END DO

            ! Capillary stresses in x-direction =============================
            IF (norm_dir == 1) THEN
                DO i = 1, We_size
                    DO l = iz%beg, iz%end
                        DO k = iy%beg, iy%end
                            DO j = ix%beg, ix%end

                                CALL s_convert_to_mixture_variables(   q_prim_vf, rho_cap, &
                                                                    gamma_cap, pi_inf_cap, &
                                                                    Re_cap, We_cap, j,k,l  )

                                tau_We(1,1) =  1d0/ We_cap(We_idx(i,1),We_idx(i,2)) * &
                                                   ( norm_vf(We_idx(i,2))%sf(j,k,l) - &
                                                   grad_x_vf(We_idx(i,2))%sf(j,k,l) * &
                                                   grad_x_vf(We_idx(i,2))%sf(j,k,l) / &
                                                 MAX(norm_vf(We_idx(i,2))%sf(j,k,l),sgm_eps))

                                tau_We(1,2) = -1d0/ We_cap(We_idx(i,1),We_idx(i,2)) * &
                                                   grad_x_vf(We_idx(i,2))%sf(j,k,l) * &
                                                   grad_y_vf(We_idx(i,2))%sf(j,k,l) / &
                                                 MAX(norm_vf(We_idx(i,2))%sf(j,k,l),sgm_eps)

                                DO r = 1,2
                                    tau_We_vf(cont_idx%end+r)%sf(j,k,l) = &
                                    tau_We_vf(cont_idx%end+r)%sf(j,k,l) - &
                                    tau_We(1,r)
                                END DO

                                tau_We(1,1) = -1d0/ We_cap(We_idx(i,1),We_idx(i,2)) * &
                                                   grad_x_vf(We_idx(i,2))%sf(j,k,l) * &
                                                   grad_x_vf(We_idx(i,2))%sf(j,k,l) / &
                                                 MAX(norm_vf(We_idx(i,2))%sf(j,k,l),sgm_eps)

                                DO r = 1,2
                                    tau_We_vf(E_idx)%sf(j,k,l) = &
                                    tau_We_vf(E_idx)%sf(j,k,l) - &
                                    q_prim_vf(cont_idx%end+r)%sf(j,k,l) * tau_We(1,r)
                                END DO

                            END DO
                        END DO
                    END DO
                END DO

                IF (p > 0) THEN
                    DO i = 1, We_size
                        DO l = iz%beg, iz%end
                            DO k = iy%beg, iy%end
                                DO j = ix%beg, ix%end
    
                                    CALL s_convert_to_mixture_variables(   q_prim_vf, rho_cap, &
                                                                        gamma_cap, pi_inf_cap, &
                                                                        Re_cap, We_cap, j,k,l  )
    
                                    tau_We(1,3) = -1d0/ We_cap(We_idx(i,1),We_idx(i,2)) * &
                                                       grad_x_vf(We_idx(i,2))%sf(j,k,l) * &
                                                       grad_z_vf(We_idx(i,2))%sf(j,k,l) / &
                                                     MAX(norm_vf(We_idx(i,2))%sf(j,k,l),sgm_eps)
    
                                    tau_We_vf(mom_idx%end)%sf(j,k,l) = &
                                    tau_We_vf(mom_idx%end)%sf(j,k,l) - &
                                    tau_We(1,3)
    
                                    tau_We_vf(E_idx)%sf(j,k,l) = &
                                    tau_We_vf(E_idx)%sf(j,k,l) - &
                                    q_prim_vf(mom_idx%end)%sf(j,k,l) * tau_We(1,3)
    
                                END DO
                            END DO
                        END DO
                    END DO
                END IF

            ! End capillary stresses in x-direction =============================

            ! Capillary stresses in y-direction =============================
            ELSEIF (norm_dir == 2) THEN
                DO i = 1, We_size
                    DO l = iz%beg, iz%end
                        DO k = iy%beg, iy%end
                            DO j = ix%beg, ix%end

                                CALL s_convert_to_mixture_variables(   q_prim_vf, rho_cap, &
                                                                    gamma_cap, pi_inf_cap, &
                                                                    Re_cap, We_cap, j,k,l  )

                                tau_We(2,1) = -1d0/ We_cap(We_idx(i,1),We_idx(i,2)) * &
                                                   grad_y_vf(We_idx(i,2))%sf(j,k,l) * &
                                                   grad_x_vf(We_idx(i,2))%sf(j,k,l) / &
                                                 MAX(norm_vf(We_idx(i,2))%sf(j,k,l),sgm_eps)

                                tau_We(2,2) =  1d0/ We_cap(We_idx(i,1),We_idx(i,2)) * &
                                                   ( norm_vf(We_idx(i,2))%sf(j,k,l) - &
                                                   grad_y_vf(We_idx(i,2))%sf(j,k,l) * &
                                                   grad_y_vf(We_idx(i,2))%sf(j,k,l) / &
                                                 MAX(norm_vf(We_idx(i,2))%sf(j,k,l),sgm_eps))

                                DO r = 1,2
                                    tau_We_vf(cont_idx%end+r)%sf(j,k,l) = &
                                    tau_We_vf(cont_idx%end+r)%sf(j,k,l) - &
                                    tau_We(2,r)
                                END DO

                                tau_We(2,2) = -1d0/ We_cap(We_idx(i,1),We_idx(i,2)) * &
                                                   grad_y_vf(We_idx(i,2))%sf(j,k,l) * &
                                                   grad_y_vf(We_idx(i,2))%sf(j,k,l) / &
                                                 MAX(norm_vf(We_idx(i,2))%sf(j,k,l),sgm_eps)

                                DO r = 1,2
                                    tau_We_vf(E_idx)%sf(j,k,l) = &
                                    tau_We_vf(E_idx)%sf(j,k,l) - &
                                    q_prim_vf(cont_idx%end+r)%sf(j,k,l) * tau_We(2,r)
                                END DO

                            END DO
                        END DO
                    END DO
                END DO

                IF (p > 0) THEN
                    DO i = 1, We_size
                        DO l = iz%beg, iz%end
                            DO k = iy%beg, iy%end
                                DO j = ix%beg, ix%end
    
                                    CALL s_convert_to_mixture_variables(   q_prim_vf, rho_cap, &
                                                                        gamma_cap, pi_inf_cap, &
                                                                        Re_cap, We_cap, j,k,l  )
    
                                    tau_We(2,3) = -1d0/ We_cap(We_idx(i,1),We_idx(i,2)) * &
                                                       grad_y_vf(We_idx(i,2))%sf(j,k,l) * &
                                                       grad_z_vf(We_idx(i,2))%sf(j,k,l) / &
                                                     MAX(norm_vf(We_idx(i,2))%sf(j,k,l),sgm_eps)
    
                                    tau_We_vf(mom_idx%end)%sf(j,k,l) = &
                                    tau_We_vf(mom_idx%end)%sf(j,k,l) - &
                                    tau_We(2,3)
    
                                    tau_We_vf(E_idx)%sf(j,k,l) = &
                                    tau_We_vf(E_idx)%sf(j,k,l) - &
                                    q_prim_vf(mom_idx%end)%sf(j,k,l) * tau_We(2,3)
    
                                END DO
                            END DO
                        END DO
                    END DO
                END IF

            ! End capillary stresses in y-direction =============================

            ! Capillary stresses in z-direction =============================
            ELSE
                DO i = 1, We_size
                    DO l = iz%beg, iz%end
                        DO k = iy%beg, iy%end
                            DO j = ix%beg, ix%end

                                tau_We(3,1) = -1d0/ We_cap(We_idx(i,1),We_idx(i,2)) * &
                                                   grad_z_vf(We_idx(i,2))%sf(j,k,l) * &
                                                   grad_x_vf(We_idx(i,2))%sf(j,k,l) / &
                                                 MAX(norm_vf(We_idx(i,2))%sf(j,k,l),sgm_eps)

                                tau_We(3,2) = -1d0/ We_cap(We_idx(i,1),We_idx(i,2)) * &
                                                   grad_z_vf(We_idx(i,2))%sf(j,k,l) * &
                                                   grad_y_vf(We_idx(i,2))%sf(j,k,l) / &
                                                 MAX(norm_vf(We_idx(i,2))%sf(j,k,l),sgm_eps)

                                tau_We(3,3) =  1d0/ We_cap(We_idx(i,1),We_idx(i,2)) * &
                                                   ( norm_vf(We_idx(i,2))%sf(j,k,l) - &
                                                   grad_z_vf(We_idx(i,2))%sf(j,k,l) * &
                                                   grad_z_vf(We_idx(i,2))%sf(j,k,l) / &
                                                 MAX(norm_vf(We_idx(i,2))%sf(j,k,l),sgm_eps))

                                DO r = 1,3
                                    tau_We_vf(cont_idx%end+r)%sf(j,k,l) = &
                                    tau_We_vf(cont_idx%end+r)%sf(j,k,l) - &
                                    tau_We(3,r)
                                END DO

                                tau_We(3,3) = -1d0/ We_cap(We_idx(i,1),We_idx(i,2)) * &
                                                   grad_z_vf(We_idx(i,2))%sf(j,k,l) * &
                                                   grad_z_vf(We_idx(i,2))%sf(j,k,l) / &
                                                 MAX(norm_vf(We_idx(i,2))%sf(j,k,l),sgm_eps)

                                DO r = 1,3
                                    tau_We_vf(E_idx)%sf(j,k,l) = &
                                    tau_We_vf(E_idx)%sf(j,k,l) - &
                                    q_prim_vf(cont_idx%end+r)%sf(j,k,l) * tau_We(3,r)
                                END DO

                            END DO
                        END DO
                    END DO
                END DO

            END IF
            ! End capillary stresses in z-direction =============================

        END SUBROUTINE s_compute_capillary_stress_tensor ! ---------------------------------




        !>  The purpose of this procedure is to compute the source term
        !!      that accounts for capillary effects in the momentum equations
        !!  @param i Dimensional split index
        !!  @param q_prim_vf Cell-average primitive variables
        SUBROUTINE s_compute_capillary_source(i,q_prim_vf) ! ------------------------------

            INTEGER, INTENT(IN) :: i
            TYPE(scalar_field), DIMENSION(sys_size), INTENT(IN) :: q_prim_vf


            REAL(KIND(0d0)) :: rho_cap, gamma_cap, pi_inf_cap !< Mixture variables
            REAL(KIND(0d0)), DIMENSION(2) :: Re_cap
            REAL(KIND(0d0)), DIMENSION(1:num_fluids,1:num_fluids) :: We_cap
            REAL(KIND(0d0)), DIMENSION(1:num_fluids) :: kappa_cap

            REAL(KIND(0d0)) :: F_sv


            INTEGER :: j,k,l,r !< Generic loop iterators
            
            DO j = 0, m
                DO k = 0, n
                    DO l = 0, p
                        DO r = 1, crv_size
                            IF (alt_crv .NEQV. .TRUE.) THEN
                                kappa_cap(crv_idx(r)) = kappa_vf(crv_idx(r))%sf(j,k,l)
                            ELSE
                                kappa_cap(crv_idx(r)) = alt_kappa_vf(crv_idx(r))%sf(j,k,l)
                            END IF
                        END DO
                        CALL s_convert_to_mixture_variables(   q_prim_vf, rho_cap, &
                                                            gamma_cap, pi_inf_cap, &
                                                            Re_cap, We_cap, j,k,l  )
                        We_mtm_src(j,k,l) = 0d0
                        We_nrg_src(j,k,l) = 0d0

                        DO r = 1, We_size
                            IF (i == 1) THEN 
                                F_sv = -1d0/We_cap(We_idx(r,1),We_idx(r,2)) * &
                                                     kappa_cap(We_idx(r,2)) * &
                                dq_prim_dx_qp(0,0,0)%vf(adv_idx%beg)%sf(j,k,l)
                            ELSEIF (i == 2) THEN
                                F_sv = -1d0/We_cap(We_idx(r,1),We_idx(r,2)) * &
                                                     kappa_cap(We_idx(r,2)) * &
                                dq_prim_dy_qp(0,0,0)%vf(adv_idx%beg)%sf(j,k,l)
                            ELSEIF (i == 3) THEN
                                F_sv = -1d0/We_cap(We_idx(r,1),We_idx(r,2)) * &
                                                     kappa_cap(We_idx(r,2)) * &
                                dq_prim_dz_qp(0,0,0)%vf(adv_idx%beg)%sf(j,k,l)
                            END IF

                            We_mtm_src(j,k,l) = We_mtm_src(j,k,l) + F_sv
                            We_nrg_src(j,k,l) = We_nrg_src(j,k,l) + F_sv * &
                                        q_prim_vf(cont_idx%end+i)%sf(j,k,l)
                        END DO
                    END DO
                END DO
            END DO
        END SUBROUTINE s_compute_capillary_source ! ----------------------------------


        !> Gets the divergence term for k div(U)
        !> @param idir Coordinate direction
        !> @param q_prim_vf Primitive variables
        !> @param mydivu Output divergence term div(U)
        SUBROUTINE s_get_divergence(idir,q_prim_vf,mydivu)

            TYPE(scalar_field), DIMENSION(sys_size), INTENT(IN) :: q_prim_vf
            TYPE(scalar_field), INTENT(inout) :: mydivu
            INTEGER, INTENT(IN) :: idir
            INTEGER :: j,k,l !< Generic loop iterators
            
            !contribute to divergence computation \div(u)
            IF (idir == 1) mydivu%sf(:,:,:) = 0d0
            
            DO j = 0,m
                DO k = 0,n
                    DO l = 0,p
                        IF (idir == 1) THEN
                            mydivu%sf(j,k,l) =                      0.5d0/dx(j)*(q_prim_vf(cont_idx%end+idir)%sf(j+1,k,l) - &
                                                                                 q_prim_vf(cont_idx%end+idir)%sf(j-1, k , l )) 
                        ELSE IF (idir == 2) THEN
                            mydivu%sf(j,k,l) = mydivu%sf(j,k,l) +   0.5d0/dy(k)*(q_prim_vf(cont_idx%end+idir)%sf(j,k+1,l) - &
                                                                                 q_prim_vf(cont_idx%end+idir)%sf( j ,k-1, l ))
                        ELSE IF (idir == 3) THEN
                            mydivu%sf(j,k,l) = mydivu%sf(j,k,l) +   0.5d0/dz(l)*(q_prim_vf(cont_idx%end+idir)%sf(j,k,l+1) - &
                                                                                 q_prim_vf(cont_idx%end+idir)%sf( j , k ,l-1))
                        END IF
                    END DO
                END DO
            END DO

        END SUBROUTINE s_get_divergence

        !> The purpose of this procedure is to compute the source term
        !! that are needed for generating one-way acoustic waves
        !! @param idir Coordinate direction
        !! @param q_prim_vf Primitive variables
        !! @param t_step Current time-step
        !! @param mymono Monopole parameters
        SUBROUTINE s_get_monopole(idir,q_prim_vf,t_step,mymono) ! ------------------------------


            TYPE(scalar_field), DIMENSION(sys_size), INTENT(IN) :: q_prim_vf
            TYPE(mono_parameters), INTENT(IN) :: mymono
            INTEGER, INTENT(IN) :: idir, t_step
            
<<<<<<< HEAD
            INTEGER :: ndirs,j,k,l,i
            
            REAL(KIND(0d0)) :: mytime, c2, sound, n_tait, B_tait, qsum
            REAL(KIND(0d0)) :: s2, myRho, const_sos, distance
=======
            INTEGER :: ndirs,j,k,l,term_index
            
            REAL(KIND(0d0)) :: mytime, sound, n_tait, B_tait, angle, angle_z
            REAL(KIND(0d0)) :: s2, myRho, const_sos, s1
>>>>>>> daf5832b
            
            REAL(KIND(0d0)), DIMENSION(2) :: Re
            REAL(KIND(0d0)), DIMENSION( num_fluids, &
                                        num_fluids  ) :: We
          
            ndirs = 1; IF (n > 0) ndirs = 2; IF (p > 0) ndirs = 3

            IF (idir == ndirs) THEN
                mytime = t_step*dt
                !IF (proc_rank == 0) print*, 'time', mytime, 'delay', mymono%delay, dflt_real
                IF ( (mytime < mymono%delay) .AND. mymono%delay /= dflt_real ) RETURN

                DO j = 0,m; DO k = 0,n; DO l=0,p
                    CALL s_convert_to_mixture_variables( q_prim_vf, myRho, n_tait, B_tait, Re, We, j, k, l )

<<<<<<< HEAD
                    IF(model_eqns == 3) THEN
                       B_tait = 0d0
                       qsum = 0d0
                       DO i = 1, num_fluids
                          B_tait = B_tait + q_prim_vf(i+adv_idx%beg-1)%sf(j,k,l)*fluid_pp(i)%pi_inf
                          qsum = qsum + q_prim_vf(i+cont_idx%beg-1)%sf(j,k,l)*fluid_pp(i)%qv
                       END DO
                       qsum = qsum/myRho
                    END IF

                    n_tait = 1.d0/n_tait + 1.d0 !make this the usual little 'gamma'
                    c2 = (n_tait*(q_prim_vf(E_idx)%sf(j,k,l) + ((n_tait-1.d0)/n_tait)*B_tait))/myRho
                    sound = DSQRT(c2)
                    const_sos = DSQRT(n_tait)
                    s2 = f_g(mytime,sound,const_sos,mymono)*f_delta(j,k,l,mymono%loc,mymono%length,mymono)
                  
                    mono_mass_src(j,k,l)    = mono_mass_src(j,k,l) + s2/sound
                    IF (n==0) THEN
=======
                    sound = n_tait*(q_prim_vf(E_idx)%sf(j,k,l) + ((n_tait-1d0)/n_tait)*B_tait)/myRho
                    sound = dsqrt(sound)

!                    const_sos = dsqrt( n_tait )
!                    s2 = f_g(mytime,sound,const_sos,mymono) * f_delta(j,k,l,mymono%loc,mymono%length,mymono)

                    const_sos = n_tait*(1.01D5 + ((n_tait-1d0)/n_tait)*B_tait)/myRho
                    const_sos = dsqrt(const_sos)
                    term_index = 2

                    angle = 0.d0
                    angle_z = 0.d0
                    s2 = f_g(mytime,sound,const_sos,mymono,term_index) * &
                            f_delta(j,k,l,mymono%loc,mymono%length,mymono,angle,angle_z)
                    IF (mymono%pulse == 5) THEN
                        IF (angle > 0 .AND. angle < PI/2 .OR. &
                            angle_z > 0 .AND. angle_z < PI/2) THEN
                                s2 = -s2
                        END IF
                    END IF

                    IF (mymono%support == 5) THEN
                        term_index = 1
                        s1 = f_g(mytime,sound,const_sos,mymono,term_index) * &
                                f_delta(j,k,l,mymono%loc,mymono%length,mymono,angle,angle_z)
                        IF (mymono%pulse == 5) THEN
                            IF ((angle > 0 .AND. angle < PI/2) .OR. &
                                (angle_z > 0 .AND. angle_z < PI/2)) THEN
                                    s1 = -s1
                            END IF
                        END IF
                    ELSE
!                        mono_mass_src(j,k,l)    = mono_mass_src(j,k,l) + s2/sound
                        mono_mass_src(j,k,l)    = mono_mass_src(j,k,l) + s2/const_sos
                    END IF

                    IF (n ==0) THEN
                        
>>>>>>> daf5832b
                        ! 1D
                        IF (mymono%dir < -0.1d0) THEN
                            !left-going wave
                            mono_mom_src(1,j,k,l) = mono_mom_src(1,j,k,l) - s2
                        ELSE
                            !right-going wave
                            mono_mom_src(1,j,k,l) = mono_mom_src(1,j,k,l) + s2
                        END IF
                    ELSE IF (p==0) THEN
                        ! IF ( (j==1) .AND. (k==1) .AND. proc_rank == 0) &
                        !    PRINT*, '====== Monopole magnitude: ', f_g(mytime,sound,const_sos,mymono) 
                        IF (mymono%support == 6) THEN
                            distance = DSQRT(x_cc(j)**2 + y_cc(k)**2)
                            mono_mom_src(1,j,k,l) = mono_mom_src(1,j,k,l) - s2*x_cc(j)/distance
                            mono_mom_src(2,j,k,l) = mono_mom_src(2,j,k,l) - s2*y_cc(k)/distance
                        ELSE IF (mymono%dir .NE. dflt_real) THEN
                            ! 2d
                            !mono_mom_src(1,j,k,l) = s2
                            !mono_mom_src(2,j,k,l) = s2
                            IF (mymono%support == 5) THEN
                                mono_mom_src(1,j,k,l) = mono_mom_src(1,j,k,l) + s2*cos( angle )
                                mono_mom_src(2,j,k,l) = mono_mom_src(2,j,k,l) + s2*sin( angle )
                            ELSE
                                mono_mom_src(1,j,k,l) = mono_mom_src(1,j,k,l) + s2*cos( mymono%dir )
                                mono_mom_src(2,j,k,l) = mono_mom_src(2,j,k,l) + s2*sin( mymono%dir )
                            END IF
                        END IF
                    ELSE    
                        ! 3D
<<<<<<< HEAD
                        IF (mymono%support == 6) THEN
                            distance = DSQRT(x_cc(j)**2 + y_cc(k)**2 + z_cc(l)**2)
                            mono_mom_src(1,j,k,l) = mono_mom_src(1,j,k,l) - s2*x_cc(j)/distance
                            mono_mom_src(2,j,k,l) = mono_mom_src(2,j,k,l) - s2*y_cc(k)/distance
                            mono_mom_src(3,j,k,l) = mono_mom_src(3,j,k,l) - s2*z_cc(l)/distance
                        ELSE IF (mymono%dir .NE. dflt_real) THEN
                            mono_mom_src(1,j,k,l) = mono_mom_src(1,j,k,l) + s2*cos( mymono%dir )
                            mono_mom_src(2,j,k,l) = mono_mom_src(2,j,k,l) + s2*sin( mymono%dir )
=======
                        IF (mymono%dir .NE. dflt_real) THEN
                            IF (mymono%support == 5) THEN
                                mono_mom_src(1,j,k,l) = mono_mom_src(1,j,k,l) + s2*cos( angle )
                                mono_mom_src(2,j,k,l) = mono_mom_src(2,j,k,l) + s2*sin( angle )
                            ELSE
                                mono_mom_src(1,j,k,l) = mono_mom_src(1,j,k,l) + s2*cos( mymono%dir )
                                mono_mom_src(2,j,k,l) = mono_mom_src(2,j,k,l) + s2*sin( mymono%dir )
                            END IF
!                            mono_mom_src(1,j,k,l) = mono_mom_src(1,j,k,l) + s2*cos( mymono%dir )
!                            mono_mom_src(2,j,k,l) = mono_mom_src(2,j,k,l) + s2*sin( mymono%dir )
!                            mono_mom_src(1,j,k,l) = mono_mom_src(1,j,k,l) + s2*cos( angle )
!                            mono_mom_src(2,j,k,l) = mono_mom_src(2,j,k,l) + s2*sin( angle_z )
>>>>>>> daf5832b
                        END IF
                    END IF

                    IF (model_eqns .NE. 4) THEN
<<<<<<< HEAD
                        mono_e_src(j,k,l)   = mono_e_src(j,k,l) + s2*(sound/(n_tait-1.d0) + qsum/sound)
=======
                        IF (mymono%support == 5) THEN
                            !mono_E_src(j,k,l)   = mono_E_src(j,k,l) + s1*sound**2.d0/(n_tait - 1.d0)
                            mono_E_src(j,k,l)   = mono_E_src(j,k,l) + s1*const_sos**2.d0/(n_tait - 1.d0)
                        ELSE
                            !mono_E_src(j,k,l)   = mono_E_src(j,k,l) + s2*sound/(n_tait - 1.d0)
                            mono_E_src(j,k,l)   = mono_E_src(j,k,l) + s2*const_sos/(n_tait - 1.d0)
                        END IF
>>>>>>> daf5832b
                    END IF
                END DO; END DO; END DO
            END IF

        END SUBROUTINE s_get_monopole
       
        !> This function gives the temporally varying amplitude of the pulse
        !! @param mytime Simulation time
        !! @param sos Sound speed
        !! @param mysos Alternative speed of sound for testing
        !! @param mymono Monopole parameterrs
        FUNCTION f_g(mytime,sos,mysos,mymono,term_index)

            INTEGER :: term_index
            REAL(KIND(0d0)), INTENT(IN) :: mytime, sos, mysos
            TYPE(mono_parameters), INTENT(IN) :: mymono
            REAL(KIND(0d0)) :: period, t0, sigt, pa, freq
<<<<<<< HEAD
            REAL(KIND(0d0)) :: offset, f_g

            offset = 0d0
            IF (mymono%delay /= dflt_real) offset = mymono%delay
=======
            REAL(KIND(0d0)) :: f_g, f_g_spherical

>>>>>>> daf5832b

!            IF (mymono%pulse == 1) THEN
            IF (mymono%pulse == 1 .OR. mymono%pulse == 5) THEN
                ! Sine wave
                period = mymono%length/sos
<<<<<<< HEAD
                f_g = 0d0
                IF (mytime <= (mymono%npulse*period + offset)) THEN
                    f_g = mymono%mag*sin((mytime+offset)*2.d0*pi/period)
=======
!                period = 1.d0/mymono%frequency

!                IF (mytime .le. mymono%npulse*period) THEN
                IF (term_index == 1) THEN
                    f_g = mymono%mag*sin((mytime)*2.d0*pi/period)/mysos &
                        + mymono%mag/mymono%foc_length*(1.d0/(2.d0*pi/period)*cos((mytime)*2.d0*pi/period) &
                        -1.d0/(2.d0*pi/period))
                ELSE
                    f_g = mymono%mag*sin((mytime)*2.d0*pi/period)
!                ELSE
!                    f_g = 0d0
>>>>>>> daf5832b
                END IF
            ELSE IF (mymono%pulse == 2) THEN
                ! Gaussian pulse
                !sigt = mymono%length/sos/7.d0
                !t0 = 3.5d0*sigt 
                sigt = mymono%length/sos/4.d0
                t0 = 4.d0*sigt 
                f_g = mymono%mag/(dsqrt(2.d0*pi) * sigt) * &
                    dexp( -0.5d0 * ((mytime-t0)**2.d0)/(sigt**2.d0) )
            ELSE IF (mymono%pulse == 3) THEN
                ! Square wave
                sigt = mymono%length/sos
                t0 = 0d0; f_g = 0d0
                IF (mytime > t0 .AND. mytime < sigt) THEN
                    f_g = mymono%mag
                END IF
            ELSE IF (mymono%pulse == 4) THEN
                ! Ricker wave for validation case
                freq = sos/mymono%length
                !freq = 15.d0 !TEST (changing sos may be causing discrepancy)
                period = 1/freq
                t0 = 0.115 ! hard-coded here: modify if we keep Ricker in code
                IF ((mytime > 0) .AND. (mytime < 2.d0*t0)) THEN
                    f_g = mymono%mag*(2.d0*(pi**2.d0)*(freq**2.d0)) * &
                        (1.d0 - 2.d0*(pi**2.d0)*(freq**2.d0)*((mytime-t0)**2.d0)) * &
                        DEXP(-(pi**2.d0)*(freq**2.d0)*((mytime-t0)**2.d0))
                ELSE
                    f_g = 0d0
                END IF
            ELSE IF (mymono%pulse == 4) THEN
                ! Ricker wave for validation case
                freq = sos/mymono%length
                !freq = 15.d0 !TEST (changing sos may be causing discrepancy)
                period = 1/freq
                t0 = 0.115 ! hard-coded here: modify if we keep Ricker in code
                IF ((mytime > 0) .AND. (mytime < 2.d0*t0)) THEN
                    f_g = mymono%mag*(2.d0*(pi**2.d0)*(freq**2.d0)) * &
                        (1.d0 - 2.d0*(pi**2.d0)*(freq**2.d0)*((mytime-t0)**2.d0)) * &
                        dexp(-(pi**2.d0)*(freq**2.d0)*((mytime-t0)**2.d0))
                ELSE
                    f_g = 0d0
                END IF
            ELSE
                PRINT '(A)', 'No pulse type detected. Exiting ...'
                CALL s_mpi_abort()
            END IF

        END FUNCTION f_g

        !> This function give the spatial support of the acoustic source 
        !! @param j First coordinate-direction location index
        !! @param k Second coordinate-direction location index
        !! @param l Third coordinate-direction location index
        !! @param mono_loc Nominal source term location
        !! @param mono_leng Length of source term in space
        !! @param mymono Monopole parameters
        FUNCTION f_delta(j,k,l,mono_loc,mono_leng,mymono,angle,angle_z)
            
            REAL(KIND(0d0)), DIMENSION(3), INTENT(IN) :: mono_loc
            TYPE(mono_parameters), INTENT(IN) :: mymono
            REAL(KIND(0d0)), INTENT(IN) :: mono_leng
            INTEGER, INTENT(in) :: j,k,l

            INTEGER :: q
            REAL(KIND(0d0)) :: h,hx,hy,hz
            REAL(KIND(0d0)) :: hxnew, hynew
            REAL(KIND(0d0)) :: sig
            REAL(KIND(0d0)) :: f_delta
            REAL(KIND(0d0)) :: angle
            REAL(KIND(0d0)) :: angle_z

            IF (n==0) THEN
                sig = dx(j)
                sig = sig*2.5d0
            ELSE IF (p==0) THEN
                sig = maxval( (/ dx(j), dy(k) /) )
                sig = sig*2.5d0
            ELSE 
                sig = maxval( (/ dx(j), dy(k), dz(l) /) )
                sig = sig*2.5d0
            END IF            

            IF (n==0) THEN      !1D
                IF (mymono%support == 1) THEN
                    ! 1D delta function
                    hx = abs(mono_loc(1) - x_cc(j))

                    f_delta = 1.d0/(dsqrt(2.d0*pi)*sig/2.d0) * &
                        dexp( -0.5d0 * (hx/(sig/2.d0))**2.d0 )
                ELSE IF (mymono%support == 0) THEN
                    ! Support for all x
                    f_delta = 1.d0
                END IF
            ELSE IF (p==0) THEN !2D
                hx = mono_loc(1) - x_cc(j)
                hy = mono_loc(2) - y_cc(k)
                IF (mymono%support == 1) THEN
                    ! 2D delta function
                    sig = mono_leng/20.d0
                    h = dsqrt(hx**2.d0 + hy**2.d0)

                    f_delta = 1.d0/(dsqrt(2.d0*pi)*sig/2.d0) * &
                        dexp( -0.5d0 * ((h/(sig/2.d0))**2.d0) )
                ELSE IF (mymono%support == 2) THEN
                    !only support for y \pm some value
                    IF ( abs(hy) < mymono%length ) THEN
                        f_delta = 1.d0/(dsqrt(2.d0*pi)*sig/2.d0) * &
                            dexp( -0.5d0 * (hx/(sig/2.d0))**2.d0 )
                    ELSE
                        f_delta = 0d0
                    END IF
                ELSE IF (mymono%support == 3) THEN
                    ! Only support along some line
                    hx = x_cc(j) - mono_loc(1) 
                    hy = y_cc(k) - mono_loc(2)
                    
                    ! Rotate actual point by -theta
                    hxnew = cos(      mymono%dir)*hx + sin(     mymono%dir)*hy
                    hynew = -1.d0*sin(mymono%dir)*hx + cos(     mymono%dir)*hy
                    IF ( abs(hynew) < mymono%loc(3)/2.d0 ) THEN
                        f_delta = 1.d0/(dsqrt(2.d0*pi)*sig/2.d0) * &
                            dexp( -0.5d0 * (hxnew/(sig/2.d0))**2.d0 )
                    ELSE
                        f_delta = 0d0
                    END IF
                ELSE IF (mymono%support == 4) THEN
                    ! Support for all y
                    f_delta = 1.d0/(dsqrt(2.d0*pi)*sig) * &
<<<<<<< HEAD
                        dexp( -0.5d0 * (hx/sig)**2.d0 )
=======
                        dexp( -0.5d0 * (hx/sig)**2.d0 ) 
>>>>>>> daf5832b
                ELSE IF (mymono%support == 5) THEN
                    ! Support along 'transducer'
                    hx = x_cc(j) - mono_loc(1) 
                    hy = y_cc(k) - mono_loc(2)
                    
<<<<<<< HEAD
                    ! Rotate actual point by increasing angle with increasing y
                    hxnew = cos(-atan(hy/(2*mymono%foc_length-hx)))*hx + &
                                sin(-atan(hy/(2*mymono%foc_length-hx)))*hy
                    hynew = hy*dsqrt((mymono%aperture/2.d0)**2.d0 + &
                                      mymono%foc_length**2.d0)/(mymono%foc_length)
                    IF ( abs(hynew) < mymono%aperture/2.d0 ) THEN
                        f_delta = 1.d0/(dsqrt(2.d0*pi)*sig/2.d0) * &
                            dexp( -0.5d0 * (hxnew/(sig/2.d0))**2.d0 )
                    ELSE
                        f_delta = 0d0
                    END IF
                ELSE IF (mymono%support == 6) THEN
                    ! Support for radial pulse
                    hxnew = DSQRT(x_cc(j)**2.0+y_cc(k)**2.0) - mono_loc(1)
                    f_delta = 1.d0/(DSQRT(2.d0*pi)*sig/2.d0) * &
                            DEXP( -0.5d0 * (hxnew/(sig/2.d0))**2.d0 )
=======
                    ! Rotate actual point by incresing angle with increasing y
!                    hxnew = cos(-atan(hy/(2*mymono%foc_length-hx)))*hx + &
!                                sin(-atan(hy/(2*mymono%foc_length-hx)))*hy
!                    hynew = hy*dsqrt((mymono%aperture/2.d0)**2.d0 + &
!                                      mymono%foc_length**2.d0)/(mymono%foc_length)
!                    IF ( abs(hynew) < mymono%aperture/2.d0 ) THEN
!                        f_delta = 1.d0/(dsqrt(2.d0*pi)*sig/2.d0) * &
!                            dexp( -0.5d0 * (hxnew/(sig/2.d0))**2.d0 )

                    ! Simpler Shunxiang version:
                    hxnew = mymono%foc_length - dsqrt(hy**2.d0+(mymono%foc_length-hx)**2.d0)
                    IF ( (abs(hy) < mymono%aperture/2.d0) .AND. (hx < mymono%foc_length)) THEN
                       f_delta = 1.d0/(dsqrt(2.d0*pi)*sig/2.d0) * &
                            dexp( -0.5d0*(hxnew/(sig/2.d0))**2.d0 )
                       angle = -atan(hy/(mymono%foc_length-hx))
                    ELSE
                        f_delta = 0d0
                    END IF
>>>>>>> daf5832b
                END IF
            ELSE !3D
                IF (mymono%support == 3) THEN
                    ! Only support along some patch
                    hx = x_cc(j) - mono_loc(1) 
                    hy = y_cc(k) - mono_loc(2)
                    hz = z_cc(l) - mono_loc(3)
                    ! Rotate actual point by -theta
                    hxnew = cos(      mymono%dir)*hx + sin(mymono%dir)*hy
                    hynew = -1.d0*sin(mymono%dir)*hx + cos(mymono%dir)*hy
                    IF ( abs(hynew) < mymono%length/2. .AND. &
                         abs(hz) < mymono%length/2. ) THEN
                        f_delta = 1.d0/(dsqrt(2.d0*pi)*sig/2.d0) * &
                            DEXP( -0.5d0 * (hxnew/(sig/2.d0))**2.d0 )
                    ELSE
                        f_delta = 0d0
                    END IF
<<<<<<< HEAD
                ELSE IF (mymono%support == 6) THEN
                    ! Support for radial pulse
                    hxnew = DSQRT(x_cc(j)**2.0+y_cc(k)**2.0+z_cc(l)**2) - mono_loc(1)
                    f_delta = 1.d0/(DSQRT(2.d0*pi)*sig/2.d0) * &
                            DEXP( -0.5d0 * (hxnew/(sig/2.d0))**2.d0 )
=======

                ELSE IF (mymono%support == 5) THEN
                    ! Support along 'transducer'
                    hx = x_cc(j) - mono_loc(1) 
                    hy = y_cc(k) - mono_loc(2)
                    hz = z_cc(l) - mono_loc(3)

                    ! 3D transducer
!                    hxnew = mymono%foc_length - dsqrt(hy**2.d0+(mymono%foc_length-hx)**2.d0) &
!                                              - dsqrt(hz**2.d0+(mymono%foc_length-hx)**2.d0)
!                    hxnew = mymono%foc_length - dsqrt((hy**2.d0 + hz**2.d0) + (mymono%foc_length - &
!                                                dsqrt((hx**2.d0 + hz**2.d0)))**2.d0)
                    hxnew = mymono%foc_length - dsqrt(hy**2.d0 + hz**2.d0 + (mymono%foc_length-hx)**2.d0)
                    IF ( (dsqrt(hy**2.d0+hz**2.d0) < mymono%aperture/2.d0) .AND. &
!                             (abs(hz) < mymono%aperture/2.d0) .AND. &
                                 (hx < mymono%foc_length)) THEN

                       f_delta = 1.d0/(dsqrt(2.d0*pi)*sig/2.d0) * &
                            dexp( -0.5d0*(hxnew/(sig/2.d0))**2.d0 )

!WRONG
!!                        f_delta = (1.d0/c0) * sin(2.d0*pi*freq*hxnew) + &
!!                                (1.d0/r0) * (1.d0/(2.d0*pi*freq))*cos(2.d0*pi*freq*hxnew) - &
!!                                (1.d0/(2.d0*pi*freq))

                       angle = -atan(hy/(mymono%foc_length-hx))
                       angle_z = -atan(hz/(mymono%foc_length-hx))
                    ELSE
                        f_delta = 0d0
                    END IF
>>>>>>> daf5832b
                ELSE
                    PRINT '(a)', 'Monopole support not properly defined'
                    CALL s_mpi_abort()
                END IF
            END IF
 
        END FUNCTION f_delta


        !>  The purpose of this procedure is to compute the interface
        !!      sharpening regularization source terms. Only applicable
        !!      for 2-fluid system!
        !!  @param i Dimensional split index
        !!  @param q_prim_vf Cell-averaged primitive variables
        SUBROUTINE s_compute_regularization_source(i,q_prim_vf) ! -----------------

            INTEGER, INTENT(IN) :: i
            TYPE(scalar_field), DIMENSION(sys_size), INTENT(IN) :: q_prim_vf

            TYPE(scalar_field), ALLOCATABLE :: var
            TYPE(scalar_field), ALLOCATABLE :: grad_x, grad_y, grad_z
            TYPE(scalar_field), ALLOCATABLE :: alpharho_grad_x, alpharho_grad_y, alpharho_grad_z
            TYPE(scalar_field), ALLOCATABLE :: norm
            TYPE(scalar_field), ALLOCATABLE :: un_alpha_x, un_alpha_y, un_alpha_z

            REAL(KIND(0d0)), DIMENSION(0:m,0:n,0:p) :: Lheaviside, U0, velmag
            REAL(KIND(0d0)) :: U0_loc, U0_glb
            REAL(KIND(0d0)), DIMENSION(0:m,0:n,0:p) :: Rnohat, R1hat, R2hat
            REAL(KIND(0d0)), DIMENSION(num_dims) :: vel

            TYPE(bounds_info) :: ix,iy,iz
            
            INTEGER :: j,k,l,r !< Generic loop iterators

            ix%beg = -buff_size; iy%beg = -buff_size
            ix%end = m + buff_size; iy%end = n + buff_size
            IF (p > 0) THEN
                iz%beg = -buff_size; iz%end = p + buff_size
            ELSE
                iz%beg = 0; iz%end = 0
            END IF
            ALLOCATE(            var%sf(ix%beg:ix%end,iy%beg:iy%end,iz%beg:iz%end))
            ALLOCATE(         grad_x%sf(ix%beg:ix%end,iy%beg:iy%end,iz%beg:iz%end))
            ALLOCATE(         grad_y%sf(ix%beg:ix%end,iy%beg:iy%end,iz%beg:iz%end))
            ALLOCATE(         grad_z%sf(ix%beg:ix%end,iy%beg:iy%end,iz%beg:iz%end))
            ALLOCATE(alpharho_grad_x%sf(ix%beg:ix%end,iy%beg:iy%end,iz%beg:iz%end))
            ALLOCATE(alpharho_grad_y%sf(ix%beg:ix%end,iy%beg:iy%end,iz%beg:iz%end))
            ALLOCATE(alpharho_grad_z%sf(ix%beg:ix%end,iy%beg:iy%end,iz%beg:iz%end))
            ALLOCATE(           norm%sf(ix%beg:ix%end,iy%beg:iy%end,iz%beg:iz%end))
            ALLOCATE(     un_alpha_x%sf(ix%beg:ix%end,iy%beg:iy%end,iz%beg:iz%end))
            ALLOCATE(     un_alpha_y%sf(ix%beg:ix%end,iy%beg:iy%end,iz%beg:iz%end))
            ALLOCATE(     un_alpha_z%sf(ix%beg:ix%end,iy%beg:iy%end,iz%beg:iz%end))

            DO j = 0, m
                DO k = 0, n
                    DO l = 0, p
                        IF ((q_prim_vf(adv_idx%beg)%sf(j,k,l) > 1d-6) &
                                        .AND.                         &
                            (q_prim_vf(adv_idx%beg)%sf(j,k,l) < (1d0-1d-6))) THEN
                            Lheaviside(j,k,l) = 1d0
                        ELSE
                            Lheaviside(j,k,l) = 0d0
                        END IF

                        DO r = 1, num_dims
                            vel(r) = q_prim_vf(cont_idx%end+r)%sf(j,k,l)
                        END DO

                        velmag(j,k,l) = SQRT(DOT_PRODUCT(vel,vel))

                        U0(j,k,l) = 4d0*q_prim_vf(adv_idx%beg)%sf(j,k,l)   * &
                                    (1d0-q_prim_vf(adv_idx%beg)%sf(j,k,l)) * &
                                    velmag(j,k,l)
                    END DO
                END DO
            END DO

            U0_loc = MAXVAL(U0)
            IF (num_procs > 1) THEN
                CALL s_mpi_allreduce_max(U0_loc,U0_glb)
            ELSE
                U0_glb = U0_loc
            END IF

            var%sf(:,:,:) = q_prim_vf(adv_idx%beg)%sf(:,:,:)
            CALL s_compute_fd_gradient(var,grad_x,grad_y,grad_z,norm)
            un_alpha_x%sf(:,:,:) = grad_x%sf(:,:,:)/MAX(norm%sf(:,:,:),sgm_eps)
            un_alpha_y%sf(:,:,:) = grad_y%sf(:,:,:)/MAX(norm%sf(:,:,:),sgm_eps)
            un_alpha_z%sf(:,:,:) = grad_z%sf(:,:,:)/MAX(norm%sf(:,:,:),sgm_eps)

            DO j = ix%beg, ix%end
                DO k = iy%beg, iy%end
                    DO l = iz%beg, iz%end
                        var%sf(j,k,l) = reg_eps*norm%sf(j,k,l) - q_prim_vf(adv_idx%beg)%sf(j,k,l) * &
                                                        (1d0 - q_prim_vf(adv_idx%beg)%sf(j,k,l))
                    END DO
                END DO
            END DO
            CALL s_compute_fd_gradient(var,grad_x,grad_y,grad_z,norm)
            DO j = 0, m
                DO k = 0, n
                    DO l = 0, p
                        IF (p > 0) THEN
                            Rnohat(j,k,l) = Lheaviside(j,k,l)*U0_glb * &
                                            (un_alpha_x%sf(j,k,l)*grad_x%sf(j,k,l) + &
                                             un_alpha_y%sf(j,k,l)*grad_y%sf(j,k,l) + &
                                             un_alpha_z%sf(j,k,l)*grad_z%sf(j,k,l))
                        ELSE
                            Rnohat(j,k,l) = Lheaviside(j,k,l)*U0_glb * &
                                            (un_alpha_x%sf(j,k,l)*grad_x%sf(j,k,l) + &
                                             un_alpha_y%sf(j,k,l)*grad_y%sf(j,k,l))
                        END IF
                    END DO
                END DO
            END DO
            
            DO r = cont_idx%beg, cont_idx%end
                var%sf(:,:,:) = q_prim_vf(r)%sf(:,:,:)
                CALL s_compute_fd_gradient(var,alpharho_grad_x,alpharho_grad_y,alpharho_grad_z,norm)
                DO j = ix%beg, ix%end
                    DO k = iy%beg, iy%end
                        DO l = iz%beg, iz%end
                            IF (p > 0) THEN
                                var%sf(j,k,l) = reg_eps * &
                                                (un_alpha_x%sf(j,k,l)*alpharho_grad_x%sf(j,k,l) + &
                                                 un_alpha_y%sf(j,k,l)*alpharho_grad_y%sf(j,k,l) + &
                                                 un_alpha_z%sf(j,k,l)*alpharho_grad_z%sf(j,k,l))
                            ELSE
                                var%sf(j,k,l) = reg_eps * &
                                                (un_alpha_x%sf(j,k,l)*alpharho_grad_x%sf(j,k,l) + &
                                                 un_alpha_y%sf(j,k,l)*alpharho_grad_y%sf(j,k,l))
                            END IF
                        END DO
                    END DO
                END DO
                CALL s_compute_fd_gradient(var,grad_x,grad_y,grad_z,norm)
                DO j = 0, m
                    DO k = 0, n
                        DO l = 0, p
                            IF (p > 0) THEN
                                var%sf(j,k,l) = Lheaviside(j,k,l)*U0_glb * &
                                               (un_alpha_x%sf(j,k,l)*(grad_x%sf(j,k,l) - &
                                               (1d0-2d0*q_prim_vf(adv_idx%beg)%sf(j,k,l))*alpharho_grad_x%sf(j,k,l)) + &
                                                un_alpha_y%sf(j,k,l)*(grad_y%sf(j,k,l) - &
                                                (1d0-2d0*q_prim_vf(adv_idx%beg)%sf(j,k,l))*alpharho_grad_y%sf(j,k,l)) + &
                                                un_alpha_z%sf(j,k,l)*(grad_z%sf(j,k,l) - &
                                                (1d0-2d0*q_prim_vf(adv_idx%beg)%sf(j,k,l))*alpharho_grad_z%sf(j,k,l)))
                            ELSE
                                var%sf(j,k,l) = Lheaviside(j,k,l)*U0_glb * &
                                               (un_alpha_x%sf(j,k,l)*(grad_x%sf(j,k,l) - &
                                               (1d0-2d0*q_prim_vf(adv_idx%beg)%sf(j,k,l))*alpharho_grad_x%sf(j,k,l)) + &
                                                un_alpha_y%sf(j,k,l)*(grad_y%sf(j,k,l) - &
                                                (1d0-2d0*q_prim_vf(adv_idx%beg)%sf(j,k,l))*alpharho_grad_y%sf(j,k,l))) 
                            END IF
                        END DO
                    END DO
                END DO
                IF (r == cont_idx%beg) THEN
                    R1hat(:,:,:) = var%sf(0:m,0:n,0:p)
                ELSEIF (r == cont_idx%end) THEN
                    R2hat(:,:,:) = var%sf(0:m,0:n,0:p)
                END IF
            END DO

            reg_src_vf(cont_idx%beg)%sf(:,:,:) = R1hat(:,:,:)
            reg_src_vf(cont_idx%end)%sf(:,:,:) = R2hat(:,:,:)
            DO r = mom_idx%beg, mom_idx%end
                reg_src_vf(r)%sf(:,:,:) = q_prim_vf(r)%sf(:,:,:)*(R1hat(:,:,:) + R2hat(:,:,:))
            END DO
            reg_src_vf(E_idx)%sf(:,:,:) = 5d-1*velmag(:,:,:)**2d0*(R1hat(:,:,:) + R2hat(:,:,:)) + &
                                            (q_prim_vf(E_idx)%sf(:,:,:)*(fluid_pp(1)%gamma - fluid_pp(2)%gamma) + &
                                            fluid_pp(1)%pi_inf - fluid_pp(2)%pi_inf)*Rnohat(:,:,:)
            reg_src_vf(adv_idx%beg)%sf(:,:,:) = Rnohat(:,:,:)
            IF (adv_alphan) THEN
                reg_src_vf(adv_idx%end)%sf(:,:,:) = -Rnohat(:,:,:)
            END IF

            DEALLOCATE(var%sf, grad_x%sf, grad_y%sf, grad_z%sf, norm%sf)
            DEALLOCATE(un_alpha_x%sf, un_alpha_y%sf, un_alpha_z%sf)
            DEALLOCATE(alpharho_grad_x%sf, alpharho_grad_y%sf, alpharho_grad_z%sf)

        END SUBROUTINE s_compute_regularization_source ! ----------------------------------



        !>  Computes the scalar gradient fields via finite differences
        !!  @param var Variable to compute derivative of
        !!  @param grad_x First coordinate direction component of the derivative
        !!  @param grad_y Second coordinate direction component of the derivative
        !!  @param grad_z Third coordinate direction component of the derivative
        !!  @param norm Norm of the gradient vector
        SUBROUTINE s_compute_fd_gradient(var,grad_x,grad_y,grad_z,norm)

            TYPE(scalar_field), INTENT(IN) :: var
            TYPE(scalar_field), INTENT(INOUT) :: grad_x
            TYPE(scalar_field), INTENT(INOUT) :: grad_y
            TYPE(scalar_field), INTENT(INOUT) :: grad_z
            TYPE(scalar_field), INTENT(INOUT) :: norm

            TYPE(bounds_info) :: ix,iy,iz

            INTEGER :: j,k,l !< Generic loop iterators

            ix%beg = -buff_size; ix%end = m + buff_size;
            IF (n > 0) THEN
                iy%beg = -buff_size; iy%end = n + buff_size
                IF (p > 0) THEN
                    iz%beg = -buff_size; iz%end = p + buff_size
                ELSE
                    iz%beg = -1; iz%end = 1
                END IF
            ELSE
                iy%beg = -1; iy%end = 1
            END IF

            DO j = ix%beg+1, ix%end-1
                DO k = iy%beg+1, iy%end-1
                    DO l = iz%beg+1, iz%end-1
                        grad_x%sf(j,k,l) = (var%sf(j+1,k,l) - var%sf(j-1,k,l))/(x_cc(j+1) - x_cc(j-1))
                        IF (n > 0) THEN
                            grad_y%sf(j,k,l) = (var%sf(j,k+1,l) - var%sf(j,k-1,l))/(y_cc(k+1) - y_cc(k-1))
                            IF (p > 0) THEN
                                grad_z%sf(j,k,l) = (var%sf(j,k,l+1) - var%sf(j,k,l-1))/(z_cc(l+1) - z_cc(l-1))
                            END IF
                        END IF
                    END DO
                END DO
            END DO
            grad_x%sf(ix%beg,:,:) = (-3d0*var%sf(ix%beg,:,:) + 4d0*var%sf(ix%beg+1,:,:) - var%sf(ix%beg+2,:,:)) / &
                                    (x_cc(ix%beg+2) - x_cc(ix%beg))
            grad_x%sf(ix%end,:,:) = ( 3d0*var%sf(ix%end,:,:) - 4d0*var%sf(ix%end-1,:,:) + var%sf(ix%end-2,:,:)) / &
                                    (x_cc(ix%end) - x_cc(ix%end-2))
            IF (n > 0) THEN
                grad_y%sf(:,iy%beg,:) = (-3d0*var%sf(:,iy%beg,:) + 4d0*var%sf(:,iy%beg+1,:) - var%sf(:,iy%beg+2,:)) / &
                                        (y_cc(iy%beg+2) - y_cc(iy%beg))
                grad_y%sf(:,iy%end,:) = ( 3d0*var%sf(:,iy%end,:) - 4d0*var%sf(:,iy%end-1,:) + var%sf(:,iy%end-2,:)) / &
                                        (y_cc(iy%end) - y_cc(iy%end-2))
                IF (p > 0) THEN
                    grad_z%sf(:,:,iz%beg) = (-3d0*var%sf(:,:,iz%beg) + 4d0*var%sf(:,:,iz%beg+1) - var%sf(:,:,iz%beg+2)) / &
                                            (z_cc(iz%beg+2) - z_cc(iz%beg))
                    grad_z%sf(:,:,iz%end) = ( 3d0*var%sf(:,:,iz%end) - 4d0*var%sf(:,:,iz%end-1) + var%sf(:,:,iz%end-2)) / &
                                            (z_cc(iz%end) - z_cc(iz%end-2))
                END IF
            END IF

            IF (bc_x%beg <= -3) THEN
                grad_x%sf(0,:,:) = (-3d0*var%sf(0,:,:) + 4d0*var%sf(1,:,:) - var%sf(2,:,:)) / &
                                   (x_cc(2) - x_cc(0))
            END IF
            IF (bc_x%end <= -3) THEN
                grad_x%sf(m,:,:) = ( 3d0*var%sf(m,:,:) - 4d0*var%sf(m-1,:,:) + var%sf(m-2,:,:)) / &
                                   (x_cc(m) - x_cc(m-2))
            END IF
            IF (n > 0) THEN
                IF (bc_y%beg <= -3 .AND. bc_y%beg /= -13) THEN
                    grad_y%sf(:,0,:) = (-3d0*var%sf(:,0,:) + 4d0*var%sf(:,1,:) - var%sf(:,2,:)) / &
                                       (y_cc(2) - y_cc(0))
                END IF
                IF (bc_y%end <= -3) THEN
                    grad_y%sf(:,n,:) = ( 3d0*var%sf(:,n,:) - 4d0*var%sf(:,n-1,:) + var%sf(:,n-2,:)) / &
                                       (y_cc(n) - y_cc(n-2))
                END IF
                IF (p > 0) THEN
                    IF (bc_z%beg <= -3) THEN
                        grad_z%sf(:,:,0) = (-3d0*var%sf(:,:,0) + 4d0*var%sf(:,:,1) - var%sf(:,:,2)) / &
                                           (z_cc(2) - z_cc(0))
                    END IF
                    IF (bc_z%end <= -3) THEN
                        grad_z%sf(:,:,p) = ( 3d0*var%sf(:,:,p) - 4d0*var%sf(:,:,p-1) + var%sf(:,:,p-2)) / &
                                           (z_cc(p) - z_cc(p-2))
                    END IF
                END IF
            END IF

            IF (p == 0) THEN
                iz%beg = 0; iz%end = 0
                IF (n == 0) THEN
                    iy%beg = 0; iy%end = 0
                END IF
            END IF
            DO j = ix%beg, ix%end
                DO k = iy%beg, iy%end
                    DO l = iz%beg, iz%end
                        IF (p > 0) THEN
                            norm%sf(j,k,l) = SQRT(grad_x%sf(j,k,l)**2d0 + &
                                                  grad_y%sf(j,k,l)**2d0 + &
                                                  grad_z%sf(j,k,l)**2d0)
                        ELSEIF (n > 0) THEN
                            norm%sf(j,k,l) = SQRT(grad_x%sf(j,k,l)**2d0 + &
                                                  grad_y%sf(j,k,l)**2d0)
                        ELSE
                            norm%sf(j,k,l) = grad_x%sf(j,k,l)
                        END IF
                    END DO
                END DO
            END DO

        END SUBROUTINE s_compute_fd_gradient ! --------------------------------------

<<<<<<< HEAD
=======
        !>  This routine computes the velocity gradients necessary in
        !!      the elastic shear stress rhs via 4th order accurate
        !!      central finite differences
        !!      @param var Variable to compute gradient of
        !!      @param grad_x d/dx
        !!      @param grad_y d/dy
        !!      @param grad_z d/dz
        SUBROUTINE s_compute_hypo_gradients(var,grad_x,grad_y,grad_z)

            TYPE(scalar_field), INTENT(IN)  :: var
            TYPE(scalar_field), INTENT(INOUT) :: grad_x
            TYPE(scalar_field), INTENT(INOUT) :: grad_y
            TYPE(scalar_field), INTENT(INOUT) :: grad_z

            TYPE(bounds_info) :: ix,iy,iz

            INTEGER :: j,k,l !< Generic loop iterators

            ix%beg = -buff_size; ix%end = m + buff_size;
            IF (n > 0) THEN
                iy%beg = -buff_size; iy%end = n + buff_size
                IF (p > 0) THEN
                    iz%beg = -buff_size; iz%end = p + buff_size
                ELSE
                    iz%beg = -2; iz%end = 2
                END IF
            ELSE
                iy%beg = -2; iy%end = 2
            END IF

            DO j = ix%beg+2, ix%end-2
                DO k = iy%beg+2, iy%end-2
                    DO l = iz%beg+2, iz%end-2
                        grad_x%sf(j,k,l) = ( var%sf(j-2,k,l) - 8d0*var%sf(j-1,k,l)   &
                                           - var%sf(j+2,k,l) + 8d0*var%sf(j+1,k,l) ) &
                                           / (12d0*(x_cc(j+1) - x_cc(j)))
                        IF (n > 0) THEN
                            grad_y%sf(j,k,l) = ( var%sf(j,k-2,l) - 8d0*var%sf(j,k-1,l)   &
                                               - var%sf(j,k+2,l) + 8d0*var%sf(j,k+1,l) ) &
                                               / (12d0*(y_cc(k+1) - y_cc(k)))
                            IF (p > 0) THEN
                                grad_z%sf(j,k,l) = ( var%sf(j,k,l-2) - 8d0*var%sf(j,k,l-1)   &
                                                   - var%sf(j,k,l+2) + 8d0*var%sf(j,k,l+1) ) &
                                                   / (12d0*(z_cc(l+1) - z_cc(l)))
                            END IF
                        END IF
                    END DO
                END DO
            END DO

        END SUBROUTINE s_compute_hypo_gradients

        !>  The purpose of this procedure is to infinitely relax
        !!      the pressures from the internal-energy equations to a
        !!      unique pressure, from which the corresponding volume
        !!      fraction of each phase are recomputed. For conservation
        !!      purpose, this pressure is finally corrected using the
        !!      mixture-total-energy equation.
        !!  @param q_cons_vf Cell-average conservative variables
        SUBROUTINE s_pressure_relaxation_procedure(q_cons_vf) ! ----------------
           
            TYPE(scalar_field), DIMENSION(sys_size), INTENT(INOUT) :: q_cons_vf
            
            !> @name Relaxed pressure, initial partial pressures, function f(p) and its partial
            !! derivative df(p), isentropic partial density, sum of volume fractions,
            !! mixture density, dynamic pressure, surface energy, specific heat ratio
            !! function, liquid stiffness function (two variations of the last two
            !! ones), shear and volume Reynolds numbers and the Weber numbers
            !> @{
            REAL(KIND(0d0))                                   ::  pres_relax
            REAL(KIND(0d0)), DIMENSION(num_fluids)            :: pres_K_init
            REAL(KIND(0d0))                                   ::      f_pres
            REAL(KIND(0d0))                                   ::     df_pres
            REAL(KIND(0d0)), DIMENSION(num_fluids)            ::     rho_K_s
            REAL(KIND(0d0))                                   ::   sum_alpha
            REAL(KIND(0d0))                                   ::         rho
            REAL(KIND(0d0))                                   ::    dyn_pres
            REAL(KIND(0d0))                                   ::        E_We
            REAL(KIND(0d0))                                   ::       gamma
            REAL(KIND(0d0))                                   ::      pi_inf
            REAL(KIND(0d0)), DIMENSION(num_fluids)            ::   gamma_min
            REAL(KIND(0d0)), DIMENSION(num_fluids)            ::    pres_inf
            REAL(KIND(0d0)), DIMENSION(2)                     ::          Re
            REAL(KIND(0d0)), DIMENSION(num_fluids,num_fluids) ::          We
            !> @}

            INTEGER :: i,j,k,l,iter !< Generic loop iterators
            INTEGER :: relax !< Relaxation procedure determination variable
            
            DO i = 1, num_fluids
                gamma_min(i) = 1d0/fluid_pp(i)%gamma + 1d0
                pres_inf(i)  = fluid_pp(i)%pi_inf / (1d0+fluid_pp(i)%gamma)
            END DO

            DO j = 0, m
                DO k = 0, n
                    DO l = 0, p

                        ! Numerical correction of the volume fractions
                        IF (mpp_lim) THEN
                            sum_alpha = 0d0
                            DO i = 1, num_fluids
                                IF ((q_cons_vf(i+cont_idx%beg-1)%sf(j,k,l) .LT. 0d0) .OR. &
                                    (q_cons_vf(i+adv_idx%beg-1)%sf(j,k,l) .LT. 0d0)) THEN
                                    q_cons_vf(i+cont_idx%beg-1)%sf(j,k,l) = 0d0
                                    q_cons_vf(i+adv_idx%beg-1)%sf(j,k,l)  = 0d0
                                    q_cons_vf(i+internalEnergies_idx%beg-1)%sf(j,k,l)  = 0d0
                                END IF

                                IF (q_cons_vf(i+adv_idx%beg-1)%sf(j,k,l) .GT. 1d0) &
                                    q_cons_vf(i+adv_idx%beg-1)%sf(j,k,l) = 1d0
                                sum_alpha = sum_alpha + q_cons_vf(i+adv_idx%beg-1)%sf(j,k,l)
                            END DO
                            DO i = 1, num_fluids
                                q_cons_vf(i+adv_idx%beg-1)%sf(j,k,l) = q_cons_vf(i+adv_idx%beg-1)%sf(j,k,l) / sum_alpha
                            END DO
                        END IF


                        ! Pressures relaxation procedure ===================================

                        ! Is the pressure relaxation procedure necessary?
                        relax = 1
                        DO i = 1, num_fluids
                            IF (q_cons_vf(i+adv_idx%beg-1)%sf(j,k,l) .GT. (1d0-sgm_eps)) relax = 0
                        END DO

                        IF (relax == 1) THEN
                            ! Initial state
                            pres_relax = 0d0
                            DO i = 1, num_fluids
                                IF (q_cons_vf(i+adv_idx%beg-1)%sf(j,k,l) .GT. sgm_eps) THEN
                                    pres_K_init(i) = &
                                            (q_cons_vf(i+internalEnergies_idx%beg-1)%sf(j,k,l) / &
                                            q_cons_vf(i+adv_idx%beg-1)%sf(j,k,l) &
                                            - fluid_pp(i)%pi_inf) / fluid_pp(i)%gamma
                           
                                    IF (pres_K_init(i) .LE. -(1d0 - 1d-8)*pres_inf(i) + 1d-8) &
                                        pres_K_init(i) = -(1d0 - 1d-8)*pres_inf(i) + 1d-8
                                ELSE
                                    pres_K_init(i) = 0d0
                                END IF
                                pres_relax = pres_relax + q_cons_vf(i+adv_idx%beg-1)%sf(j,k,l)*pres_K_init(i)
                            END DO
                            
                            ! Iterative process for relaxed pressure determination
                            iter    = 0
                            f_pres  = 1d-9
                            df_pres = 1d9
                            DO i = 1, num_fluids
                                rho_K_s(i) = 0d0
                            END DO

                            DO WHILE (DABS(f_pres) .GT. 1d-10)
                                pres_relax = pres_relax - f_pres / df_pres

                                ! Convergence
                                iter = iter + 1
                                IF (iter == 50) THEN
                                    PRINT '(A)', 'Pressure relaxation procedure failed to converge to a solution. Exiting ...'
                                    CALL s_mpi_abort()
                                END IF

                                ! Physical pressure
                                DO i = 1, num_fluids
                                    IF (pres_relax .LE. -(1d0 - 1d-8)*pres_inf(i) + 1d-8) &
                                        pres_relax = -(1d0 - 1d-8)*pres_inf(i) + 1d0
                                END DO

                                ! Newton-Raphson method
                                f_pres  = -1d0
                                df_pres = 0d0
                                DO i = 1, num_fluids
                                    IF (q_cons_vf(i+adv_idx%beg-1)%sf(j,k,l) .GT. sgm_eps) THEN
                                        rho_K_s(i) = q_cons_vf(i+cont_idx%beg-1)%sf(j,k,l) / &
                                                    MAX(q_cons_vf(i+adv_idx%beg-1)%sf(j,k,l),sgm_eps) &
                                                    * ((pres_relax+pres_inf(i)) / (pres_K_init(i) + &
                                                    pres_inf(i)))**(1d0/gamma_min(i))

                                        f_pres      = f_pres  + q_cons_vf(i+cont_idx%beg-1)%sf(j,k,l) &
                                            / rho_K_s(i)

                                        df_pres     = df_pres - q_cons_vf(i+cont_idx%beg-1)%sf(j,k,l) &
                                            / (gamma_min(i)*rho_K_s(i)*(pres_relax+pres_inf(i)))
                                    END IF
                                END DO

                            END DO

                            ! Cell update of the volume fraction
                            DO i = 1, num_fluids
                                IF (q_cons_vf(i+adv_idx%beg-1)%sf(j,k,l) .GT. sgm_eps) &
                                    q_cons_vf(i+adv_idx%beg-1)%sf(j,k,l) = q_cons_vf(i+cont_idx%beg-1)%sf(j,k,l) &
                                        / rho_K_s(i)
                            END DO
                        END IF

                        ! ==================================================================
                        

                        ! Mixture-total-energy correction ==================================

                        ! The mixture-total-energy correction of the mixture pressure P is not necessary here
                        ! because the primitive variables are directly recovered later on by the conservative
                        ! variables (see s_convert_conservative_to_primitive_variables called in s_compute_rhs).
                        ! However, the internal-energy equations should be reset with the corresponding mixture
                        ! pressure from the correction. This step is carried out below.

                     
                        CALL s_convert_to_mixture_variables( q_cons_vf, rho, &
                                                             gamma, pi_inf,  &
                                                             Re, We, j,k,l   )
                     
                        dyn_pres = 0d0
                        DO i = mom_idx%beg, mom_idx%end
                            dyn_pres = dyn_pres + 5d-1*q_cons_vf(i)%sf(j,k,l) * &
                                q_cons_vf(i)%sf(j,k,l) / MAX(rho,sgm_eps)
                        END DO

                        E_We = 0d0
                     
                        pres_relax = (q_cons_vf(E_idx)%sf(j,k,l) - dyn_pres - pi_inf - E_We) / gamma

                        DO i = 1, num_fluids
                            q_cons_vf(i+internalEnergies_idx%beg-1)%sf(j,k,l) = &
                                q_cons_vf(i+adv_idx%beg-1)%sf(j,k,l) * &
                                (fluid_pp(i)%gamma*pres_relax + fluid_pp(i)%pi_inf)
                        END DO
                        ! ==================================================================
                    END DO
                END DO
            END DO

        END SUBROUTINE s_pressure_relaxation_procedure ! -----------------------


>>>>>>> daf5832b
        !>  This subroutine compute the TVD flux function
        !!  @param q_cons_vf Cell-averaged conservative variables
        !!  @param q_prim_vf Cell-averaged primitive variables
        !!  @param rhs_vf Cell-averaged RHS variables
        !!  @param i Dimensional splitting index
        SUBROUTINE s_get_tvd_flux(q_cons_vf, q_prim_vf, rhs_vf,i) ! -------
            
            TYPE(scalar_field), DIMENSION(sys_size), INTENT(INOUT) :: q_cons_vf
            TYPE(scalar_field), DIMENSION(sys_size), INTENT(INOUT) :: q_prim_vf
            TYPE(scalar_field), DIMENSION(sys_size), INTENT(INOUT) :: rhs_vf
            INTEGER, INTENT(in) :: i

            INTEGER :: j,k,l,r !< Generic loop iterators

            REAL(KIND(0d0)) :: top, bottom
            
            DO l = iz%beg, iz%end
                DO k = iy%beg, iy%end
                    DO j = ix%beg, ix%end
                        ! Upwind direction for slope chosen based on contact velocity
                        ! from Riemann solver (stored in adv_idx of flux_src). Slope
                        ! is calculated using the first volume fraction.
                        IF (hi_flux_src_ndqp(i,0,0)%vf(adv_idx%beg)%sf(j,k,l) >= 0d0) THEN
                               top = q_prim_qp(0,0,0)%vf(adv_idx%beg)%sf( j ,k,l) - &
                                 q_prim_qp(0,0,0)%vf(adv_idx%beg)%sf(j-1,k,l)
                            bottom = q_prim_qp(0,0,0)%vf(adv_idx%beg)%sf(j+1,k,l) - &
                                 q_prim_qp(0,0,0)%vf(adv_idx%beg)%sf( j ,k,l)
                        ELSE
                               top = q_prim_qp(0,0,0)%vf(adv_idx%beg)%sf(j+2,k,l) - &
                                 q_prim_qp(0,0,0)%vf(adv_idx%beg)%sf(j+1,k,l)
                            bottom = q_prim_qp(0,0,0)%vf(adv_idx%beg)%sf(j+1,k,l) - &
                                 q_prim_qp(0,0,0)%vf(adv_idx%beg)%sf( j ,k,l)
                        END IF
            
                        CALL s_compute_flux_lim(top,bottom,flux_lim_func(j,k,l))
                    END DO
                END DO
            END DO

            ! Compile final flux and flux source
            DO k = ipsi%beg, ipsi%end, 2
                DO j = ichi%beg, ichi%end, 2
                    DO l = 1, sys_size
                            flux_ndqp(i,j,k)%vf(l)%sf(ix%beg:ix%end,iy%beg:iy%end,iz%beg:iz%end) = &
                         lo_flux_ndqp(i,j,k)%vf(l)%sf(ix%beg:ix%end,iy%beg:iy%end,iz%beg:iz%end) + &
                                        flux_lim_func(ix%beg:ix%end,iy%beg:iy%end,iz%beg:iz%end) * &
                        (hi_flux_ndqp(i,j,k)%vf(l)%sf(ix%beg:ix%end,iy%beg:iy%end,iz%beg:iz%end) - &
                         lo_flux_ndqp(i,j,k)%vf(l)%sf(ix%beg:ix%end,iy%beg:iy%end,iz%beg:iz%end))
                    END DO

!                    IF(ANY(Re_size > 0) .OR. We_size > 0 .OR. hypoelasticity) THEN
                    IF(ANY(Re_size > 0) .OR. We_size > 0) THEN
                        DO l = mom_idx%beg, E_idx
                            flux_src_ndqp(i,j,k)%vf(l)%sf(ix%beg:ix%end,iy%beg:iy%end,iz%beg:iz%end) = &
                         lo_flux_src_ndqp(i,j,k)%vf(l)%sf(ix%beg:ix%end,iy%beg:iy%end,iz%beg:iz%end) + &
                                            flux_lim_func(ix%beg:ix%end,iy%beg:iy%end,iz%beg:iz%end) * &
                        (hi_flux_src_ndqp(i,j,k)%vf(l)%sf(ix%beg:ix%end,iy%beg:iy%end,iz%beg:iz%end) - &
                         lo_flux_src_ndqp(i,j,k)%vf(l)%sf(ix%beg:ix%end,iy%beg:iy%end,iz%beg:iz%end))
                        END DO
                    END IF
                    DO l = adv_idx%beg, adv_idx%end
                            flux_src_ndqp(i,j,k)%vf(l)%sf(ix%beg:ix%end,iy%beg:iy%end,iz%beg:iz%end) = &
                         lo_flux_src_ndqp(i,j,k)%vf(l)%sf(ix%beg:ix%end,iy%beg:iy%end,iz%beg:iz%end) + &
                                            flux_lim_func(ix%beg:ix%end,iy%beg:iy%end,iz%beg:iz%end) * &
                        (hi_flux_src_ndqp(i,j,k)%vf(l)%sf(ix%beg:ix%end,iy%beg:iy%end,iz%beg:iz%end) - &
                         lo_flux_src_ndqp(i,j,k)%vf(l)%sf(ix%beg:ix%end,iy%beg:iy%end,iz%beg:iz%end))
                    END DO
                    IF (cyl_coord) THEN
                        DO l = 1, sys_size
                            flux_gsrc_ndqp(i,j,k)%vf(l)%sf(ix%beg:ix%end,iy%beg:iy%end,iz%beg:iz%end) = &
                         lo_flux_gsrc_ndqp(i,j,k)%vf(l)%sf(ix%beg:ix%end,iy%beg:iy%end,iz%beg:iz%end) + &
                                             flux_lim_func(ix%beg:ix%end,iy%beg:iy%end,iz%beg:iz%end) * &
                        (hi_flux_gsrc_ndqp(i,j,k)%vf(l)%sf(ix%beg:ix%end,iy%beg:iy%end,iz%beg:iz%end) - &
                         lo_flux_gsrc_ndqp(i,j,k)%vf(l)%sf(ix%beg:ix%end,iy%beg:iy%end,iz%beg:iz%end))
                        END DO
                    END IF
                END DO
            END DO

            iv%beg = 1; iv%end = adv_idx%end
        
            ! CALL s_average_cell_boundary_values(flux_ndqp(i,:,:))
            
!            IF(ANY(Re_size > 0) .OR. We_size > 0 .OR. hypoelasticity) THEN
            IF(ANY(Re_size > 0) .OR. We_size > 0) THEN
               iv%beg = mom_idx%beg
            ELSE
               iv%beg = adv_idx%beg
            END IF
            
            IF(riemann_solver /= 1) iv%end = adv_idx%beg
            
            ! CALL s_average_cell_boundary_values(flux_src_ndqp(i,:,:))
            ! CALL s_average_cell_boundary_values(flux_gsrc_ndqp(i,:,:))
        END SUBROUTINE s_get_tvd_flux


        !>  Computes viscous terms
        !!  @param q_cons_vf Cell-averaged conservative variables
        !!  @param q_prim_vf Cell-averaged primitive variables
        !!  @param rhs_vf Cell-averaged RHS variables
        SUBROUTINE s_get_viscous(q_cons_vf, q_prim_vf, rhs_vf) ! -------
            
            TYPE(scalar_field), DIMENSION(sys_size), INTENT(INOUT) :: q_cons_vf
            TYPE(scalar_field), DIMENSION(sys_size), INTENT(INOUT) :: q_prim_vf
            TYPE(scalar_field), DIMENSION(sys_size), INTENT(INOUT) :: rhs_vf

            INTEGER :: i,j,k,l,r !< Generic loop iterators

                DO i = 1, num_dims
                    ! WENO reconstruct variables to cell boundaries
                    IF(weno_vars == 1) THEN
                     
                        iv%beg = 1; iv%end = mom_idx%end
                        
                        CALL s_reconstruct_cell_boundary_values(       &
                                   q_cons_qp(0,0,0)%vf(iv%beg:iv%end), &
                                                  qL_cons_ndqp(i,0,0), &
                                                  qR_cons_ndqp(i,0,0), &
                                                          dflt_int, i  )
                        
                        DO k = ipsi%beg, ipsi%end, 2
                            DO j = ichi%beg, ichi%end, 2
                                DO l = mom_idx%beg, mom_idx%end
                                 
                                    qL_prim_ndqp(i,j,k)%vf(l)%sf = sgm_eps
                                    qR_prim_ndqp(i,j,k)%vf(l)%sf = sgm_eps
                                    
                                    DO r = 1, cont_idx%end
                                        qL_prim_ndqp(i,j,k)%vf(l)%sf = &
                                        qL_prim_ndqp(i,j,k)%vf(l)%sf + &
                                        qL_cons_ndqp(i,j,k)%vf(r)%sf
                                        qR_prim_ndqp(i,j,k)%vf(l)%sf = &
                                        qR_prim_ndqp(i,j,k)%vf(l)%sf + &
                                        qR_cons_ndqp(i,j,k)%vf(r)%sf
                                    END DO
                                    
                                    qL_prim_ndqp(i,j,k)%vf(l)%sf = &
                                    qL_cons_ndqp(i,j,k)%vf(l)%sf / &
                                    qL_prim_ndqp(i,j,k)%vf(l)%sf
                                    qR_prim_ndqp(i,j,k)%vf(l)%sf = &
                                    qR_cons_ndqp(i,j,k)%vf(l)%sf / &
                                    qR_prim_ndqp(i,j,k)%vf(l)%sf
                                 
                                END DO
                            END DO
                        END DO
                     
                    ELSE
                     
                        iv%beg = mom_idx%beg; iv%end = mom_idx%end
                     
                        CALL s_reconstruct_cell_boundary_values(       &
                                   q_prim_qp(0,0,0)%vf(iv%beg:iv%end), &
                                                  qL_prim_ndqp(i,0,0), &
                                                  qR_prim_ndqp(i,0,0), &
                                                          dflt_int, i  )
                     
                    END IF

                    iv%beg = mom_idx%beg; iv%end = mom_idx%end
                  
                    ! CALL s_average_cell_boundary_values(qL_prim_ndqp(i,:,:))
                    ! CALL s_average_cell_boundary_values(qR_prim_ndqp(i,:,:))
                END DO

                IF (weno_Re_flux) THEN
                ! Compute velocity gradient at cell centers using scalar
                ! divergence theorem
                    DO i = 1, num_dims
                      
                        IF(i == 1) THEN
                            CALL s_apply_scalar_divergence_theorem(           &
                                     qL_prim_ndqp(i,0,0)%vf(iv%beg:iv%end),   &
                                     qR_prim_ndqp(i,0,0)%vf(iv%beg:iv%end),   &
                                    dq_prim_dx_qp(0,0,0)%vf(iv%beg:iv%end), i )
                        ELSEIF(i == 2) THEN
                            CALL s_apply_scalar_divergence_theorem(           &
                                     qL_prim_ndqp(i,0,0)%vf(iv%beg:iv%end),   &
                                     qR_prim_ndqp(i,0,0)%vf(iv%beg:iv%end),   &
                                    dq_prim_dy_qp(0,0,0)%vf(iv%beg:iv%end), i )
                        ELSE
                            CALL s_apply_scalar_divergence_theorem(           &
                                     qL_prim_ndqp(i,0,0)%vf(iv%beg:iv%end),   &
                                     qR_prim_ndqp(i,0,0)%vf(iv%beg:iv%end),   &
                                    dq_prim_dz_qp(0,0,0)%vf(iv%beg:iv%end), i )
                        END IF

                    END DO
                      
                ELSE ! Compute velocity gradient at cell centers using finite differences

                    iv%beg = mom_idx%beg; iv%end = mom_idx%end

                    DO k = iv%beg, iv%end
                                            
                        DO j = ix%beg+1, ix%end
                            dqL_prim_dx_ndqp(1,0,0)%vf(k)%sf( j ,:,:) = &
                                  (q_prim_qp(0,0,0)%vf(k)%sf( j ,:,:) - &
                                   q_prim_qp(0,0,0)%vf(k)%sf(j-1,:,:))/ &
                                                    (x_cc(j) - x_cc(j-1))
                        END DO

                        DO j = ix%beg, ix%end-1
                            dqR_prim_dx_ndqp(1,0,0)%vf(k)%sf( j ,:,:) = &
                                  (q_prim_qp(0,0,0)%vf(k)%sf(j+1,:,:) - &
                                   q_prim_qp(0,0,0)%vf(k)%sf( j ,:,:))/ &
                                                    (x_cc(j+1) - x_cc(j))
                        END DO

                        IF (n > 0) THEN
                            DO j = iy%beg+1, iy%end
                                dqL_prim_dy_ndqp(2,0,0)%vf(k)%sf(:, j ,:) = &
                                      (q_prim_qp(0,0,0)%vf(k)%sf(:, j ,:) - &
                                       q_prim_qp(0,0,0)%vf(k)%sf(:,j-1,:))/ &
                                                        (y_cc(j) - y_cc(j-1))
                            END DO
                            DO j = iy%beg, iy%end-1
                                dqR_prim_dy_ndqp(2,0,0)%vf(k)%sf(:, j ,:) = &
                                      (q_prim_qp(0,0,0)%vf(k)%sf(:,j+1,:) - &
                                       q_prim_qp(0,0,0)%vf(k)%sf(:, j ,:))/ &
                                                        (y_cc(j+1) - y_cc(j))
                            END DO
                            DO j = iy%beg+1, iy%end
                                dqL_prim_dx_ndqp(2,0,0)%vf(k)%sf(ix%beg+1:ix%end-1, j ,:) = &
                               (dqL_prim_dx_ndqp(1,0,0)%vf(k)%sf(ix%beg+1:ix%end-1, j ,:) + &
                                dqR_prim_dx_ndqp(1,0,0)%vf(k)%sf(ix%beg+1:ix%end-1, j ,:) + &
                                dqL_prim_dx_ndqp(1,0,0)%vf(k)%sf(ix%beg+1:ix%end-1,j-1,:) + &
                                dqR_prim_dx_ndqp(1,0,0)%vf(k)%sf(ix%beg+1:ix%end-1,j-1,:))
                            END DO
                            DO j = iy%beg, iy%end-1
                                dqR_prim_dx_ndqp(2,0,0)%vf(k)%sf(ix%beg+1:ix%end-1, j ,:) = &
                               (dqL_prim_dx_ndqp(1,0,0)%vf(k)%sf(ix%beg+1:ix%end-1,j+1,:) + &
                                dqR_prim_dx_ndqp(1,0,0)%vf(k)%sf(ix%beg+1:ix%end-1,j+1,:) + &
                                dqL_prim_dx_ndqp(1,0,0)%vf(k)%sf(ix%beg+1:ix%end-1, j ,:) + &
                                dqR_prim_dx_ndqp(1,0,0)%vf(k)%sf(ix%beg+1:ix%end-1, j ,:))
                            END DO
                            DO j = ix%beg+1, ix%end
                                dqL_prim_dy_ndqp(1,0,0)%vf(k)%sf( j ,iy%beg+1:iy%end-1,:) = &
                               (dqL_prim_dy_ndqp(2,0,0)%vf(k)%sf( j ,iy%beg+1:iy%end-1,:) + &
                                dqR_prim_dy_ndqp(2,0,0)%vf(k)%sf( j ,iy%beg+1:iy%end-1,:) + &
                                dqL_prim_dy_ndqp(2,0,0)%vf(k)%sf(j-1,iy%beg+1:iy%end-1,:) + &
                                dqR_prim_dy_ndqp(2,0,0)%vf(k)%sf(j-1,iy%beg+1:iy%end-1,:))
                            END DO
                            DO j = ix%beg, ix%end-1
                                dqR_prim_dy_ndqp(1,0,0)%vf(k)%sf( j ,iy%beg+1:iy%end-1,:) = &
                               (dqL_prim_dy_ndqp(2,0,0)%vf(k)%sf(j+1,iy%beg+1:iy%end-1,:) + &
                                dqR_prim_dy_ndqp(2,0,0)%vf(k)%sf(j+1,iy%beg+1:iy%end-1,:) + &
                                dqL_prim_dy_ndqp(2,0,0)%vf(k)%sf( j ,iy%beg+1:iy%end-1,:) + &
                                dqR_prim_dy_ndqp(2,0,0)%vf(k)%sf( j ,iy%beg+1:iy%end-1,:))
                            END DO
                            dqL_prim_dx_ndqp(2,0,0)%vf(k)%sf(ix%beg+1:ix%end-1,iy%beg+1:iy%end,:) = 25d-2 * &
                            dqL_prim_dx_ndqp(2,0,0)%vf(k)%sf(ix%beg+1:ix%end-1,iy%beg+1:iy%end,:)
                            dqR_prim_dx_ndqp(2,0,0)%vf(k)%sf(ix%beg+1:ix%end-1,iy%beg:iy%end-1,:) = 25d-2 * &
                            dqR_prim_dx_ndqp(2,0,0)%vf(k)%sf(ix%beg+1:ix%end-1,iy%beg:iy%end-1,:)
                            dqL_prim_dy_ndqp(1,0,0)%vf(k)%sf(ix%beg+1:ix%end,iy%beg+1:iy%end-1,:) = 25d-2 * &
                            dqL_prim_dy_ndqp(1,0,0)%vf(k)%sf(ix%beg+1:ix%end,iy%beg+1:iy%end-1,:)
                            dqR_prim_dy_ndqp(1,0,0)%vf(k)%sf(ix%beg:ix%end-1,iy%beg+1:iy%end-1,:) = 25d-2 * &
                            dqR_prim_dy_ndqp(1,0,0)%vf(k)%sf(ix%beg:ix%end-1,iy%beg+1:iy%end-1,:)

                            IF (p > 0) THEN

                                DO j = iz%beg+1, iz%end
                                    dqL_prim_dz_ndqp(3,0,0)%vf(k)%sf(:,:, j ) = &
                                          (q_prim_qp(0,0,0)%vf(k)%sf(:,:, j ) - &
                                           q_prim_qp(0,0,0)%vf(k)%sf(:,:,j-1))/ &
                                                            (z_cc(j) - z_cc(j-1))
                                END DO
                                DO j = iz%beg, iz%end-1
                                    dqR_prim_dz_ndqp(3,0,0)%vf(k)%sf(:,:, j ) = &
                                          (q_prim_qp(0,0,0)%vf(k)%sf(:,:,j+1) - &
                                           q_prim_qp(0,0,0)%vf(k)%sf(:,:, j ))/ &
                                                            (z_cc(j+1) - z_cc(j))
                                END DO
                                DO j = ix%beg+1, ix%end
                                    dqL_prim_dz_ndqp(1,0,0)%vf(k)%sf( j ,:,iz%beg+1:iz%end-1) = &
                                   (dqL_prim_dz_ndqp(3,0,0)%vf(k)%sf( j ,:,iz%beg+1:iz%end-1) + &
                                    dqR_prim_dz_ndqp(3,0,0)%vf(k)%sf( j ,:,iz%beg+1:iz%end-1) + &
                                    dqL_prim_dz_ndqp(3,0,0)%vf(k)%sf(j-1,:,iz%beg+1:iz%end-1) + &
                                    dqR_prim_dz_ndqp(3,0,0)%vf(k)%sf(j-1,:,iz%beg+1:iz%end-1))
                                END DO
                                DO j = ix%beg, ix%end-1
                                    dqR_prim_dz_ndqp(1,0,0)%vf(k)%sf( j ,:,iz%beg+1:iz%end-1) = &
                                   (dqL_prim_dz_ndqp(3,0,0)%vf(k)%sf(j+1,:,iz%beg+1:iz%end-1) + &
                                    dqR_prim_dz_ndqp(3,0,0)%vf(k)%sf(j+1,:,iz%beg+1:iz%end-1) + &
                                    dqL_prim_dz_ndqp(3,0,0)%vf(k)%sf( j ,:,iz%beg+1:iz%end-1) + &
                                    dqR_prim_dz_ndqp(3,0,0)%vf(k)%sf( j ,:,iz%beg+1:iz%end-1))
                                END DO
                                DO j = iy%beg+1, iy%end
                                    dqL_prim_dz_ndqp(2,0,0)%vf(k)%sf(:, j ,iz%beg+1:iz%end-1) = &
                                   (dqL_prim_dz_ndqp(3,0,0)%vf(k)%sf(:, j ,iz%beg+1:iz%end-1) + &
                                    dqR_prim_dz_ndqp(3,0,0)%vf(k)%sf(:, j ,iz%beg+1:iz%end-1) + &
                                    dqL_prim_dz_ndqp(3,0,0)%vf(k)%sf(:,j-1,iz%beg+1:iz%end-1) + &
                                    dqR_prim_dz_ndqp(3,0,0)%vf(k)%sf(:,j-1,iz%beg+1:iz%end-1))
                                END DO
                                DO j = iy%beg, iy%end-1
                                    dqR_prim_dz_ndqp(2,0,0)%vf(k)%sf(:, j ,iz%beg+1:iz%end-1) = &
                                   (dqL_prim_dz_ndqp(3,0,0)%vf(k)%sf(:,j+1,iz%beg+1:iz%end-1) + &
                                    dqR_prim_dz_ndqp(3,0,0)%vf(k)%sf(:,j+1,iz%beg+1:iz%end-1) + &
                                    dqL_prim_dz_ndqp(3,0,0)%vf(k)%sf(:, j ,iz%beg+1:iz%end-1) + &
                                    dqR_prim_dz_ndqp(3,0,0)%vf(k)%sf(:, j ,iz%beg+1:iz%end-1))
                                END DO
                                DO j = iz%beg+1, iz%end
                                    dqL_prim_dy_ndqp(3,0,0)%vf(k)%sf(:,iy%beg+1:iy%end-1, j ) = &
                                   (dqL_prim_dy_ndqp(2,0,0)%vf(k)%sf(:,iy%beg+1:iy%end-1, j ) + &
                                    dqR_prim_dy_ndqp(2,0,0)%vf(k)%sf(:,iy%beg+1:iy%end-1, j ) + &
                                    dqL_prim_dy_ndqp(2,0,0)%vf(k)%sf(:,iy%beg+1:iy%end-1,j-1) + &
                                    dqR_prim_dy_ndqp(2,0,0)%vf(k)%sf(:,iy%beg+1:iy%end-1,j-1))
                                END DO
                                DO j = iz%beg, iz%end-1
                                    dqR_prim_dy_ndqp(3,0,0)%vf(k)%sf(:,iy%beg+1:iy%end-1, j ) = &
                                   (dqL_prim_dy_ndqp(2,0,0)%vf(k)%sf(:,iy%beg+1:iy%end-1,j+1) + &
                                    dqR_prim_dy_ndqp(2,0,0)%vf(k)%sf(:,iy%beg+1:iy%end-1,j+1) + &
                                    dqL_prim_dy_ndqp(2,0,0)%vf(k)%sf(:,iy%beg+1:iy%end-1, j ) + &
                                    dqR_prim_dy_ndqp(2,0,0)%vf(k)%sf(:,iy%beg+1:iy%end-1, j ))
                                END DO
                                DO j = iz%beg+1, iz%end
                                    dqL_prim_dx_ndqp(3,0,0)%vf(k)%sf(ix%beg+1:ix%end-1,:, j ) = &
                                   (dqL_prim_dx_ndqp(1,0,0)%vf(k)%sf(ix%beg+1:ix%end-1,:, j ) + &
                                    dqR_prim_dx_ndqp(1,0,0)%vf(k)%sf(ix%beg+1:ix%end-1,:, j ) + &
                                    dqL_prim_dx_ndqp(1,0,0)%vf(k)%sf(ix%beg+1:ix%end-1,:,j-1) + &
                                    dqR_prim_dx_ndqp(1,0,0)%vf(k)%sf(ix%beg+1:ix%end-1,:,j-1))
                                END DO
                                DO j = iz%beg, iz%end-1
                                    dqR_prim_dx_ndqp(3,0,0)%vf(k)%sf(ix%beg+1:ix%end-1,:, j ) = &
                                   (dqL_prim_dx_ndqp(1,0,0)%vf(k)%sf(ix%beg+1:ix%end-1,:,j+1) + &
                                    dqR_prim_dx_ndqp(1,0,0)%vf(k)%sf(ix%beg+1:ix%end-1,:,j+1) + &
                                    dqL_prim_dx_ndqp(1,0,0)%vf(k)%sf(ix%beg+1:ix%end-1,:, j ) + &
                                    dqR_prim_dx_ndqp(1,0,0)%vf(k)%sf(ix%beg+1:ix%end-1,:, j ))
                                END DO

                                dqL_prim_dz_ndqp(1,0,0)%vf(k)%sf(ix%beg+1:ix%end,:,iz%beg+1:iz%end-1) = 25d-2 * &
                                dqL_prim_dz_ndqp(1,0,0)%vf(k)%sf(ix%beg+1:ix%end,:,iz%beg+1:iz%end-1)
                                dqR_prim_dz_ndqp(1,0,0)%vf(k)%sf(ix%beg:ix%end-1,:,iz%beg+1:iz%end-1) = 25d-2 * &
                                dqR_prim_dz_ndqp(1,0,0)%vf(k)%sf(ix%beg:ix%end-1,:,iz%beg+1:iz%end-1)
                                dqL_prim_dz_ndqp(2,0,0)%vf(k)%sf(:,iy%beg+1:iy%end,iz%beg+1:iz%end-1) = 25d-2 * &
                                dqL_prim_dz_ndqp(2,0,0)%vf(k)%sf(:,iy%beg+1:iy%end,iz%beg+1:iz%end-1)
                                dqR_prim_dz_ndqp(2,0,0)%vf(k)%sf(:,iy%beg:iy%end-1,iz%beg+1:iz%end-1) = 25d-2 * &
                                dqR_prim_dz_ndqp(2,0,0)%vf(k)%sf(:,iy%beg:iy%end-1,iz%beg+1:iz%end-1)
                                dqL_prim_dy_ndqp(3,0,0)%vf(k)%sf(:,iy%beg+1:iy%end-1,iz%beg+1:iz%end) = 25d-2 * &
                                dqL_prim_dy_ndqp(3,0,0)%vf(k)%sf(:,iy%beg+1:iy%end-1,iz%beg+1:iz%end)
                                dqR_prim_dy_ndqp(3,0,0)%vf(k)%sf(:,iy%beg+1:iy%end-1,iz%beg:iz%end-1) = 25d-2 * &
                                dqR_prim_dy_ndqp(3,0,0)%vf(k)%sf(:,iy%beg+1:iy%end-1,iz%beg:iz%end-1)
                                dqL_prim_dx_ndqp(3,0,0)%vf(k)%sf(ix%beg+1:ix%end-1,:,iz%beg+1:iz%end) = 25d-2 * &
                                dqL_prim_dx_ndqp(3,0,0)%vf(k)%sf(ix%beg+1:ix%end-1,:,iz%beg+1:iz%end)
                                dqR_prim_dx_ndqp(3,0,0)%vf(k)%sf(ix%beg+1:ix%end-1,:,iz%beg:iz%end-1) = 25d-2 * &
                                dqR_prim_dx_ndqp(3,0,0)%vf(k)%sf(ix%beg+1:ix%end-1,:,iz%beg:iz%end-1)

                                CALL s_compute_fd_gradient(    q_prim_qp(0,0,0)%vf(k), &
                                                           dq_prim_dx_qp(0,0,0)%vf(k), &
                                                           dq_prim_dy_qp(0,0,0)%vf(k), &
                                                           dq_prim_dz_qp(0,0,0)%vf(k), &
                                                               gm_vel_qp(0,0,0)%vf(k)  )

                            ELSE

                                CALL s_compute_fd_gradient(    q_prim_qp(0,0,0)%vf(k), &
                                                           dq_prim_dx_qp(0,0,0)%vf(k), &
                                                           dq_prim_dy_qp(0,0,0)%vf(k), &
                                                           dq_prim_dy_qp(0,0,0)%vf(k), &
                                                               gm_vel_qp(0,0,0)%vf(k)  )

                            END IF

                        ELSE
                            CALL s_compute_fd_gradient(    q_prim_qp(0,0,0)%vf(k), &
                                                       dq_prim_dx_qp(0,0,0)%vf(k), &
                                                       dq_prim_dx_qp(0,0,0)%vf(k), &
                                                       dq_prim_dx_qp(0,0,0)%vf(k), &
                                                           gm_vel_qp(0,0,0)%vf(k)  )

                            
                        END IF

                    END DO

                END IF

        END SUBROUTINE s_get_viscous


        !>  Computes curvatures for surface tension terms
        !!  @param q_cons_vf Cell-averaged conservative variables
        !!  @param q_prim_vf Cell-averaged primitive variables
        !!  @param rhs_vf Cell-averaged RHS variables
        SUBROUTINE s_get_crv(q_cons_vf, q_prim_vf, rhs_vf) ! -------
            
            TYPE(scalar_field), DIMENSION(sys_size), INTENT(INOUT) :: q_cons_vf
            TYPE(scalar_field), DIMENSION(sys_size), INTENT(INOUT) :: q_prim_vf
            TYPE(scalar_field), DIMENSION(sys_size), INTENT(INOUT) :: rhs_vf

            INTEGER :: i,j,k,l,r !< Generic loop iterators

            DO l = 1, crv_size
               
                iv%beg = E_idx + crv_idx(l); iv%end = iv%beg
               
            ! ==================================================================
                DO i = 1, num_dims

                    ! Reconstruct the volume fraction at the cell boundaries
                    CALL s_reconstruct_cell_boundary_values(         &
                                 q_prim_qp(0,0,0)%vf(iv%beg:iv%end), &
                                                qL_prim_ndqp(i,0,0), &
                                                qR_prim_ndqp(i,0,0), &
                                                        dflt_int, i  )
                    ! Average the quadrature points at the cell boundaries to
                    ! obtain higher-order estimate of the volume fraction
                    ! CALL s_average_cell_boundary_values(qL_prim_ndqp(i,:,:))
                    ! CALL s_average_cell_boundary_values(qR_prim_ndqp(i,:,:))
                  
                END DO
            ! ==================================================================

                IF (lsq_deriv) THEN
                    CALL s_reconstruct_cell_interior_values(dq_prim_dx_qp)
                    IF (n > 0) THEN
                        CALL s_reconstruct_cell_interior_values(dq_prim_dy_qp)
                        IF (p > 0) THEN
                            CALL s_reconstruct_cell_interior_values(dq_prim_dz_qp)
                        END IF
                    END IF
                ELSE
                    ! Apply the scalar divergence theorem to compute the volume
                    ! fraction gradient at the cell center
                    CALL s_apply_scalar_divergence_theorem( &
                            qL_prim_ndqp(1,0,0)%vf(iv%beg:iv%end),   &
                            qR_prim_ndqp(1,0,0)%vf(iv%beg:iv%end),   &
                            dq_prim_dx_qp(0,0,0)%vf(iv%beg:iv%end), 1 )
            
                    CALL s_reconstruct_cell_interior_values(dq_prim_dx_qp)

                    IF (n > 0) THEN
                        CALL s_apply_scalar_divergence_theorem( &
                                qL_prim_ndqp(2,0,0)%vf(iv%beg:iv%end),   &
                                qR_prim_ndqp(2,0,0)%vf(iv%beg:iv%end),   &
                                dq_prim_dy_qp(0,0,0)%vf(iv%beg:iv%end), 2 )
            
                        CALL s_reconstruct_cell_interior_values(dq_prim_dy_qp)

                        IF (p > 0) THEN
                            CALL s_apply_scalar_divergence_theorem( &
                                    qL_prim_ndqp(3,0,0)%vf(iv%beg:iv%end),   &
                                    qR_prim_ndqp(3,0,0)%vf(iv%beg:iv%end),   &
                                    dq_prim_dz_qp(0,0,0)%vf(iv%beg:iv%end), 3 )
            
                            CALL s_reconstruct_cell_interior_values(dq_prim_dz_qp)
                        END IF
                    END IF
                END IF

            ! ==================================================================
               
                ! Compute the gradient magnitude at the cell center
                DO k = itau%beg, itau%end, 2
                     DO j = iksi%beg, iksi%end, 2
                         DO i = ieta%beg, ieta%end, 2
                             CALL s_compute_gradient_magnitude(              &
                                     dq_prim_dx_qp(i,j,k)%vf(iv%beg:iv%end), &
                                     dq_prim_dy_qp(i,j,k)%vf(iv%beg:iv%end), &
                                     dq_prim_dz_qp(i,j,k)%vf(iv%beg:iv%end), &
                                       gm_alpha_qp(i,j,k)%vf( crv_idx(l):    &
                                                              crv_idx(l)  )  )
                         END DO
                     END DO
                END DO
            
            ! ==================================================================
               
                ! Reconstruct the volume fraction gradient at the cell
                ! boundaries
                DO i = 1, num_dims
                   
                     CALL s_reconstruct_cell_boundary_values(           &
                                dq_prim_dx_qp(0,0,0)%vf(iv%beg:iv%end), &
                                               dqL_prim_dx_ndqp(i,0,0), &
                                               dqR_prim_dx_ndqp(i,0,0), &
                                                           dflt_int, i  )
                     IF (n > 0) THEN
                         CALL s_reconstruct_cell_boundary_values(           &
                                    dq_prim_dy_qp(0,0,0)%vf(iv%beg:iv%end), &
                                                   dqL_prim_dy_ndqp(i,0,0), &
                                                   dqR_prim_dy_ndqp(i,0,0), &
                                                               dflt_int, i  )
                         IF (p > 0) THEN
                             CALL s_reconstruct_cell_boundary_values(         &
                                      dq_prim_dz_qp(0,0,0)%vf(iv%beg:iv%end), &
                                                     dqL_prim_dz_ndqp(i,0,0), &
                                                     dqR_prim_dz_ndqp(i,0,0), &
                                                                 dflt_int, i  )
                         END IF
                     END IF

                END DO
            ! ==================================================================

                ! Compute the gradient magnitude at the cell boundaries
                DO k = ipsi%beg, ipsi%end, 2
                    DO j = ichi%beg, ichi%end, 2
                        DO i = 1, num_dims
                            CALL s_compute_gradient_magnitude(               &
                                  dqL_prim_dx_ndqp(i,j,k)%vf(iv%beg:iv%end), &
                                  dqL_prim_dy_ndqp(i,j,k)%vf(iv%beg:iv%end), &
                                  dqL_prim_dz_ndqp(i,j,k)%vf(iv%beg:iv%end), &
                                    gm_alphaL_ndqp(i,j,k)%vf( crv_idx(l):    &
                                                              crv_idx(l)  )  )
                            CALL s_compute_gradient_magnitude(               &
                                  dqR_prim_dx_ndqp(i,j,k)%vf(iv%beg:iv%end), &
                                  dqR_prim_dy_ndqp(i,j,k)%vf(iv%beg:iv%end), &
                                  dqR_prim_dz_ndqp(i,j,k)%vf(iv%beg:iv%end), &
                                    gm_alphaR_ndqp(i,j,k)%vf( crv_idx(l):    &
                                                              crv_idx(l)  )  )
                        END DO
                    END DO
                END DO
            ! ==================================================================
                IF (alt_crv) THEN
            ! ==================================================================

                    ! Compute the normalized volume fraction gradient at the
                    ! cell center
                    DO k = itau%beg, itau%end, 2
                        DO j = iksi%beg, iksi%end, 2
                            DO i = ieta%beg, ieta%end, 2
                                un_alpha_x_qp(i,j,k)%vf(crv_idx(l))%sf = &
                                    dq_prim_dx_qp(i,j,k)%vf(E_idx+crv_idx(l))%sf / &
                                    MAX(gm_alpha_qp(i,j,k)%vf(crv_idx(l))%sf,sgm_eps)
                                IF (n > 0) THEN
                                    un_alpha_y_qp(i,j,k)%vf(crv_idx(l))%sf = &
                                        dq_prim_dy_qp(i,j,k)%vf(E_idx+crv_idx(l))%sf / &
                                        MAX(gm_alpha_qp(i,j,k)%vf(crv_idx(l))%sf,sgm_eps)
                                    IF (p > 0) THEN
                                        un_alpha_z_qp(i,j,k)%vf(crv_idx(l))%sf = &
                                            dq_prim_dz_qp(i,j,k)%vf(E_idx+crv_idx(l))%sf / &
                                            MAX(gm_alpha_qp(i,j,k)%vf(crv_idx(l))%sf,sgm_eps)
                                    END IF
                                END IF
                            END DO
                        END DO
                    END DO
            ! ==================================================================

                    ! Apply the scalar divergence theorem to compute the gradient
                    ! of the gradient magnitude at the cell center
                    CALL s_apply_scalar_divergence_theorem(             &
                            gm_alphaL_ndqp(1,0,0)%vf(crv_idx(l):crv_idx(l)),&
                            gm_alphaR_ndqp(1,0,0)%vf(crv_idx(l):crv_idx(l)),&
                            dgm_alpha_dx_qp(0,0,0)%vf(crv_idx(l):crv_idx(l)),1)
                    ! CALL s_reconstruct_cell_interior_values(dgm_alpha_dx_qp)
        
                    IF (n > 0) THEN
                        CALL s_apply_scalar_divergence_theorem(             &
                                gm_alphaL_ndqp(2,0,0)%vf(crv_idx(l):crv_idx(l)),&
                                gm_alphaR_ndqp(2,0,0)%vf(crv_idx(l):crv_idx(l)),&
                                dgm_alpha_dy_qp(0,0,0)%vf(crv_idx(l):crv_idx(l)),2)
                        ! CALL s_reconstruct_cell_interior_values(dgm_alpha_dy_qp)
                        IF (p > 0) THEN
                            CALL s_apply_scalar_divergence_theorem(             &
                                    gm_alphaL_ndqp(3,0,0)%vf(crv_idx(l):crv_idx(l)),&
                                    gm_alphaR_ndqp(3,0,0)%vf(crv_idx(l):crv_idx(l)),&
                                    dgm_alpha_dz_qp(0,0,0)%vf(crv_idx(l):crv_idx(l)),3)
                            ! CALL s_reconstruct_cell_interior_values(dgm_alpha_dz_qp)
                        END IF
                    END IF
            ! ==================================================================
                    
                    !Apply the vector divergence theorem to compute the  
                    ! Laplacian of the volume fraction at the cell center
                    CALL s_apply_vector_divergence_theorem(     &
                                        dqL_prim_dx_ndqp,       &
                                        dqL_prim_dy_ndqp,       &
                                        dqL_prim_dz_ndqp,       &
                                        dqR_prim_dx_ndqp,       &
                                        dqR_prim_dy_ndqp,       &
                                        dqR_prim_dz_ndqp,       &
                                        laplacian_vf(crv_idx(l):crv_idx(l)))
            ! ==================================================================
              
                    ! Compute alternate volume fraction curvature
                    alt_kappa_vf(crv_idx(l))%sf = ( un_alpha_x_qp(0,0,0)%vf(crv_idx(l))%sf * &
                                    dgm_alpha_dx_qp(0,0,0)%vf(crv_idx(l))%sf + &
                                    un_alpha_y_qp(0,0,0)%vf(crv_idx(l))%sf * &
                                    dgm_alpha_dy_qp(0,0,0)%vf(crv_idx(l))%sf + &
                                    un_alpha_z_qp(0,0,0)%vf(crv_idx(l))%sf * &
                                    dgm_alpha_dz_qp(0,0,0)%vf(crv_idx(l))%sf - &
                                    laplacian_vf(crv_idx(l))%sf ) / &
                                    MAX(gm_alpha_qp(0,0,0)%vf(crv_idx(l))%sf,sgm_eps)
            ! ==================================================================
                ELSE
            ! ==================================================================
        
                    ! Compute the normalized volume fraction gradient at the cell
                    ! boundaries
                    DO k = ipsi%beg, ipsi%end, 2
                        DO j = ichi%beg, ichi%end, 2
                            un_alphaL_x_ndqp(1,j,k)%vf(crv_idx(l))%sf =           &
                                dqL_prim_dx_ndqp(1,j,k)%vf(E_idx+crv_idx(l))%sf / &
                                MAX(gm_alphaL_ndqp(1,j,k)%vf(crv_idx(l))%sf,sgm_eps)
                            un_alphaR_x_ndqp(1,j,k)%vf(crv_idx(l))%sf =           &
                                dqR_prim_dx_ndqp(1,j,k)%vf(E_idx+crv_idx(l))%sf / &
                                MAX(gm_alphaR_ndqp(1,j,k)%vf(crv_idx(l))%sf,sgm_eps)
                            IF (n > 0) THEN
                                un_alphaL_y_ndqp(2,j,k)%vf(crv_idx(l))%sf =           &
                                    dqL_prim_dy_ndqp(2,j,k)%vf(E_idx+crv_idx(l))%sf / &
                                    MAX(gm_alphaL_ndqp(2,j,k)%vf(crv_idx(l))%sf,sgm_eps)
                                un_alphaR_y_ndqp(2,j,k)%vf(crv_idx(l))%sf =           &
                                    dqR_prim_dy_ndqp(2,j,k)%vf(E_idx+crv_idx(l))%sf / &
                                    MAX(gm_alphaR_ndqp(2,j,k)%vf(crv_idx(l))%sf,sgm_eps)
                                IF (p > 0) THEN
                                    un_alphaL_z_ndqp(3,j,k)%vf(crv_idx(l))%sf =           &
                                        dqL_prim_dz_ndqp(3,j,k)%vf(E_idx+crv_idx(l))%sf / &
                                        MAX(gm_alphaL_ndqp(3,j,k)%vf(crv_idx(l))%sf,sgm_eps)
                                    un_alphaR_z_ndqp(3,j,k)%vf(crv_idx(l))%sf =           &
                                        dqR_prim_dz_ndqp(3,j,k)%vf(E_idx+crv_idx(l))%sf / &
                                        MAX(gm_alphaR_ndqp(3,j,k)%vf(crv_idx(l))%sf,sgm_eps)
                                END IF
                            END IF
                        END DO
                    END DO
            ! ==================================================================
               
                    iv%beg = crv_idx(l); iv%end = iv%beg
                    ! Average the quadrature points at the cell boundaries to
                    ! obtain higher-order estimate of the normalized volume fraction
                    ! gradient
                    ! ! CALL s_average_cell_boundary_values(un_alphaL_x_ndqp(1,:,:))
                    ! CALL s_average_cell_boundary_values(un_alphaR_x_ndqp(1,:,:))
                    ! IF (n > 0) THEN
                    !     CALL s_average_cell_boundary_values(un_alphaL_y_ndqp(2,:,:))
                    !     CALL s_average_cell_boundary_values(un_alphaR_y_ndqp(2,:,:))
                    !     IF(p > 0) THEN
                    !         CALL s_average_cell_boundary_values(un_alphaL_z_ndqp(3,:,:))
                    !         CALL s_average_cell_boundary_values(un_alphaR_z_ndqp(3,:,:))
                    !     END IF
                    ! END IF
            ! ==================================================================
                    IF (lsq_deriv .NEQV. .TRUE.) THEN 
                       ! Apply the vector divergence theorem to compute the divergence
                       ! of the normalized volume fraction gradient
                       CALL s_apply_vector_divergence_theorem(     &
                                                 un_alphaL_x_ndqp, &
                                                 un_alphaL_y_ndqp, &
                                                 un_alphaL_z_ndqp, &
                                                 un_alphaR_x_ndqp, &
                                                 un_alphaR_y_ndqp, &
                                                 un_alphaR_z_ndqp, &
                                           kappa_vf(iv%beg:iv%end) )
                       
                       kappa_vf(crv_idx(l))%sf = -kappa_vf(crv_idx(l))%sf
                    END IF
            ! ==================================================================
                END IF
            END DO
            ! END: Computing Volume Fraction Gradients and Curvatures ==========


        END SUBROUTINE s_get_crv


        !>  The purpose of this procedure is to populate the buffers
        !!      of the conservative variables, depending on the selected
        !!      boundary conditions.
        !!  @param v_vf Scalar field for which buffers are populated
        SUBROUTINE s_populate_variables_buffers(v_vf) ! ---------------

            TYPE(scalar_field), DIMENSION(sys_size), INTENT(INOUT) :: v_vf

            INTEGER :: i,j,k !< Generic loop iterators
            
            
            ! Population of Buffers in x-direction =============================
            IF(bc_x%beg <= -3) THEN         ! Ghost-cell extrap. BC at beginning
                
                DO i = 1, sys_size
                    DO j = 1, buff_size
                        v_vf(i)%sf(-j,0:n,0:p) = &
                        v_vf(i)%sf( 0,0:n,0:p)
                    END DO
                END DO
                
            ELSEIF(bc_x%beg == -2) THEN     ! Symmetry BC at beginning
                
                DO j = 1, buff_size
                    
                    DO i = 1, cont_idx%end
                        v_vf(i)%sf(-j ,0:n,0:p) = &
                        v_vf(i)%sf(j-1,0:n,0:p)
                    END DO
                    
                    v_vf(mom_idx%beg)%sf(-j ,0:n,0:p) = &
                   -v_vf(mom_idx%beg)%sf(j-1,0:n,0:p)
                    
                    DO i = mom_idx%beg+1, sys_size
                        v_vf(i)%sf(-j ,0:n,0:p) = &
                        v_vf(i)%sf(j-1,0:n,0:p)
                    END DO
                    
                END DO
                
            ELSEIF(bc_x%beg == -1) THEN     ! Periodic BC at beginning
                
                DO i = 1, sys_size
                    DO j = 1, buff_size
                        v_vf(i)%sf(  -j   ,0:n,0:p) = &
                        v_vf(i)%sf(m-(j-1),0:n,0:p)
                    END DO
                END DO
                
            ELSE                            ! Processor BC at beginning
                
                CALL s_mpi_sendrecv_conservative_variables_buffers( &
                                          v_vf, 1,-1 )
                
            END IF
            
            IF(bc_x%end <= -3) THEN         ! Ghost-cell extrap. BC at end
                
                DO i = 1, sys_size
                    DO j = 1, buff_size
                        v_vf(i)%sf(m+j,0:n,0:p) = &
                        v_vf(i)%sf( m ,0:n,0:p)
                    END DO
                END DO
                
            ELSEIF(bc_x%end == -2) THEN     ! Symmetry BC at end
                
                DO j = 1, buff_size
                    
                    DO i = 1, cont_idx%end
                        v_vf(i)%sf(  m+j  ,0:n,0:p) = &
                        v_vf(i)%sf(m-(j-1),0:n,0:p)
                    END DO
                    
                    v_vf(mom_idx%beg)%sf(  m+j  ,0:n,0:p) = &
                   -v_vf(mom_idx%beg)%sf(m-(j-1),0:n,0:p)
                    
                    DO i = mom_idx%beg+1, sys_size
                        v_vf(i)%sf(  m+j  ,0:n,0:p) = &
                        v_vf(i)%sf(m-(j-1),0:n,0:p)
                    END DO
                    
                END DO
                
            ELSEIF(bc_x%end == -1) THEN     ! Periodic BC at end
                
                DO i = 1, sys_size
                    DO j = 1, buff_size
                        v_vf(i)%sf(m+j,0:n,0:p) = &
                        v_vf(i)%sf(j-1,0:n,0:p)
                    END DO
                END DO
                
            ELSE                            ! Processor BC at end
                
                CALL s_mpi_sendrecv_conservative_variables_buffers( &
                                          v_vf, 1, 1 )
                
            END IF
            
            ! END: Population of Buffers in x-direction ========================
            
            
            ! Population of Buffers in y-direction =============================
            
            IF(n == 0) THEN
                
                RETURN
                
            ELSEIF(bc_y%beg <= -3 .AND. bc_y%beg /= -13) THEN     ! Ghost-cell extrap. BC at beginning
                
                DO i = 1, sys_size
                    DO j = 1, buff_size
                        v_vf(i)%sf(:,-j,0:p) = &
                        v_vf(i)%sf(:, 0,0:p)
                    END DO
                END DO
                
            ELSEIF(bc_y%beg == -13) THEN    ! Axis BC at beginning

                DO j = 1, buff_size
                    DO k = 0, p
                        IF (z_cc(k) < pi) THEN
                            DO i = 1, mom_idx%beg
                                v_vf(i)%sf(:,-j ,     k     ) = &
                                v_vf(i)%sf(:,j-1,k+((p+1)/2))
                            END DO

                             v_vf(mom_idx%beg+1)%sf(:,-j ,     k     ) = &
                            -v_vf(mom_idx%beg+1)%sf(:,j-1,k+((p+1)/2))
                            
                             v_vf(mom_idx%end)%sf(:,-j ,     k     ) = &
                            -v_vf(mom_idx%end)%sf(:,j-1,k+((p+1)/2))
                            
                            DO i = E_idx, sys_size
                                v_vf(i)%sf(:,-j ,     k     ) = &
                                v_vf(i)%sf(:,j-1,k+((p+1)/2))
                            END DO
                        ELSE
                            DO i = 1, mom_idx%beg
                                v_vf(i)%sf(:,-j ,     k     ) = &
                                v_vf(i)%sf(:,j-1,k-((p+1)/2))
                            END DO

                             v_vf(mom_idx%beg+1)%sf(:,-j ,     k     ) = &
                            -v_vf(mom_idx%beg+1)%sf(:,j-1,k-((p+1)/2))
                            
                             v_vf(mom_idx%end)%sf(:,-j ,     k     ) = &
                            -v_vf(mom_idx%end)%sf(:,j-1,k-((p+1)/2))
                            
                            DO i = E_idx, sys_size
                                v_vf(i)%sf(:,-j ,     k     ) = &
                                v_vf(i)%sf(:,j-1,k-((p+1)/2))
                            END DO
                        END IF
                    END DO
                END DO

            ELSEIF(bc_y%beg == -2) THEN     ! Symmetry BC at beginning
                
                DO j = 1, buff_size
                    
                    DO i = 1, mom_idx%beg
                        v_vf(i)%sf(:,-j ,0:p) = &
                        v_vf(i)%sf(:,j-1,0:p)
                    END DO
                    
                    v_vf(mom_idx%beg+1)%sf(:,-j ,0:p) = &
                   -v_vf(mom_idx%beg+1)%sf(:,j-1,0:p)
                    
                    DO i = mom_idx%beg+2, sys_size
                        v_vf(i)%sf(:,-j ,0:p) = &
                        v_vf(i)%sf(:,j-1,0:p)
                    END DO
                    
                END DO
                
            ELSEIF(bc_y%beg == -1) THEN     ! Periodic BC at beginning
                
                DO i = 1, sys_size
                    DO j = 1, buff_size
                        v_vf(i)%sf(:,  -j   ,0:p) = &
                        v_vf(i)%sf(:,n-(j-1),0:p)
                    END DO
                END DO
                
            ELSE                            ! Processor BC at beginning
                
                CALL s_mpi_sendrecv_conservative_variables_buffers( &
                                          v_vf, 2,-1 )
                
            END IF
            
            IF(bc_y%end <= -3) THEN         ! Ghost-cell extrap. BC at end
                
                DO i = 1, sys_size
                    DO j = 1, buff_size
                        v_vf(i)%sf(:,n+j,0:p) = &
                        v_vf(i)%sf(:, n ,0:p)
                    END DO
                END DO
                
            ELSEIF(bc_y%end == -2) THEN     ! Symmetry BC at end
                
                DO j = 1, buff_size
                    
                    DO i = 1, mom_idx%beg
                        v_vf(i)%sf(:,  n+j  ,0:p) = &
                        v_vf(i)%sf(:,n-(j-1),0:p)
                    END DO
                  
                    v_vf(mom_idx%beg+1)%sf(:,  n+j  ,0:p) = &
                   -v_vf(mom_idx%beg+1)%sf(:,n-(j-1),0:p)
                    
                    DO i = mom_idx%beg+2, sys_size
                        v_vf(i)%sf(:,  n+j  ,0:p) = &
                        v_vf(i)%sf(:,n-(j-1),0:p)
                    END DO
                    
                END DO
                
            ELSEIF(bc_y%end == -1) THEN     ! Periodic BC at end
                
                DO i = 1, sys_size
                    DO j = 1, buff_size
                        v_vf(i)%sf(:,n+j,0:p) = &
                        v_vf(i)%sf(:,j-1,0:p)
                    END DO
                END DO
                
            ELSE                            ! Processor BC at end
                
                CALL s_mpi_sendrecv_conservative_variables_buffers( &
                                          v_vf, 2, 1 )
                
            END IF
            
            ! END: Population of Buffers in y-direction ========================
            
            
            ! Population of Buffers in z-direction =============================
            
            IF(p == 0) THEN
                
                RETURN
                
            ELSEIF(bc_z%beg <= -3) THEN     ! Ghost-cell extrap. BC at beginning
                
                DO i = 1, sys_size
                    DO j = 1, buff_size
                        v_vf(i)%sf(:,:,-j) = &
                        v_vf(i)%sf(:,:, 0)
                    END DO
                END DO
                
            ELSEIF(bc_z%beg == -2) THEN     ! Symmetry BC at beginning
                
                DO j = 1, buff_size
                    
                    DO i = 1, mom_idx%beg+1
                        v_vf(i)%sf(:,:,-j ) = &
                        v_vf(i)%sf(:,:,j-1)
                    END DO
                    
                    v_vf(mom_idx%end)%sf(:,:,-j ) = &
                   -v_vf(mom_idx%end)%sf(:,:,j-1)
                    
                    DO i = E_idx, sys_size
                        v_vf(i)%sf(:,:,-j ) = &
                        v_vf(i)%sf(:,:,j-1)
                    END DO
                    
                END DO
                
            ELSEIF(bc_z%beg == -1) THEN     ! Periodic BC at beginning
                
                DO i = 1, sys_size
                    DO j = 1, buff_size
                        v_vf(i)%sf(:,:,  -j   ) = &
                        v_vf(i)%sf(:,:,p-(j-1))
                    END DO
                END DO
                
            ELSE                            ! Processor BC at beginning
                
                CALL s_mpi_sendrecv_conservative_variables_buffers( &
                                          v_vf, 3,-1 )
                
            END IF
            
            IF(bc_z%end <= -3) THEN         ! Ghost-cell extrap. BC at end
                
                DO i = 1, sys_size
                    DO j = 1, buff_size
                        v_vf(i)%sf(:,:,p+j) = &
                        v_vf(i)%sf(:,:, p )
                    END DO
                END DO
                
            ELSEIF(bc_z%end == -2) THEN     ! Symmetry BC at end
                
                DO j = 1, buff_size
                    
                    DO i = 1, mom_idx%beg+1
                        v_vf(i)%sf(:,:,  p+j  ) = &
                        v_vf(i)%sf(:,:,p-(j-1))
                    END DO
                    
                    v_vf(mom_idx%end)%sf(:,:,  p+j  ) = &
                   -v_vf(mom_idx%end)%sf(:,:,p-(j-1))
                    
                    DO i = E_idx, sys_size
                        v_vf(i)%sf(:,:,  p+j  ) = &
                        v_vf(i)%sf(:,:,p-(j-1))
                    END DO
                    
                END DO
                
            ELSEIF(bc_z%end == -1) THEN     ! Periodic BC at end
                
                DO i = 1, sys_size
                    DO j = 1, buff_size
                        v_vf(i)%sf(:,:,p+j) = &
                        v_vf(i)%sf(:,:,j-1)
                    END DO
                END DO
                
            ELSE                            ! Processor BC at end
                
                CALL s_mpi_sendrecv_conservative_variables_buffers( &
                                          v_vf, 3, 1 )
                
            END IF
            
            ! END: Population of Buffers in z-direction ========================
            
            
        END SUBROUTINE s_populate_variables_buffers ! -------------




        !>  The purpose of this procedure is to populate the buffers
        !!      of the conservative variables, depending on the selected
        !!      boundary conditions.
        SUBROUTINE s_populate_conservative_variables_buffers() ! ---------------
           
            INTEGER :: i,j,k,l,r !< Generic loop iterators
            
            ! Population of Buffers in x-direction =============================
            
            IF(bc_x%beg <= -3) THEN         ! Ghost-cell extrap. BC at beginning
                
                DO i = 1, sys_size
                    DO j = 1, buff_size
                        q_cons_qp(0,0,0)%vf(i)%sf(-j,0:n,0:p) = &
                        q_cons_qp(0,0,0)%vf(i)%sf( 0,0:n,0:p)
                    END DO
                END DO
                
            ELSEIF(bc_x%beg == -2) THEN     ! Symmetry BC at beginning
                
                DO j = 1, buff_size
                    
                    DO i = 1, cont_idx%end
                        q_cons_qp(0,0,0)%vf(i)%sf(-j ,0:n,0:p) = &
                        q_cons_qp(0,0,0)%vf(i)%sf(j-1,0:n,0:p)
                    END DO
                    
                    q_cons_qp(0,0,0)%vf(mom_idx%beg)%sf(-j ,0:n,0:p) = &
                   -q_cons_qp(0,0,0)%vf(mom_idx%beg)%sf(j-1,0:n,0:p)
                    
                    DO i = mom_idx%beg+1, sys_size
                        q_cons_qp(0,0,0)%vf(i)%sf(-j ,0:n,0:p) = &
                        q_cons_qp(0,0,0)%vf(i)%sf(j-1,0:n,0:p)
                    END DO
                    
                END DO
                
            ELSEIF(bc_x%beg == -1) THEN     ! Periodic BC at beginning
                
                DO i = 1, sys_size
                    DO j = 1, buff_size
                        q_cons_qp(0,0,0)%vf(i)%sf(  -j   ,0:n,0:p) = &
                        q_cons_qp(0,0,0)%vf(i)%sf(m-(j-1),0:n,0:p)
                    END DO
                END DO
                
            ELSE                            ! Processor BC at beginning
                
                CALL s_mpi_sendrecv_conservative_variables_buffers( &
                                          q_cons_qp(0,0,0)%vf, 1,-1 )
                
            END IF
            
            IF(bc_x%end <= -3) THEN         ! Ghost-cell extrap. BC at end
                
                DO i = 1, sys_size
                    DO j = 1, buff_size
                        q_cons_qp(0,0,0)%vf(i)%sf(m+j,0:n,0:p) = &
                        q_cons_qp(0,0,0)%vf(i)%sf( m ,0:n,0:p)
                    END DO
                END DO
                
            ELSEIF(bc_x%end == -2) THEN     ! Symmetry BC at end
                
                DO j = 1, buff_size
                    
                    DO i = 1, cont_idx%end
                        q_cons_qp(0,0,0)%vf(i)%sf(  m+j  ,0:n,0:p) = &
                        q_cons_qp(0,0,0)%vf(i)%sf(m-(j-1),0:n,0:p)
                    END DO
                    
                    q_cons_qp(0,0,0)%vf(mom_idx%beg)%sf(  m+j  ,0:n,0:p) = &
                   -q_cons_qp(0,0,0)%vf(mom_idx%beg)%sf(m-(j-1),0:n,0:p)
                    
                    DO i = mom_idx%beg+1, sys_size
                        q_cons_qp(0,0,0)%vf(i)%sf(  m+j  ,0:n,0:p) = &
                        q_cons_qp(0,0,0)%vf(i)%sf(m-(j-1),0:n,0:p)
                    END DO
                    
                END DO
                
            ELSEIF(bc_x%end == -1) THEN     ! Periodic BC at end
                
                DO i = 1, sys_size
                    DO j = 1, buff_size
                        q_cons_qp(0,0,0)%vf(i)%sf(m+j,0:n,0:p) = &
                        q_cons_qp(0,0,0)%vf(i)%sf(j-1,0:n,0:p)
                    END DO
                END DO
                
            ELSE                            ! Processor BC at end
                
                CALL s_mpi_sendrecv_conservative_variables_buffers( &
                                          q_cons_qp(0,0,0)%vf, 1, 1 )
                
            END IF
            
            IF(commute_err) THEN
                DO i = ieta%beg, ieta%end, 2
                    DO j = iksi%beg, iksi%end, 2
                        DO k = itau%beg, itau%end, 2
                            DO l = 1, sys_size
                                DO r = 1, buff_size
                                    q_cons_qp(i,j,k)%vf(l)%sf(-r ,0:n,0:p) = &
                                    q_cons_qp(0,0,0)%vf(l)%sf(-r ,0:n,0:p)
                                    q_cons_qp(i,j,k)%vf(l)%sf(m+r,0:n,0:p) = &
                                    q_cons_qp(0,0,0)%vf(l)%sf(m+r,0:n,0:p)
                                END DO
                            END DO
                        END DO
                    END DO
                END DO
            END IF
            
            ! END: Population of Buffers in x-direction ========================
            
            
            ! Population of Buffers in y-direction =============================
            
            IF(n == 0) THEN
                
                RETURN
                
            ELSEIF(bc_y%beg <= -3 .AND. bc_y%beg /= -13) THEN     ! Ghost-cell extrap. BC at beginning
                
                DO i = 1, sys_size
                    DO j = 1, buff_size
                        q_cons_qp(0,0,0)%vf(i)%sf(:,-j,0:p) = &
                        q_cons_qp(0,0,0)%vf(i)%sf(:, 0,0:p)
                    END DO
                END DO
                
            ELSEIF(bc_y%beg == -13) THEN    ! Axis BC at beginning

                DO j = 1, buff_size
                    DO k = 0, p
                        IF (z_cc(k) < pi) THEN
                            DO i = 1, mom_idx%beg
                                q_cons_qp(0,0,0)%vf(i)%sf(:,-j ,     k     ) = &
                                q_cons_qp(0,0,0)%vf(i)%sf(:,j-1,k+((p+1)/2))
                            END DO

                             q_cons_qp(0,0,0)%vf(mom_idx%beg+1)%sf(:,-j ,     k     ) = &
                            -q_cons_qp(0,0,0)%vf(mom_idx%beg+1)%sf(:,j-1,k+((p+1)/2))
                            
                             q_cons_qp(0,0,0)%vf(mom_idx%end)%sf(:,-j ,     k     ) = &
                            -q_cons_qp(0,0,0)%vf(mom_idx%end)%sf(:,j-1,k+((p+1)/2))
                            
                            DO i = E_idx, sys_size
                                q_cons_qp(0,0,0)%vf(i)%sf(:,-j ,     k     ) = &
                                q_cons_qp(0,0,0)%vf(i)%sf(:,j-1,k+((p+1)/2))
                            END DO
                        ELSE
                            DO i = 1, mom_idx%beg
                                q_cons_qp(0,0,0)%vf(i)%sf(:,-j ,     k     ) = &
                                q_cons_qp(0,0,0)%vf(i)%sf(:,j-1,k-((p+1)/2))
                            END DO

                             q_cons_qp(0,0,0)%vf(mom_idx%beg+1)%sf(:,-j ,     k     ) = &
                            -q_cons_qp(0,0,0)%vf(mom_idx%beg+1)%sf(:,j-1,k-((p+1)/2))
                            
                             q_cons_qp(0,0,0)%vf(mom_idx%end)%sf(:,-j ,     k     ) = &
                            -q_cons_qp(0,0,0)%vf(mom_idx%end)%sf(:,j-1,k-((p+1)/2))
                            
                            DO i = E_idx, sys_size
                                q_cons_qp(0,0,0)%vf(i)%sf(:,-j ,     k     ) = &
                                q_cons_qp(0,0,0)%vf(i)%sf(:,j-1,k-((p+1)/2))
                            END DO
                        END IF
                    END DO
                END DO

            ELSEIF(bc_y%beg == -2) THEN     ! Symmetry BC at beginning
                
                DO j = 1, buff_size
                    
                    DO i = 1, mom_idx%beg
                        q_cons_qp(0,0,0)%vf(i)%sf(:,-j ,0:p) = &
                        q_cons_qp(0,0,0)%vf(i)%sf(:,j-1,0:p)
                    END DO
                    
                    q_cons_qp(0,0,0)%vf(mom_idx%beg+1)%sf(:,-j ,0:p) = &
                   -q_cons_qp(0,0,0)%vf(mom_idx%beg+1)%sf(:,j-1,0:p)
                    
                    DO i = mom_idx%beg+2, sys_size
                        q_cons_qp(0,0,0)%vf(i)%sf(:,-j ,0:p) = &
                        q_cons_qp(0,0,0)%vf(i)%sf(:,j-1,0:p)
                    END DO
                    
                END DO
                
            ELSEIF(bc_y%beg == -1) THEN     ! Periodic BC at beginning
                
                DO i = 1, sys_size
                    DO j = 1, buff_size
                        q_cons_qp(0,0,0)%vf(i)%sf(:,  -j   ,0:p) = &
                        q_cons_qp(0,0,0)%vf(i)%sf(:,n-(j-1),0:p)
                    END DO
                END DO
                
            ELSE                            ! Processor BC at beginning
                
                CALL s_mpi_sendrecv_conservative_variables_buffers( &
                                          q_cons_qp(0,0,0)%vf, 2,-1 )
                
            END IF
            
            IF(bc_y%end <= -3) THEN         ! Ghost-cell extrap. BC at end
                
                DO i = 1, sys_size
                    DO j = 1, buff_size
                        q_cons_qp(0,0,0)%vf(i)%sf(:,n+j,0:p) = &
                        q_cons_qp(0,0,0)%vf(i)%sf(:, n ,0:p)
                    END DO
                END DO
                
            ELSEIF(bc_y%end == -2) THEN     ! Symmetry BC at end
                
                DO j = 1, buff_size
                    
                    DO i = 1, mom_idx%beg
                        q_cons_qp(0,0,0)%vf(i)%sf(:,  n+j  ,0:p) = &
                        q_cons_qp(0,0,0)%vf(i)%sf(:,n-(j-1),0:p)
                    END DO
                    
                    q_cons_qp(0,0,0)%vf(mom_idx%beg+1)%sf(:,  n+j  ,0:p) = &
                   -q_cons_qp(0,0,0)%vf(mom_idx%beg+1)%sf(:,n-(j-1),0:p)
                    
                    DO i = mom_idx%beg+2, sys_size
                        q_cons_qp(0,0,0)%vf(i)%sf(:,  n+j  ,0:p) = &
                        q_cons_qp(0,0,0)%vf(i)%sf(:,n-(j-1),0:p)
                    END DO
                    
                END DO
                
            ELSEIF(bc_y%end == -1) THEN     ! Periodic BC at end
                
                DO i = 1, sys_size
                    DO j = 1, buff_size
                        q_cons_qp(0,0,0)%vf(i)%sf(:,n+j,0:p) = &
                        q_cons_qp(0,0,0)%vf(i)%sf(:,j-1,0:p)
                    END DO
                END DO
                
            ELSE                            ! Processor BC at end
                
                CALL s_mpi_sendrecv_conservative_variables_buffers( &
                                          q_cons_qp(0,0,0)%vf, 2, 1 )
                
            END IF
            
            IF(commute_err) THEN
                DO i = ieta%beg, ieta%end, 2
                    DO j = iksi%beg, iksi%end, 2
                        DO k = itau%beg, itau%end, 2
                            DO l = 1, sys_size
                                DO r = 1, buff_size
                                    q_cons_qp(i,j,k)%vf(l)%sf(:,-r ,0:p) = &
                                    q_cons_qp(0,0,0)%vf(l)%sf(:,-r ,0:p)
                                    q_cons_qp(i,j,k)%vf(l)%sf(:,n+r,0:p) = &
                                    q_cons_qp(0,0,0)%vf(l)%sf(:,n+r,0:p)
                                END DO
                            END DO
                        END DO
                    END DO
                END DO
            END IF
            
            ! END: Population of Buffers in y-direction ========================
            
            
            ! Population of Buffers in z-direction =============================
            
            IF(p == 0) THEN
                
                RETURN
                
            ELSEIF(bc_z%beg <= -3) THEN     ! Ghost-cell extrap. BC at beginning
                
                DO i = 1, sys_size
                    DO j = 1, buff_size
                        q_cons_qp(0,0,0)%vf(i)%sf(:,:,-j) = &
                        q_cons_qp(0,0,0)%vf(i)%sf(:,:, 0)
                    END DO
                END DO
                
            ELSEIF(bc_z%beg == -2) THEN     ! Symmetry BC at beginning
                
                DO j = 1, buff_size
                    
                    DO i = 1, mom_idx%beg+1
                        q_cons_qp(0,0,0)%vf(i)%sf(:,:,-j ) = &
                        q_cons_qp(0,0,0)%vf(i)%sf(:,:,j-1)
                    END DO
                    
                    q_cons_qp(0,0,0)%vf(mom_idx%end)%sf(:,:,-j ) = &
                   -q_cons_qp(0,0,0)%vf(mom_idx%end)%sf(:,:,j-1)
                    
                    DO i = E_idx, sys_size
                        q_cons_qp(0,0,0)%vf(i)%sf(:,:,-j ) = &
                        q_cons_qp(0,0,0)%vf(i)%sf(:,:,j-1)
                    END DO
                    
                END DO
                
            ELSEIF(bc_z%beg == -1) THEN     ! Periodic BC at beginning
                
                DO i = 1, sys_size
                    DO j = 1, buff_size
                        q_cons_qp(0,0,0)%vf(i)%sf(:,:,  -j   ) = &
                        q_cons_qp(0,0,0)%vf(i)%sf(:,:,p-(j-1))
                    END DO
                END DO
                
            ELSE                            ! Processor BC at beginning
                
                CALL s_mpi_sendrecv_conservative_variables_buffers( &
                                          q_cons_qp(0,0,0)%vf, 3,-1 )
                
            END IF
            
            IF(bc_z%end <= -3) THEN         ! Ghost-cell extrap. BC at end
                
                DO i = 1, sys_size
                    DO j = 1, buff_size
                        q_cons_qp(0,0,0)%vf(i)%sf(:,:,p+j) = &
                        q_cons_qp(0,0,0)%vf(i)%sf(:,:, p )
                    END DO
                END DO
                
            ELSEIF(bc_z%end == -2) THEN     ! Symmetry BC at end
                
                DO j = 1, buff_size
                    
                    DO i = 1, mom_idx%beg+1
                        q_cons_qp(0,0,0)%vf(i)%sf(:,:,  p+j  ) = &
                        q_cons_qp(0,0,0)%vf(i)%sf(:,:,p-(j-1))
                    END DO
                    
                    q_cons_qp(0,0,0)%vf(mom_idx%end)%sf(:,:,  p+j  ) = &
                   -q_cons_qp(0,0,0)%vf(mom_idx%end)%sf(:,:,p-(j-1))
                    
                    DO i = E_idx, sys_size
                        q_cons_qp(0,0,0)%vf(i)%sf(:,:,  p+j  ) = &
                        q_cons_qp(0,0,0)%vf(i)%sf(:,:,p-(j-1))
                    END DO
                    
                END DO
                
            ELSEIF(bc_z%end == -1) THEN     ! Periodic BC at end
                
                DO i = 1, sys_size
                    DO j = 1, buff_size
                        q_cons_qp(0,0,0)%vf(i)%sf(:,:,p+j) = &
                        q_cons_qp(0,0,0)%vf(i)%sf(:,:,j-1)
                    END DO
                END DO
                
            ELSE                            ! Processor BC at end
                
                CALL s_mpi_sendrecv_conservative_variables_buffers( &
                                          q_cons_qp(0,0,0)%vf, 3, 1 )
                
            END IF
            
            IF(commute_err) THEN
                DO i = ieta%beg, ieta%end, 2
                    DO j = iksi%beg, iksi%end, 2
                        DO k = itau%beg, itau%end, 2
                            DO l = 1, sys_size
                                DO r = 1, buff_size
                                    q_cons_qp(i,j,k)%vf(l)%sf(:,:,-r ) = &
                                    q_cons_qp(0,0,0)%vf(l)%sf(:,:,-r )
                                    q_cons_qp(i,j,k)%vf(l)%sf(:,:,p+r) = &
                                    q_cons_qp(0,0,0)%vf(l)%sf(:,:,p+r)
                                END DO
                            END DO
                        END DO
                    END DO
                END DO
            END IF
            
            ! END: Population of Buffers in z-direction ========================
            
            
        END SUBROUTINE s_populate_conservative_variables_buffers ! -------------
        
        
        
        !>  The goal of this procedure is to WENO-reconstruct the
        !!      inputted cell-averaged variables at the cell-interior
        !!      Gaussian quadrature points.
        !!  @param v_qp Inputted cell-averaged variables and their WENO-reconstructed
        !!          values at the chosen cell-interior Gaussian quadrature points
        SUBROUTINE s_reconstruct_cell_interior_values(v_qp) ! ------------------
           
            
            TYPE(vector_field),             &
            DIMENSION( ieta%beg:ieta%end,   &
                       iksi%beg:iksi%end,   &
                       itau%beg:itau%end ), &
            INTENT(INOUT) :: v_qp
            
            TYPE(bounds_info) :: is1,is2,is3 !< Indical bounds in the s1-, s2- and s3-directions
            
            ! Reconstruction in x-direction ====================================
            IF(commute_err .NEQV. .TRUE.) RETURN
            
            is1 = ix; is2 = iy; is3 = iz
            
            is1%beg = is1%beg + weno_polyn; is1%end = is1%end - weno_polyn
            
            CALL s_weno( v_qp( 0, 0, 0)%vf(iv%beg:iv%end), &
                         v_qp(-1, 0, 0)%vf(iv%beg:iv%end), &
                         v_qp( 1, 0, 0)%vf(iv%beg:iv%end), &
                         dflt_int, 1, 1, 2, is1,is2,is3    )
            ! ==================================================================
            
            
            ! Reconstruction in y-direction ====================================
            IF(n == 0) RETURN
            
            is2%beg = is2%beg + weno_polyn; is2%end = is2%end - weno_polyn
            
            CALL s_weno( v_qp(-1, 0, 0)%vf(iv%beg:iv%end), &
                         v_qp(-1,-1, 0)%vf(iv%beg:iv%end), &
                         v_qp(-1, 1, 0)%vf(iv%beg:iv%end), &
                         dflt_int, 1, 2, 2, is1,is2,is3    )
            CALL s_weno( v_qp( 1, 0, 0)%vf(iv%beg:iv%end), &
                         v_qp( 1,-1, 0)%vf(iv%beg:iv%end), &
                         v_qp( 1, 1, 0)%vf(iv%beg:iv%end), &
                         dflt_int, 1, 2, 2, is1,is2,is3    )
            ! ==================================================================
            
            
            ! Reconstruction in z-direction ====================================
            IF(p == 0) RETURN
            
            is3%beg = is3%beg + weno_polyn; is3%end = is3%end - weno_polyn
            
            CALL s_weno( v_qp(-1,-1, 0)%vf(iv%beg:iv%end), &
                         v_qp(-1,-1,-1)%vf(iv%beg:iv%end), &
                         v_qp(-1,-1, 1)%vf(iv%beg:iv%end), &
                         dflt_int, 1, 3, 2, is1,is2,is3    )
            CALL s_weno( v_qp(-1, 1, 0)%vf(iv%beg:iv%end), &
                         v_qp(-1, 1,-1)%vf(iv%beg:iv%end), &
                         v_qp(-1, 1, 1)%vf(iv%beg:iv%end), &
                         dflt_int, 1, 3, 2, is1,is2,is3    )
            CALL s_weno( v_qp( 1,-1, 0)%vf(iv%beg:iv%end), &
                         v_qp( 1,-1,-1)%vf(iv%beg:iv%end), &
                         v_qp( 1,-1, 1)%vf(iv%beg:iv%end), &
                         dflt_int, 1, 3, 2, is1,is2,is3    )
            CALL s_weno( v_qp( 1, 1, 0)%vf(iv%beg:iv%end), &
                         v_qp( 1, 1,-1)%vf(iv%beg:iv%end), &
                         v_qp( 1, 1, 1)%vf(iv%beg:iv%end), &
                         dflt_int, 1, 3, 2, is1,is2,is3    )
            ! ==================================================================
            
            
        END SUBROUTINE s_reconstruct_cell_interior_values ! --------------------
        
        
        
        !>  The goal of this subroutine is to numerically approximate
        !!      the cell-interior integral-average of the given variables
        !!      by taking the arithmetic mean of their WENO-reconstructed
        !!      values at the cell-interior Gaussian quadrature points.       
        !!  @param v_qp The inputted WENO-reconstructed values of cell-averaged variables
        !!      at cell-interior Gaussian quadrature points and their numerically
        !!      approximated cell-interior integral-average.
        SUBROUTINE s_average_cell_interior_values(v_qp) ! ----------------------

            TYPE(vector_field),             &
            DIMENSION( ieta%beg:ieta%end,   &
                       iksi%beg:iksi%end,   &
                       itau%beg:itau%end ), &
            INTENT(INOUT) :: v_qp
            
            INTEGER :: i,j,k,l !< Generic loop iterators
            
            
            IF(commute_err .NEQV. .TRUE.) RETURN
            
            DO l = iv%beg, iv%end
                
                v_qp(0,0,0)%vf(l)%sf = 0d0
                
                DO k = itau%beg, itau%end, 2
                    DO j = iksi%beg, iksi%end, 2
                        DO i = ieta%beg, ieta%end, 2
                            v_qp(0,0,0)%vf(l)%sf = v_qp(0,0,0)%vf(l)%sf &
                                                 + v_qp(i,j,k)%vf(l)%sf
                        END DO
                    END DO
                END DO
                
                v_qp(0,0,0)%vf(l)%sf = v_qp(0,0,0)%vf(l)%sf / (2**num_dims)
                
            END DO
            
            
        END SUBROUTINE s_average_cell_interior_values ! ------------------------
        
        
        
        
        !>  The purpose of this subroutine is to WENO-reconstruct the
        !!      left and the right cell-boundary values, including values
        !!      at the Gaussian quadrature points, from the cell-averaged
        !!      variables.
        !!  @param v_vf Cell-average variables
        !!  @param vL_qp Left WENO-reconstructed, cell-boundary values including
        !!          the values at the quadrature points, of the cell-average variables
        !!  @param vR_qp Right WENO-reconstructed, cell-boundary values including
        !!          the values at the quadrature points, of the cell-average variables
        !!  @param cd_vars Characteristic decomposition state variables type
        !!  @param norm_dir Splitting coordinate direction
        SUBROUTINE s_reconstruct_cell_boundary_values( v_vf, vL_qp, vR_qp, & ! -
                                                        cd_vars, norm_dir  )
           
            TYPE(scalar_field), DIMENSION(iv%beg:iv%end), INTENT(IN) :: v_vf
            
            ! TYPE(vector_field),             &
            ! DIMENSION( ichi%beg:ichi%end,   &
            !            ipsi%beg:ipsi%end ), &
            ! INTENT(INOUT) :: vL_qp, vR_qp

            TYPE(vector_field), INTENT(INOUT) :: vL_qp, vR_qp
            
            INTEGER, INTENT(IN) :: cd_vars
            INTEGER, INTENT(IN) :: norm_dir
            
            INTEGER :: weno_dir !< Coordinate direction of the WENO reconstruction

            TYPE(bounds_info) :: is1,is2,is3 !< Indical bounds in the s1-, s2- and s3-directions
            
            ! Reconstruction in s1-direction ===================================
            is1 = ix; is2 = iy; is3 = iz
            
            IF(norm_dir == 1) THEN
                weno_dir = 1; is1%beg = is1%beg + weno_polyn
                              is1%end = is1%end - weno_polyn
            ELSEIF(norm_dir == 2) THEN
                weno_dir = 2; is2%beg = is2%beg + weno_polyn
                              is2%end = is2%end - weno_polyn
            ELSE
                weno_dir = 3; is3%beg = is3%beg + weno_polyn
                              is3%end = is3%end - weno_polyn
            END IF
            
            CALL s_weno(            v_vf(iv%beg:iv%end), &
                         vL_qp%vf(iv%beg:iv%end), &
                         vR_qp%vf(iv%beg:iv%end), &
                         cd_vars, norm_dir, weno_dir, 1, &
                         is1,is2,is3                     )
            ! ==================================================================
            
            ! Reconstruction in s2-direction ===================================
            IF(split_err .NEQV. .TRUE.) RETURN

            call s_mpi_abort()
            
            
        END SUBROUTINE s_reconstruct_cell_boundary_values ! --------------------
        
        
        
        !>  The goal of the procedure is to numerically approximate
        !!      the left or right cell-boundary integral-average of the
        !!      given variables by getting the arithmetic mean of their
        !!      WENO-reconstructed values at the cell-boundary Gaussian
        !!      quadrature points.
        !!  @param vK_qp The inputted WENO-reconstructed values of cell-averaged variables
        !!      at the left or right cell-boundary Gaussian quadrature points and
        !!      their numerically approximated cell-boundary integral-average.
        SUBROUTINE s_average_cell_boundary_values(vK_qp) ! ---------------------
            
            TYPE(vector_field),             &
            DIMENSION( ichi%beg:ichi%end,   &
                       ipsi%beg:ipsi%end ), &
            INTENT(INOUT) :: vK_qp
            
            INTEGER :: i,j,k !< Generic loop iterators
            
            IF(split_err .NEQV. .TRUE.) RETURN
            
            DO k = iv%beg, iv%end
                
                vK_qp(0,0)%vf(k)%sf = 0d0
                
                DO j = ipsi%beg, ipsi%end, 2
                    DO i = ichi%beg, ichi%end, 2
                        vK_qp(0,0)%vf(k)%sf = vK_qp(0,0)%vf(k)%sf &
                                            + vK_qp(i,j)%vf(k)%sf
                    END DO
                END DO
                
                vK_qp(0,0)%vf(k)%sf = vK_qp(0,0)%vf(k)%sf / (2**(num_dims - 1))
                
            END DO
            
            
        END SUBROUTINE s_average_cell_boundary_values ! ------------------------
        
        
        
        
        !>  The purpose of this subroutine is to employ the inputted
        !!      left and right cell-boundary integral-averaged variables
        !!      to compute the relevant cell-average first-order spatial
        !!      derivatives in the x-, y- or z-direction by means of the
        !!      scalar divergence theorem.
        !!  @param vL_vf Left cell-boundary integral averages
        !!  @param vR_vf Right cell-boundary integral averages
        !!  @param dv_ds_vf Cell-average first-order spatial derivatives
        !!  @param norm_dir Splitting coordinate direction
        SUBROUTINE s_apply_scalar_divergence_theorem( vL_vf, vR_vf, & ! --------
                                                          dv_ds_vf, &
                                                          norm_dir  )
           
            TYPE(scalar_field),       &
            DIMENSION(iv%beg:iv%end), &
            INTENT(IN) :: vL_vf, vR_vf
            
            TYPE(scalar_field),       &
            DIMENSION(iv%beg:iv%end), &
            INTENT(INOUT) :: dv_ds_vf
            
            INTEGER, INTENT(IN) :: norm_dir
            
            INTEGER :: i,j,k,l !< Generic loop iterators
                        
            ! First-Order Spatial Derivatives in x-direction ===================
            IF(norm_dir == 1) THEN

                ! A general application of the scalar divergence theorem that
                ! utilizes the left and right cell-boundary integral-averages,
                ! inside each cell, or an arithmetic mean of these two at the
                ! cell-boundaries, to calculate the cell-averaged first-order
                ! spatial derivatives inside the cell.
                DO i = iv%beg, iv%end
                    DO l = iz%beg, iz%end
                        DO k = iy%beg, iy%end
                            DO j = ix%beg+1, ix%end-1
                                dv_ds_vf(i)%sf(j,k,l) = &
                                             1d0/((1d0+wa_flg)*dx(j)) &
                                       *( wa_flg*vL_vf(i)%sf(j+1,k,l) &
                                        +        vR_vf(i)%sf( j ,k,l) &
                                        -        vL_vf(i)%sf( j ,k,l) &
                                        - wa_flg*vR_vf(i)%sf(j-1,k,l) )
                            END DO
                        END DO
                    END DO
                END DO
                
                ! Modifying the way the scalar divergence theorem is utilized
                ! near beginning and end Riemann state extrapolation boundary
                ! conditions, respectively, as to omit any contributions from
                ! outside the physical computational domain in the calculated
                ! cell-averaged first-order spatial derivatives
                IF(weno_avg .NEQV. .TRUE.) RETURN
                
                IF(bc_x%beg == -4) THEN     ! Riemann state extrap. BC at beg.
                    DO i = iv%beg, iv%end
                        DO l = iz%beg, iz%end
                            DO k = iy%beg, iy%end
                                dv_ds_vf(i)%sf(0,k,l) = 1d0/dx(0) &
                                            *( vR_vf(i)%sf(0,k,l) &
                                             - vL_vf(i)%sf(0,k,l) )
                            END DO
                        END DO
                    END DO
                END IF
                
                IF(bc_x%end == -4) THEN     ! Riemann state extrap. BC at end
                    DO i = iv%beg, iv%end
                        DO l = iz%beg, iz%end
                            DO k = iy%beg, iy%end
                                dv_ds_vf(i)%sf(m,k,l) = 1d0/dx(m) &
                                            *( vR_vf(i)%sf(m,k,l) &
                                             - vL_vf(i)%sf(m,k,l) )
                            END DO
                        END DO
                    END DO
                END IF
            ! END: First-Order Spatial Derivatives in x-direction ==============
            
            
            ! First-Order Spatial Derivatives in y-direction ===================
            ELSEIF(norm_dir == 2) THEN
                
                ! A general application of the scalar divergence theorem that
                ! utilizes the left and right cell-boundary integral-averages,
                ! inside each cell, or an arithmetic mean of these two at the
                ! cell-boundaries, to calculate the cell-averaged first-order
                ! spatial derivatives inside the cell.
                DO i = iv%beg, iv%end
                    DO l = iz%beg, iz%end
                        DO k = iy%beg+1, iy%end-1
                            DO j = ix%beg, ix%end
                                dv_ds_vf(i)%sf(j,k,l) = &
                                             1d0/((1d0+wa_flg)*dy(k)) &
                                       *( wa_flg*vL_vf(i)%sf(j,k+1,l) &
                                        +        vR_vf(i)%sf(j, k ,l) &
                                        -        vL_vf(i)%sf(j, k ,l) &
                                        - wa_flg*vR_vf(i)%sf(j,k-1,l) )
                            END DO
                        END DO
                    END DO
                END DO
                
                ! Modifying the way the scalar divergence theorem is utilized
                ! near beginning and end Riemann state extrapolation boundary
                ! conditions, respectively, as to omit any contributions from
                ! outside the physical computational domain in the calculated
                ! cell-averaged first-order spatial derivatives
                IF(weno_avg .NEQV. .TRUE.) RETURN
                
                IF(bc_y%beg == -4) THEN     ! Riemann state extrap. BC at beg.
                    DO i = iv%beg, iv%end
                        DO l = iz%beg, iz%end
                            DO j = ix%beg, ix%end
                                dv_ds_vf(i)%sf(j,0,l) = 1d0/dy(0) &
                                            *( vR_vf(i)%sf(j,0,l) &
                                             - vL_vf(i)%sf(j,0,l) )
                            END DO
                        END DO
                    END DO
                END IF
                
                IF(bc_y%end == -4) THEN     ! Riemann state extrap. BC at end
                    DO i = iv%beg, iv%end
                        DO l = iz%beg, iz%end
                            DO j = ix%beg, ix%end
                                dv_ds_vf(i)%sf(j,n,l) = 1d0/dy(n) &
                                            *( vR_vf(i)%sf(j,n,l) &
                                             - vL_vf(i)%sf(j,n,l) )
                            END DO
                        END DO
                    END DO
                END IF
            ! END: First-Order Spatial Derivatives in y-direction ==============
            
            
            ! First-Order Spatial Derivatives in z-direction ===================
            ELSE
                
                ! A general application of the scalar divergence theorem that
                ! utilizes the left and right cell-boundary integral-averages,
                ! inside each cell, or an arithmetic mean of these two at the
                ! cell-boundaries, to calculate the cell-averaged first-order
                ! spatial derivatives inside the cell.
                DO i = iv%beg, iv%end
                    DO l = iz%beg+1, iz%end-1
                        DO k = iy%beg, iy%end
                            DO j = ix%beg, ix%end
                                dv_ds_vf(i)%sf(j,k,l) = &
                                             1d0/((1d0+wa_flg)*dz(l)) &
                                       *( wa_flg*vL_vf(i)%sf(j,k,l+1) &
                                        +        vR_vf(i)%sf(j,k, l ) &
                                        -        vL_vf(i)%sf(j,k, l ) &
                                        - wa_flg*vR_vf(i)%sf(j,k,l-1) )
                            END DO
                        END DO
                    END DO
                END DO
                
                ! Modifying the way the scalar divergence theorem is utilized
                ! near beginning and end Riemann state extrapolation boundary
                ! conditions, respectively, as to omit any contributions from
                ! outside the physical computational domain in the calculated
                ! cell-averaged first-order spatial derivatives
                IF(weno_avg .NEQV. .TRUE.) RETURN
                
                IF(bc_z%beg == -4) THEN     ! Riemann state extrap. BC at beg.
                    DO i = iv%beg, iv%end
                        DO k = iy%beg, iy%end
                            DO j = ix%beg, ix%end
                                dv_ds_vf(i)%sf(j,k,0) = 1d0/dz(0) &
                                            *( vR_vf(i)%sf(j,k,0) &
                                             - vL_vf(i)%sf(j,k,0) )
                            END DO
                        END DO
                    END DO
                END IF
                
                IF(bc_z%end == -4) THEN     ! Riemann state extrap. BC at end
                    DO i = iv%beg, iv%end
                        DO k = iy%beg, iy%end
                            DO j = ix%beg, ix%end
                                dv_ds_vf(i)%sf(j,k,p) = 1d0/dz(p) &
                                            *( vR_vf(i)%sf(j,k,p) &
                                             - vL_vf(i)%sf(j,k,p) )
                            END DO
                        END DO
                    END DO
                END IF
                
            END IF
            ! END: First-Order Spatial Derivatives in z-direction ==============
            
           
        END SUBROUTINE s_apply_scalar_divergence_theorem ! ---------------------
        
        
        
        !>  The goal of this procedure is to utilize the inputted
        !!      left and right cell-boundary integral-averaged vector
        !!      components in the x-, y-, and z-directions to compute
        !!      the vector divergence by using the divergence theorem.
        !!  @param vL_x_ndqp Left cell-boundary integral-average x-dir component
        !!  @param vL_y_ndqp Left cell-boundary integral-average y-dir component
        !!  @param vL_z_ndqp Left cell-boundary integral-average z-dir component
        !!  @param vR_x_ndqp Right cell-boundary integral-average x-dir component
        !!  @param vR_y_ndqp Right cell-boundary integral-average y-dir component
        !!  @param vR_z_ndqp Right cell-boundary integral-average z-dir component
        !!  @param div_v_vf Cell-average divergence
        SUBROUTINE s_apply_vector_divergence_theorem(       & ! ----------------
                           vL_x_ndqp, vL_y_ndqp, vL_z_ndqp, &
                           vR_x_ndqp, vR_y_ndqp, vR_z_ndqp, &
                                                  div_v_vf  )
            
            TYPE(vector_field),             &
            DIMENSION(     1   :num_dims,   &
                       ichi%beg:ichi%end,   &
                       ipsi%beg:ipsi%end ), &
            INTENT(IN) :: vL_x_ndqp, vR_x_ndqp, &
                          vL_y_ndqp, vR_y_ndqp, &
                          vL_z_ndqp, vR_z_ndqp
            
            TYPE(scalar_field),       &
            DIMENSION(iv%beg:iv%end), &
            INTENT(INOUT) :: div_v_vf
            

            INTEGER :: i,j,k,l !< Generic loop iterators
            
            
            ! First-Order Spatial Derivatives in x-direction ===================
            
            ! General application of the vector divergence theorem which uses
            ! the left and right cell-boundary integral-averages, inside each
            ! cell, or an arithmetic mean of these two at the cell-boundaries,
            ! in order to obtain cell-average first-order spatial derivatives
            ! inside the cell
            DO i = iv%beg, iv%end
                DO l = iz%beg, iz%end
                    DO k = iy%beg, iy%end
                        DO j = ix%beg+1, ix%end-1
                            div_v_vf(i)%sf(j,k,l) = 1d0/((1d0+wa_flg)*dx(j)) &
                                *( wa_flg*vL_x_ndqp(1,0,0)%vf(i)%sf(j+1,k,l) &
                                 +        vR_x_ndqp(1,0,0)%vf(i)%sf( j ,k,l) &
                                 -        vL_x_ndqp(1,0,0)%vf(i)%sf( j ,k,l) &
                                 - wa_flg*vR_x_ndqp(1,0,0)%vf(i)%sf(j-1,k,l) )
                        END DO
                    END DO
                END DO
            END DO
            
            ! Customizing the way the vector divergence theorem is applied near
            ! beginning and end Riemann state extrapolation boundary conditions,
            ! respectively, as to avoid contributions from outside the physical
            ! computational domain in the computation of the cell-average first-
            ! order spatial derivatives
            IF(weno_avg) THEN

                IF(bc_x%beg == -4) THEN     ! Riemann state extrap. BC at beg.
                    DO i = iv%beg, iv%end
                        DO l = iz%beg, iz%end
                            DO k = iy%beg, iy%end
                                div_v_vf(i)%sf(0,k,l) = &
                                       div_v_vf(i)%sf(0,k,l) - 5d-1/dx(0) &
                                    *( vL_x_ndqp(1,0,0)%vf(i)%sf( 1 ,k,l) &
                                     - vR_x_ndqp(1,0,0)%vf(i)%sf( 0 ,k,l) &
                                     + vL_x_ndqp(1,0,0)%vf(i)%sf( 0 ,k,l) &
                                     - vR_x_ndqp(1,0,0)%vf(i)%sf(-1 ,k,l) )
                            END DO
                        END DO
                    END DO
                END IF
                
                IF(bc_x%end == -4) THEN     ! Riemann state extrap. BC at end
                    DO i = iv%beg, iv%end
                        DO l = iz%beg, iz%end
                            DO k = iy%beg, iy%end
                                div_v_vf(i)%sf(m,k,l) = &
                                       div_v_vf(i)%sf(m,k,l) - 5d-1/dx(m) &
                                    *( vL_x_ndqp(1,0,0)%vf(i)%sf(m+1,k,l) &
                                     - vR_x_ndqp(1,0,0)%vf(i)%sf( m ,k,l) &
                                     + vL_x_ndqp(1,0,0)%vf(i)%sf( m ,k,l) &
                                     - vR_x_ndqp(1,0,0)%vf(i)%sf(m-1,k,l) )
                            END DO
                        END DO
                    END DO
                END IF
                
            END IF
            
            ! END: First-Order Spatial Derivatives in x-direction ==============
            
            
            ! First-Order Spatial Derivatives in y-direction ===================
            
            ! General application of the vector divergence theorem which uses
            ! the left and right cell-boundary integral-averages, inside each
            ! cell, or an arithmetic mean of these two at the cell-boundaries,
            ! in order to obtain cell-average first-order spatial derivatives
            ! inside the cell
            IF(n == 0) RETURN
            
            DO i = iv%beg, iv%end
                DO l = iz%beg, iz%end
                    DO k = iy%beg+1, iy%end-1
                        DO j = ix%beg, ix%end
                            div_v_vf(i)%sf(j,k,l) =    div_v_vf(i)%sf(j,k,l) &
                                                  + 1d0/((1d0+wa_flg)*dy(k)) &
                                *( wa_flg*vL_y_ndqp(2,0,0)%vf(i)%sf(j,k+1,l) &
                                 +        vR_y_ndqp(2,0,0)%vf(i)%sf(j, k ,l) &
                                 -        vL_y_ndqp(2,0,0)%vf(i)%sf(j, k ,l) &
                                 - wa_flg*vR_y_ndqp(2,0,0)%vf(i)%sf(j,k-1,l) )
                        END DO
                    END DO
                END DO
            END DO
            
            ! Customizing the way the vector divergence theorem is applied near
            ! beginning and end Riemann state extrapolation boundary conditions,
            ! respectively, as to avoid contributions from outside the physical
            ! computational domain in the computation of the cell-average first-
            ! order spatial derivatives
            IF(weno_avg) THEN

                IF(bc_y%beg == -4) THEN     ! Riemann state extrap. BC at beg.
                    DO i = iv%beg, iv%end
                        DO l = iz%beg, iz%end
                            DO j = ix%beg, ix%end
                                div_v_vf(i)%sf(j,0,l) = &
                                       div_v_vf(i)%sf(j,0,l) - 5d-1/dy(0) &
                                    *( vL_y_ndqp(2,0,0)%vf(i)%sf(j, 1 ,l) &
                                     - vR_y_ndqp(2,0,0)%vf(i)%sf(j, 0 ,l) &
                                     + vL_y_ndqp(2,0,0)%vf(i)%sf(j, 0 ,l) &
                                     - vR_y_ndqp(2,0,0)%vf(i)%sf(j,-1 ,l) )
                            END DO
                        END DO
                    END DO
                END IF
                
                IF(bc_y%end == -4) THEN     ! Riemann state extrap. BC at end
                    DO i = iv%beg, iv%end
                        DO l = iz%beg, iz%end
                            DO j = ix%beg, ix%end
                                div_v_vf(i)%sf(j,n,l) = &
                                       div_v_vf(i)%sf(j,n,l) - 5d-1/dy(n) &
                                    *( vL_y_ndqp(2,0,0)%vf(i)%sf(j,n+1,l) &
                                     - vR_y_ndqp(2,0,0)%vf(i)%sf(j, n ,l) &
                                     + vL_y_ndqp(2,0,0)%vf(i)%sf(j, n ,l) &
                                     - vR_y_ndqp(2,0,0)%vf(i)%sf(j,n-1,l) )
                            END DO
                        END DO
                    END DO
                END IF
                
            END IF
            
            ! END: First-Order Spatial Derivatives in y-direction ==============
            
            
            ! First-Order Spatial Derivatives in z-direction ===================
            
            ! General application of the vector divergence theorem which uses
            ! the left and right cell-boundary integral-averages, inside each
            ! cell, or an arithmetic mean of these two at the cell-boundaries,
            ! in order to obtain cell-average first-order spatial derivatives
            ! inside the cell
            IF(p == 0) RETURN
            
            DO i = iv%beg, iv%end
                DO l = iz%beg+1, iz%end-1
                    DO k = iy%beg, iy%end
                        DO j = ix%beg, ix%end
                            div_v_vf(i)%sf(j,k,l) =    div_v_vf(i)%sf(j,k,l) &
                                                  + 1d0/((1d0+wa_flg)*dz(l)) &
                                *( wa_flg*vL_z_ndqp(3,0,0)%vf(i)%sf(j,k,l+1) &
                                 +        vR_z_ndqp(3,0,0)%vf(i)%sf(j,k, l ) &
                                 -        vL_z_ndqp(3,0,0)%vf(i)%sf(j,k, l ) &
                                 - wa_flg*vR_z_ndqp(3,0,0)%vf(i)%sf(j,k,l-1) )
                        END DO
                    END DO
                END DO
            END DO
            
            ! Customizing the way the vector divergence theorem is applied near
            ! beginning and end Riemann state extrapolation boundary conditions,
            ! respectively, as to avoid contributions from outside the physical
            ! computational domain in the computation of the cell-average first-
            ! order spatial derivatives
            IF(weno_avg) THEN

                IF(bc_z%beg == -4) THEN     ! Riemann state extrap. BC at beg.
                    DO i = iv%beg, iv%end
                        DO k = iy%beg, iy%end
                            DO j = ix%beg, ix%end
                                div_v_vf(i)%sf(j,k,0) = &
                                       div_v_vf(i)%sf(j,k,0) - 5d-1/dz(0) &
                                    *( vL_z_ndqp(3,0,0)%vf(i)%sf(j,k, 1 ) &
                                     - vR_z_ndqp(3,0,0)%vf(i)%sf(j,k, 0 ) &
                                     + vL_z_ndqp(3,0,0)%vf(i)%sf(j,k, 0 ) &
                                     - vR_z_ndqp(3,0,0)%vf(i)%sf(j,k,-1 ) )
                            END DO
                        END DO
                    END DO
                END IF
                
                IF(bc_z%end == -4) THEN     ! Riemann state extrap. BC at end
                    DO i = iv%beg, iv%end
                        DO k = iy%beg, iy%end
                            DO j = ix%beg, ix%end
                                div_v_vf(i)%sf(j,k,p) = &
                                       div_v_vf(i)%sf(j,k,p) - 5d-1/dz(p) &
                                    *( vL_z_ndqp(3,0,0)%vf(i)%sf(j,k,p+1) &
                                     - vR_z_ndqp(3,0,0)%vf(i)%sf(j,k, p ) &
                                     + vL_z_ndqp(3,0,0)%vf(i)%sf(j,k, p ) &
                                     - vR_z_ndqp(3,0,0)%vf(i)%sf(j,k,p-1) )
                            END DO
                        END DO
                    END DO
                END IF
                
            END IF
            
            ! END: First-Order Spatial Derivatives in z-direction ==============
            
            
        END SUBROUTINE s_apply_vector_divergence_theorem ! ---------------------
        
        
        
        !>  The purpose of the procedure is to utilize the inputted
        !!      cell-averaged first-order spatial derivatives in the x-,
        !!      y- and z-directions to calculate the gradient magnitude.        
        !!  @param dv_dx_vf Cell-average first-order spatial derivatives in the x-dir
        !!  @param dv_dy_vf Cell-average first-order spatial derivatives in the y-dir
        !!  @param dv_dz_vf Cell-average first-order spatial derivatives in the z-dir
        !!  @param gm_v_vf  Gradient magnitude
        SUBROUTINE s_compute_gradient_magnitude( dv_dx_vf, & ! -----------------
                                                 dv_dy_vf, &
                                                 dv_dz_vf, &
                                                  gm_v_vf  )

            TYPE(scalar_field),       &
            DIMENSION(iv%beg:iv%end), &
            INTENT(IN) :: dv_dx_vf, &
                          dv_dy_vf, &
                          dv_dz_vf
            
            TYPE(scalar_field),       &
            DIMENSION(iv%beg:iv%end), &
            INTENT(INOUT) :: gm_v_vf
            
            INTEGER :: i,j,k,l !< Generic loop iterators
            
            ! Scalar Product Contribution in x-direction =======================
            DO i = iv%beg, iv%end
                DO l = iz%beg, iz%end
                    DO k = iy%beg, iy%end
                        DO j = ix%beg, ix%end
                            gm_v_vf(i)%sf(j,k,l) = dv_dx_vf(i)%sf(j,k,l) &
                                                 * dv_dx_vf(i)%sf(j,k,l)
                        END DO
                    END DO
                END DO
            END DO
            ! ==================================================================
            
            
            ! Scalar Product Contribution in y-direction =======================
            IF(n > 0) THEN
               
                DO i = iv%beg, iv%end
                    DO l = iz%beg, iz%end
                        DO k = iy%beg, iy%end
                            DO j = ix%beg, ix%end
                                gm_v_vf(i)%sf(j,k,l) =  gm_v_vf(i)%sf(j,k,l) &
                                                     + dv_dy_vf(i)%sf(j,k,l) &
                                                     * dv_dy_vf(i)%sf(j,k,l)
                            END DO
                        END DO
                    END DO
                END DO
            ! ==================================================================
            
            
            ! Scalar Product Contribution in z-direction =======================
                IF(p > 0) THEN
                    DO i = iv%beg, iv%end
                        DO l = iz%beg, iz%end
                            DO k = iy%beg, iy%end
                                DO j = ix%beg, ix%end
                                    gm_v_vf(i)%sf(j,k,l) =  gm_v_vf(i)%sf(j,k,l) &
                                                         + dv_dz_vf(i)%sf(j,k,l) &
                                                         * dv_dz_vf(i)%sf(j,k,l)
                                END DO
                            END DO
                        END DO
                    END DO
                END IF
               
            END IF
            ! ==================================================================
            
            
            ! Square Root of the Scalar Product ================================
            DO i = iv%beg, iv%end
                DO l = iz%beg, iz%end
                    DO k = iy%beg, iy%end
                        DO j = ix%beg, ix%end
                            gm_v_vf(i)%sf(j,k,l) = SQRT(gm_v_vf(i)%sf(j,k,l))
                        END DO
                    END DO
                END DO
            END DO
            ! ==================================================================
            
            
        END SUBROUTINE s_compute_gradient_magnitude ! --------------------------
        
        
        
        
        
        !> Module deallocation and/or disassociation procedures
        SUBROUTINE s_finalize_rhs_module() ! -----------------------------------


            INTEGER :: i,j,k,l !< Generic loop iterators
            
            
            ! Deallocation/Disassociation of q_cons_qp and q_prim_qp ===========
            DO k = itau%beg, itau%end
                DO j = iksi%beg, iksi%end
                    DO i = ieta%beg, ieta%end
                     
                        IF(i /= 0 .AND. ABS(j) >= ABS(k)) THEN
                        
                            DO l = 1, sys_size
                                DEALLOCATE(q_cons_qp(i,j,k)%vf(l)%sf)
                            END DO
                        
                            DO l = mom_idx%beg, E_idx
                                DEALLOCATE(q_prim_qp(i,j,k)%vf(l)%sf)
                            END DO

                            IF (hypoelasticity) THEN
                                DO l = stress_idx%beg, stress_idx%end
                                    DEALLOCATE(q_prim_qp(i,j,k)%vf(l)%sf)
                                END DO
                            END IF

                            IF (model_eqns == 3) THEN
                                DO l = internalEnergies_idx%beg, internalEnergies_idx%end
                                    DEALLOCATE(q_prim_qp(i,j,k)%vf(l)%sf)
                                END DO
                            END IF
                        
                            DO l = 1, sys_size
                                NULLIFY(q_prim_qp(i,j,k)%vf(l)%sf)
                            END DO
                        
                        END IF
                     
                        DEALLOCATE(q_cons_qp(i,j,k)%vf, q_prim_qp(i,j,k)%vf)
                     
                    END DO
                END DO
            END DO
            
            DEALLOCATE(q_cons_qp, q_prim_qp)
            ! ==================================================================
            
            
            ! Deallocation/Disassociation of qK_cons_ndqp and qK_prim_ndqp =====
            DO k = ipsi%beg, ipsi%end
                DO j = ichi%beg, ichi%end
                    DO i = num_dims, 1, -1
                     
                        IF(ABS(j) >= ABS(k)) THEN
                        
                            DO l = 1, cont_idx%end
                                NULLIFY(qL_prim_ndqp(i,j,k)%vf(l)%sf)
                                NULLIFY(qR_prim_ndqp(i,j,k)%vf(l)%sf)
                            END DO
                        
                            DO l = adv_idx%beg, adv_idx%end
                                NULLIFY(qL_prim_ndqp(i,j,k)%vf(l)%sf)
                                NULLIFY(qR_prim_ndqp(i,j,k)%vf(l)%sf)
                            END DO
                            
                            IF(i /= 1) THEN
                               
                                IF( (char_decomp .NEQV. .TRUE.) &
                                               .AND.            &
                                        ANY(Re_size > 0)       ) THEN
                                    IF(weno_vars == 1) THEN
                                        DO l = 1, mom_idx%end
                                            DEALLOCATE(qL_cons_ndqp(i,j,k)%vf(l)%sf)
                                            DEALLOCATE(qR_cons_ndqp(i,j,k)%vf(l)%sf)
                                        END DO
                                    ELSE
                                        DO l = mom_idx%beg, mom_idx%end
                                            DEALLOCATE(qL_prim_ndqp(i,j,k)%vf(l)%sf)
                                            DEALLOCATE(qR_prim_ndqp(i,j,k)%vf(l)%sf)
                                        END DO
                                        IF (model_eqns == 3) THEN
                                            DO l = internalEnergies_idx%beg, internalEnergies_idx%end
                                                DEALLOCATE(qL_prim_ndqp(i,j,k)%vf(l)%sf)
                                                DEALLOCATE(qR_prim_ndqp(i,j,k)%vf(l)%sf)
                                            END DO
                                        END IF
                                    END IF
                                END IF
                               
                                DO l = 1, crv_size
                                    DEALLOCATE(qL_cons_ndqp(i,j,k)%vf( &
                                                 E_idx+crv_idx(l))%sf  )
                                    DEALLOCATE(qR_cons_ndqp(i,j,k)%vf( &
                                                 E_idx+crv_idx(l))%sf  )
                                END DO
                               
                                DO l = 1, sys_size
                                    NULLIFY(qL_cons_ndqp(i,j,k)%vf(l)%sf)
                                    NULLIFY(qR_cons_ndqp(i,j,k)%vf(l)%sf)
                                    NULLIFY(qL_prim_ndqp(i,j,k)%vf(l)%sf)
                                    NULLIFY(qR_prim_ndqp(i,j,k)%vf(l)%sf)
                                END DO
                               
                            ELSE
                               
                                DO l = 1, cont_idx%end
                                    DEALLOCATE(qL_cons_ndqp(i,j,k)%vf(l)%sf)
                                    DEALLOCATE(qR_cons_ndqp(i,j,k)%vf(l)%sf)
                                END DO
                               
                                IF(weno_vars == 1) THEN
                                    DO l = mom_idx%beg, E_idx
                                        DEALLOCATE(qL_cons_ndqp(i,j,k)%vf(l)%sf)
                                        DEALLOCATE(qR_cons_ndqp(i,j,k)%vf(l)%sf)
                                    END DO
                                END IF
                               
                                DO l = mom_idx%beg, E_idx
                                    DEALLOCATE(qL_prim_ndqp(i,j,k)%vf(l)%sf)
                                    DEALLOCATE(qR_prim_ndqp(i,j,k)%vf(l)%sf)
                                END DO
                                IF (model_eqns == 3) THEN
                                    DO l = internalEnergies_idx%beg, internalEnergies_idx%end
                                        DEALLOCATE(qL_prim_ndqp(i,j,k)%vf(l)%sf)
                                        DEALLOCATE(qR_prim_ndqp(i,j,k)%vf(l)%sf)
                                    END DO
                                END IF
                               
                                DO l = adv_idx%beg, adv_idx%end
                                    DEALLOCATE(qL_cons_ndqp(i,j,k)%vf(l)%sf)
                                    DEALLOCATE(qR_cons_ndqp(i,j,k)%vf(l)%sf)
                                END DO

                                IF (hypoelasticity) THEN
                                    DO l = stress_idx%beg, stress_idx%end
                                        DEALLOCATE(qL_prim_ndqp(i,j,k)%vf(l)%sf)
                                        DEALLOCATE(qR_prim_ndqp(i,j,k)%vf(l)%sf)
                                    END DO
!                                    DO l = mom_idx%beg,mom_idx%end
!                                        DEALLOCATE(qL_prim_ndqp(i,j,k)%vf(l)%sf)
!                                        DEALLOCATE(qR_prim_ndqp(i,j,k)%vf(l)%sf)
!                                    END DO
                                END IF
                               
                            END IF
                        
                        END IF
                     
                        DEALLOCATE(qL_cons_ndqp(i,j,k)%vf, qL_prim_ndqp(i,j,k)%vf)
                        DEALLOCATE(qR_cons_ndqp(i,j,k)%vf, qR_prim_ndqp(i,j,k)%vf)
                     
                    END DO
                END DO
            END DO
            
            DEALLOCATE(qL_cons_ndqp, qR_cons_ndqp, qL_prim_ndqp, qR_prim_ndqp)
            ! END: Deallocation/Disassociation of qK_cons_ndqp and qK_prim_ndqp
            
            
            ! Deallocation of dq_prim_ds_qp ====================================
!            IF(ANY(Re_size > 0) .OR. We_size > 0 .OR. hypoelasticity) THEN
            IF(ANY(Re_size > 0) .OR. We_size > 0) THEN   
                DO k = itau%beg, itau%end
                    DO j = iksi%beg, iksi%end
                        DO i = ieta%beg, ieta%end
                        
!                            IF(ALL((/i,j,k/) == 0) .AND. (ANY(Re_size > 0) .OR. hypoelasticity)) THEN
                            IF(ALL((/i,j,k/) == 0) .AND. (ANY(Re_size > 0)) ) THEN 
                                DO l = mom_idx%beg, mom_idx%end
                                    DEALLOCATE(dq_prim_dx_qp(i,j,k)%vf(l)%sf)
                                    DEALLOCATE(gm_vel_qp(i,j,k)%vf(l)%sf)
                                END DO
                           
                                IF(n > 0) THEN
                              
                                    DO l = mom_idx%beg, mom_idx%end
                                        DEALLOCATE(dq_prim_dy_qp(i,j,k)%vf(l)%sf)
                                    END DO
                              
                                    IF(p > 0) THEN
                                        DO l = mom_idx%beg, mom_idx%end
                                            DEALLOCATE(dq_prim_dz_qp(i,j,k)%vf(l)%sf)
                                        END DO
                                    END IF
                              
                                END IF
                           
                            END IF
                        
                            IF( (i /= 0 .AND. ABS(j) >= ABS(k)) &
                                              .OR.              &
                                  ALL((/i,j,k/) == 0)       ) THEN
                                DO l = 1, crv_size
                                    DEALLOCATE(dq_prim_dx_qp(i,j,k)%vf( &
                                                    E_idx+crv_idx(l))%sf)
                                    IF (n > 0) THEN
                                        DEALLOCATE(dq_prim_dy_qp(i,j,k)%vf( &
                                                        E_idx+crv_idx(l))%sf)
                                        IF (p > 0) THEN
                                            DEALLOCATE(dq_prim_dz_qp(i,j,k)%vf( &
                                                            E_idx+crv_idx(l))%sf)
                                        END IF
                                    END IF
                                END DO
                            END IF
                        
                            DEALLOCATE(dq_prim_dx_qp(i,j,k)%vf)
                            DEALLOCATE(dq_prim_dy_qp(i,j,k)%vf)
                            DEALLOCATE(dq_prim_dz_qp(i,j,k)%vf)
                            DEALLOCATE(gm_vel_qp(i,j,k)%vf)
                        
                        END DO
                    END DO
                END DO
               
                DEALLOCATE(dq_prim_dx_qp, dq_prim_dy_qp, dq_prim_dz_qp, gm_vel_qp)
               
            END IF
            ! END: Deallocation of dq_prim_ds_qp ===============================
            
            
            ! Deallocation/Disassociation of dqK_prim_ds_ndqp ==================
!            IF(ANY(Re_size > 0) .OR. We_size > 0 .OR. hypoelasticity) THEN
            IF(ANY(Re_size > 0) .OR. We_size > 0) THEN
                DO k = ipsi%beg, ipsi%end
                    DO j = ichi%beg, ichi%end
                        DO i = num_dims, 1, -1
                        
                            IF(ABS(j) >= ABS(k)) THEN

!                                IF(ANY(Re_size > 0) .OR. hypoelasticity) THEN                          
                                IF(ANY(Re_size > 0)) THEN
                              
                                    DO l = mom_idx%beg, mom_idx%end
                                        DEALLOCATE(dqL_prim_dx_ndqp(i,j,k)%vf(l)%sf)
                                        DEALLOCATE(dqR_prim_dx_ndqp(i,j,k)%vf(l)%sf)
                                    END DO
                              
                                    IF(n > 0) THEN
                                        DO l = mom_idx%beg, mom_idx%end
                                            DEALLOCATE(dqL_prim_dy_ndqp(i,j,k)%vf(l)%sf)
                                            DEALLOCATE(dqR_prim_dy_ndqp(i,j,k)%vf(l)%sf)
                                        END DO
                                    END IF
                              
                                    IF(p > 0) THEN
                                        DO l = mom_idx%beg, mom_idx%end
                                            DEALLOCATE(dqL_prim_dz_ndqp(i,j,k)%vf(l)%sf)
                                            DEALLOCATE(dqR_prim_dz_ndqp(i,j,k)%vf(l)%sf)
                                        END DO
                                    END IF
                              
                                END IF
                           
                                DO l = 1, crv_size
                                    DEALLOCATE(dqL_prim_dx_ndqp(i,j,k)%vf( &
                                                     E_idx+crv_idx(l))%sf  )
                                    DEALLOCATE(dqR_prim_dx_ndqp(i,j,k)%vf( &
                                                     E_idx+crv_idx(l))%sf  )
                                    IF (n > 0) THEN
                                        DEALLOCATE(dqL_prim_dy_ndqp(i,j,k)%vf( &
                                                         E_idx+crv_idx(l))%sf  )
                                        DEALLOCATE(dqR_prim_dy_ndqp(i,j,k)%vf( &
                                                         E_idx+crv_idx(l))%sf  )
                                    END IF
                                END DO
                           
                                IF(p > 0) THEN
                                    DO l = 1, crv_size
                                        DEALLOCATE(dqL_prim_dz_ndqp(i,j,k)%vf( &
                                                         E_idx+crv_idx(l))%sf  )
                                        DEALLOCATE(dqR_prim_dz_ndqp(i,j,k)%vf( &
                                                         E_idx+crv_idx(l))%sf  )
                                    END DO
                                END IF
                           
                            END IF
                        
                            DEALLOCATE(dqL_prim_dx_ndqp(i,j,k)%vf)
                            DEALLOCATE(dqL_prim_dy_ndqp(i,j,k)%vf)
                            DEALLOCATE(dqL_prim_dz_ndqp(i,j,k)%vf)
                            DEALLOCATE(dqR_prim_dx_ndqp(i,j,k)%vf)
                            DEALLOCATE(dqR_prim_dy_ndqp(i,j,k)%vf)
                            DEALLOCATE(dqR_prim_dz_ndqp(i,j,k)%vf)
                        
                        END DO
                    END DO
                END DO
            END IF
            
            DEALLOCATE(dqL_prim_dx_ndqp, dqL_prim_dy_ndqp, dqL_prim_dz_ndqp)
            DEALLOCATE(dqR_prim_dx_ndqp, dqR_prim_dy_ndqp, dqR_prim_dz_ndqp)
            ! END: Deallocation/Disassociation of dqK_prim_ds_ndqp =============
            
            
            ! Deallocation of gm_alpha_qp ======================================
            IF(We_size > 0) THEN
                DO k = itau%beg, itau%end
                    DO j = iksi%beg, iksi%end
                        DO i = ieta%beg, ieta%end
                        
                            IF(ANY(SUM(ABS((/i,j,k/))) == (/0,num_dims/))) THEN
                                DO l = 1, crv_size
                                    DEALLOCATE(gm_alpha_qp(i,j,k)%vf(crv_idx(l))%sf)
                                END DO
                            END IF
                        
                            DEALLOCATE(gm_alpha_qp(i,j,k)%vf)
                        
                        END DO
                    END DO
                END DO
            END IF
            
            DEALLOCATE(gm_alpha_qp)
            ! ==================================================================
            
            
            ! Deallocation of gm_alphaK_ndqp ===================================
            IF(We_size > 0) THEN
                DO k = ipsi%beg, ipsi%end
                    DO j = ichi%beg, ichi%end
                        DO i = 1, num_dims
                        
                            IF(ANY(SUM(ABS((/j,k/))) == (/0,num_dims/))) THEN
                                DO l = 1, crv_size
                                    DEALLOCATE(gm_alphaL_ndqp(i,j,k)%vf( &
                                                         crv_idx(l))%sf  )
                                    DEALLOCATE(gm_alphaR_ndqp(i,j,k)%vf( &
                                                         crv_idx(l))%sf  )
                                END DO
                            END IF
                        
                            DEALLOCATE(gm_alphaL_ndqp(i,j,k)%vf)
                            DEALLOCATE(gm_alphaR_ndqp(i,j,k)%vf)
                        
                        END DO
                    END DO
                END DO
            END IF
            
            DEALLOCATE(gm_alphaL_ndqp, gm_alphaR_ndqp)
            ! ==================================================================
            
            
            ! Deallocation of un_alphaK_s_ndqp =================================
            IF(We_size > 0) THEN
               
                DO k = ipsi%beg, ipsi%end
                    DO j = ichi%beg, ichi%end
                     
                        IF(ABS(j) >= ABS(k)) THEN
                        
                            DO l = 1, crv_size
                                DEALLOCATE(un_alphaL_x_ndqp(1,j,k)%vf(crv_idx(l))%sf)
                                DEALLOCATE(un_alphaR_x_ndqp(1,j,k)%vf(crv_idx(l))%sf)
                                IF (n > 0) THEN
                                    DEALLOCATE(un_alphaL_y_ndqp(2,j,k)%vf(crv_idx(l))%sf)
                                    DEALLOCATE(un_alphaR_y_ndqp(2,j,k)%vf(crv_idx(l))%sf)
                                END IF
                            END DO
                        
                            IF(p > 0) THEN
                                DO l = 1, crv_size
                                    DEALLOCATE(un_alphaL_z_ndqp(3,j,k)%vf( &
                                                           crv_idx(l))%sf  )
                                    DEALLOCATE(un_alphaR_z_ndqp(3,j,k)%vf( &
                                                           crv_idx(l))%sf  )
                                END DO
                            END IF
                        
                        END IF
                     
                        DO i = 1, num_dims
                            DEALLOCATE(un_alphaL_x_ndqp(i,j,k)%vf)
                            DEALLOCATE(un_alphaL_y_ndqp(i,j,k)%vf)
                            DEALLOCATE(un_alphaL_z_ndqp(i,j,k)%vf)
                            DEALLOCATE(un_alphaR_x_ndqp(i,j,k)%vf)
                            DEALLOCATE(un_alphaR_y_ndqp(i,j,k)%vf)
                            DEALLOCATE(un_alphaR_z_ndqp(i,j,k)%vf)
                        END DO
                     
                    END DO
                END DO
               
                DEALLOCATE(un_alphaL_x_ndqp, un_alphaL_y_ndqp, un_alphaL_z_ndqp)
                DEALLOCATE(un_alphaR_x_ndqp, un_alphaR_y_ndqp, un_alphaR_z_ndqp)
               
            END IF
            ! ==================================================================
            
            
            ! Deallocation of kappa_vf =========================================
            IF(We_size > 0) THEN
               
                DO i = 1, crv_size
                    DEALLOCATE(kappa_vf(crv_idx(i))%sf)
                END DO
               
                DEALLOCATE(kappa_vf)
               
            END IF
            ! ==================================================================
            
            
            ! Deallocation/Disassociation of kappaK_ndqp =======================
            IF(We_size > 0) THEN
                DO k = ipsi%beg, ipsi%end
                    DO j = ichi%beg, ichi%end
                        DO i = num_dims, 1, -1
                        
                            IF(ABS(j) >= ABS(k)) THEN
                                IF(i /= 1) THEN
                                    DO l = 1, crv_size
                                        NULLIFY(kappaL_ndqp(i,j,k)%vf(crv_idx(l))%sf)
                                        NULLIFY(kappaR_ndqp(i,j,k)%vf(crv_idx(l))%sf)
                                    END DO
                                ELSE
                                    DO l = 1, crv_size
                                        DEALLOCATE(kappaL_ndqp(i,j,k)%vf( &
                                                          crv_idx(l))%sf  )
                                        DEALLOCATE(kappaR_ndqp(i,j,k)%vf( &
                                                          crv_idx(l))%sf  )
                                    END DO
                                END IF
                            END IF
                        
                            DEALLOCATE(kappaL_ndqp(i,j,k)%vf, kappaR_ndqp(i,j,k)%vf)
                        
                        END DO
                    END DO
                END DO
            END IF
            
            DEALLOCATE(kappaL_ndqp, kappaR_ndqp)
            ! ==================================================================
            
            IF (alt_crv) THEN
                ! Deallocation of dgm_alpha_ds_qp & un_alpha_s_qp
                IF(We_size > 0) THEN
                    DO k = itau%beg, itau%end
                        DO j = iksi%beg, iksi%end
                            DO i = ieta%beg, ieta%end
    
                                IF(ANY(SUM(ABS((/i,j,k/))) == (/0,num_dims/))) THEN
                                    DO l = 1, crv_size
                                        DEALLOCATE(dgm_alpha_dx_qp(i,j,k)%vf(crv_idx(l))%sf)
                                        DEALLOCATE(dgm_alpha_dy_qp(i,j,k)%vf(crv_idx(l))%sf)
                                        DEALLOCATE(dgm_alpha_dz_qp(i,j,k)%vf(crv_idx(l))%sf)
                                        DEALLOCATE(un_alpha_x_qp(i,j,k)%vf(crv_idx(l))%sf)
                                        DEALLOCATE(un_alpha_y_qp(i,j,k)%vf(crv_idx(l))%sf)
                                        DEALLOCATE(un_alpha_z_qp(i,j,k)%vf(crv_idx(l))%sf)
                                    END DO
                                END IF
    
                                DEALLOCATE(dgm_alpha_dx_qp(i,j,k)%vf)
                                DEALLOCATE(dgm_alpha_dy_qp(i,j,k)%vf)
                                DEALLOCATE(dgm_alpha_dz_qp(i,j,k)%vf)
                                DEALLOCATE(un_alpha_x_qp(i,j,k)%vf)
                                DEALLOCATE(un_alpha_y_qp(i,j,k)%vf)
                                DEALLOCATE(un_alpha_z_qp(i,j,k)%vf)
    
                            END DO
                        END DO
                    END DO
                END IF
    
                DEALLOCATE(dgm_alpha_dx_qp)
                DEALLOCATE(dgm_alpha_dy_qp)
                DEALLOCATE(dgm_alpha_dz_qp)
                DEALLOCATE(un_alpha_x_qp)
                DEALLOCATE(un_alpha_y_qp)
                DEALLOCATE(un_alpha_z_qp)
            END IF

            ! Deallocation of alt_kappa_vf & laplacian_vf
            IF(We_size > 0) THEN
                IF (alt_crv) THEN
                    DO i = 1, crv_size
                        DEALLOCATE(alt_kappa_vf(crv_idx(i))%sf)
                        DEALLOCATE(laplacian_vf(crv_idx(i))%sf)
                    END DO
            
                    DEALLOCATE(alt_kappa_vf)
                    DEALLOCATE(laplacian_vf)
                END IF

                IF (We_src) THEN
                    DEALLOCATE(We_mtm_src)
                    DEALLOCATE(We_nrg_src)
                END IF

            END IF
                
            IF (We_size > 0 .AND. We_rhs_flux) THEN
                DO i = 1, num_dims
                    DEALLOCATE(tau_We_vf(cont_idx%end+i)%sf)
                END DO
                DEALLOCATE(tau_We_vf(E_idx)%sf)
                                            
                DEALLOCATE(tau_We_vf)
            END IF    

            IF (ANY(Re_size > 0) .AND. cyl_coord) THEN
                DO i = 1, num_dims
                    DEALLOCATE(tau_Re_vf(cont_idx%end+i)%sf)
                END DO
                DEALLOCATE(tau_Re_vf(E_idx)%sf)
                                            
                DEALLOCATE(tau_Re_vf)
            END IF

            ! Deallocation of reg_src_vf
            IF (regularization) THEN
                DO i = 1, sys_size
                    DEALLOCATE(reg_src_vf(i)%sf)
                END DO
                DEALLOCATE(reg_src_vf)
            END IF

            IF (tvd_rhs_flux) THEN
                ! Deallocation of flux limiter variables
                DEALLOCATE(flux_lim_func)

                DO k = ipsi%beg, ipsi%end
                    DO j = ichi%beg, ichi%end
                        DO i = num_dims, 1, -1
                            IF (ABS(j) >= ABS(k)) THEN
                                IF (i /= 1) THEN
                                    DO l = 1, sys_size
                                        NULLIFY(    lo_flux_ndqp(i,j,k)%vf(l)%sf)
                                        NULLIFY(    hi_flux_ndqp(i,j,k)%vf(l)%sf)
                                        NULLIFY(lo_flux_src_ndqp(i,j,k)%vf(l)%sf)
                                        NULLIFY(hi_flux_src_ndqp(i,j,k)%vf(l)%sf)
                                        NULLIFY(lo_flux_gsrc_ndqp(i,j,k)%vf(l)%sf)
                                        NULLIFY(hi_flux_gsrc_ndqp(i,j,k)%vf(l)%sf)
                                    END DO
                                ELSE
                                    DO l = 1, sys_size
                                        DEALLOCATE(lo_flux_ndqp(i,j,k)%vf(l)%sf)
                                        DEALLOCATE(hi_flux_ndqp(i,j,k)%vf(l)%sf)
                                        DEALLOCATE(lo_flux_gsrc_ndqp(i,j,k)%vf(l)%sf)
                                        DEALLOCATE(hi_flux_gsrc_ndqp(i,j,k)%vf(l)%sf)
                                    END DO

                                    IF (ANY(Re_size > 0) .OR. We_size > 0) THEN
                                        DO l = mom_idx%beg, E_idx
                                            DEALLOCATE(lo_flux_src_ndqp(i,j,k)%vf(l)%sf)
                                            DEALLOCATE(hi_flux_src_ndqp(i,j,k)%vf(l)%sf)
                                        END DO
                                    END IF
                                    
                                    IF (riemann_solver == 1) THEN
                                        DO l = adv_idx%beg+1, adv_idx%end
                                            DEALLOCATE(lo_flux_src_ndqp(i,j,k)%vf(l)%sf)
                                            DEALLOCATE(hi_flux_src_ndqp(i,j,k)%vf(l)%sf)
                                        END DO
                                    ELSE
                                        DO l = adv_idx%beg+1, adv_idx%end
                                            NULLIFY(lo_flux_src_ndqp(i,j,k)%vf(l)%sf)
                                            NULLIFY(hi_flux_src_ndqp(i,j,k)%vf(l)%sf)
                                        END DO
                                    END IF

                                    DEALLOCATE(lo_flux_src_ndqp(i,j,k)%vf(adv_idx%beg)%sf)
                                    DEALLOCATE(hi_flux_src_ndqp(i,j,k)%vf(adv_idx%beg)%sf)
                                END IF
                            END IF
                            
                            DEALLOCATE(lo_flux_ndqp(i,j,k)%vf, lo_flux_src_ndqp(i,j,k)%vf, lo_flux_gsrc_ndqp(i,j,k)%vf)
                            DEALLOCATE(hi_flux_ndqp(i,j,k)%vf, hi_flux_src_ndqp(i,j,k)%vf, hi_flux_gsrc_ndqp(i,j,k)%vf)
                        END DO
                    END DO
                END DO

                DEALLOCATE(lo_flux_ndqp, lo_flux_src_ndqp, lo_flux_gsrc_ndqp)
                DEALLOCATE(hi_flux_ndqp, hi_flux_src_ndqp, hi_flux_gsrc_ndqp)
            END IF

            ! Deallocation/Disassociation of flux_ndqp, flux_src_ndqp, and flux_gsrc_ndqp ====
            DO k = ipsi%beg, ipsi%end
                DO j = ichi%beg, ichi%end
                    DO i = num_dims, 1, -1
                     
                        IF(ABS(j) >= ABS(k)) THEN
                            IF(i /= 1) THEN
                           
                                DO l = 1, sys_size
                                    NULLIFY(    flux_ndqp(i,j,k)%vf(l)%sf)
                                    NULLIFY(flux_src_ndqp(i,j,k)%vf(l)%sf)
                                    NULLIFY(flux_gsrc_ndqp(i,j,k)%vf(l)%sf)
                                END DO
                           
                            ELSE
                           
                                DO l = 1, sys_size
                                    DEALLOCATE(flux_ndqp(i,j,k)%vf(l)%sf)
                                    DEALLOCATE(flux_gsrc_ndqp(i,j,k)%vf(l)%sf)
                                END DO
                           
!                                IF(ANY(Re_size > 0) .OR. We_size > 0 .OR. hypoelasticity) THEN
                                IF(ANY(Re_size > 0) .OR. We_size > 0) THEN
                                    DO l = mom_idx%beg, E_idx
                                        DEALLOCATE(flux_src_ndqp(i,j,k)%vf(l)%sf)
                                    END DO
                                END IF

                                IF(riemann_solver == 1) THEN
                                    DO l = adv_idx%beg+1, adv_idx%end
                                        DEALLOCATE(flux_src_ndqp(i,j,k)%vf(l)%sf)
                                    END DO
                                ELSE
                                    DO l = adv_idx%beg+1, adv_idx%end
                                        NULLIFY(flux_src_ndqp(i,j,k)%vf(l)%sf)
                                    END DO
                                END IF
                           
                                DEALLOCATE(flux_src_ndqp(i,j,k)%vf(adv_idx%beg)%sf)
                           
                            END IF
                        END IF
                     
                        DEALLOCATE(flux_ndqp(i,j,k)%vf, flux_src_ndqp(i,j,k)%vf, flux_gsrc_ndqp(i,j,k)%vf)
                     
                    END DO
                END DO
            END DO
            
            DEALLOCATE(flux_ndqp, flux_src_ndqp, flux_gsrc_ndqp)
                     
            ! END: Deallocation/Disassociation of flux_ndqp, flux_src_ndqp, and flux_gsrc_ndqp  ===
            
            
            ! Disassociating procedural pointer to the subroutine which was
            ! utilized to calculate the solution of a given Riemann problem
            s_riemann_solver => NULL()
            
            ! Disassociating the pointer to the procedure that was utilized to
            ! to convert mixture or species variables to the mixture variables
            s_convert_to_mixture_variables => NULL()
            
        END SUBROUTINE s_finalize_rhs_module ! ---------------------------------
        
END MODULE m_rhs<|MERGE_RESOLUTION|>--- conflicted
+++ resolved
@@ -1569,10 +1569,8 @@
             iv%beg = mom_idx%beg; iv%end = E_idx 
            
             CALL s_average_cell_interior_values(q_prim_qp)
-<<<<<<< HEAD
           
             IF (DEBUG) print*, 'got cell interior values'
-=======
 
             ! Unsure if this is necessary
             IF(hypoelasticity) THEN
@@ -1580,21 +1578,15 @@
                 CALL s_average_cell_interior_values(q_prim_qp)
             END IF
 
->>>>>>> daf5832b
             IF(t_step == t_step_stop) RETURN
             ! ==================================================================
 
-<<<<<<< HEAD
+            ! TODO : JS IS THIS LINE CORRECT?
             IF (any(Re_size > 0) .OR. hypoelasticity) CALL s_get_viscous(q_cons_vf,q_prim_vf,rhs_vf)
 
             IF (DEBUG) print*, 'Before qbmm'
             ! compute required moments
             IF (qbmm) CALL s_mom_inv(q_prim_vf,mom_sp,mom_3d,ix,iy,iz)
-=======
-
-!            IF (any(Re_size > 0) .OR. hypoelasticity) CALL s_get_viscous(q_cons_vf,q_prim_vf,rhs_vf)
-            IF (any(Re_size > 0)) CALL s_get_viscous(q_cons_vf,q_prim_vf,rhs_vf)
->>>>>>> daf5832b
             
             ! Dimensional Splitting Loop =======================================
             DO i = 1, num_dims
@@ -1723,18 +1715,18 @@
                     IF(hypoelasticity) THEN
 
                         iv%beg = stress_idx%beg; iv%end = stress_idx%end
-                        
+               !TODO JS PLEASE CHECK THE FOLLOWING CODE
                         IF(weno_vars == 1) THEN
                             CALL s_reconstruct_cell_boundary_values(      &
                                       q_cons_qp(0,0,0)%vf(iv%beg:iv%end), &
-                                                     qL_cons_ndqp(i,:,:), &
-                                                     qR_cons_ndqp(i,:,:), &
+                                                     qL_cons_ndqp(i,0,0), &
+                                                     qR_cons_ndqp(i,0,0), &
                                                              dflt_int, i  )
                         ELSE
                             CALL s_reconstruct_cell_boundary_values(      &
                                       q_prim_qp(0,0,0)%vf(iv%beg:iv%end), &
-                                                     qL_prim_ndqp(i,:,:), &
-                                                     qR_prim_ndqp(i,:,:), &
+                                                     qL_prim_ndqp(i,0,0), &
+                                                     qR_prim_ndqp(i,0,0), &
                                                              dflt_int, i  )
                         END IF
 
@@ -2386,11 +2378,8 @@
 
                ! RHS Contribution in y-direction ===============================
                 ELSEIF(i == 2) THEN
-<<<<<<< HEAD
                     IF (DEBUG) print*, 'get dir 2'
-=======
-
->>>>>>> daf5832b
+
                     ! Compute upwind slope and flux limiter function value if TVD
                     ! flux limiter is chosen
                     
@@ -3631,23 +3620,13 @@
         !! @param mymono Monopole parameters
         SUBROUTINE s_get_monopole(idir,q_prim_vf,t_step,mymono) ! ------------------------------
 
-
             TYPE(scalar_field), DIMENSION(sys_size), INTENT(IN) :: q_prim_vf
             TYPE(mono_parameters), INTENT(IN) :: mymono
             INTEGER, INTENT(IN) :: idir, t_step
-            
-<<<<<<< HEAD
-            INTEGER :: ndirs,j,k,l,i
-            
-            REAL(KIND(0d0)) :: mytime, c2, sound, n_tait, B_tait, qsum
-            REAL(KIND(0d0)) :: s2, myRho, const_sos, distance
-=======
-            INTEGER :: ndirs,j,k,l,term_index
-            
-            REAL(KIND(0d0)) :: mytime, sound, n_tait, B_tait, angle, angle_z
-            REAL(KIND(0d0)) :: s2, myRho, const_sos, s1
->>>>>>> daf5832b
-            
+            INTEGER :: ndirs,j,k,l,i,term_index
+            
+            REAL(KIND(0d0)) :: mytime, c2, sound, n_tait, B_tait, qsum, angle, angle_z
+            REAL(KIND(0d0)) :: s2, myRho, const_sos, distance, s1           
             REAL(KIND(0d0)), DIMENSION(2) :: Re
             REAL(KIND(0d0)), DIMENSION( num_fluids, &
                                         num_fluids  ) :: We
@@ -3662,7 +3641,6 @@
                 DO j = 0,m; DO k = 0,n; DO l=0,p
                     CALL s_convert_to_mixture_variables( q_prim_vf, myRho, n_tait, B_tait, Re, We, j, k, l )
 
-<<<<<<< HEAD
                     IF(model_eqns == 3) THEN
                        B_tait = 0d0
                        qsum = 0d0
@@ -3677,21 +3655,7 @@
                     c2 = (n_tait*(q_prim_vf(E_idx)%sf(j,k,l) + ((n_tait-1.d0)/n_tait)*B_tait))/myRho
                     sound = DSQRT(c2)
                     const_sos = DSQRT(n_tait)
-                    s2 = f_g(mytime,sound,const_sos,mymono)*f_delta(j,k,l,mymono%loc,mymono%length,mymono)
-                  
-                    mono_mass_src(j,k,l)    = mono_mass_src(j,k,l) + s2/sound
-                    IF (n==0) THEN
-=======
-                    sound = n_tait*(q_prim_vf(E_idx)%sf(j,k,l) + ((n_tait-1d0)/n_tait)*B_tait)/myRho
-                    sound = dsqrt(sound)
-
-!                    const_sos = dsqrt( n_tait )
-!                    s2 = f_g(mytime,sound,const_sos,mymono) * f_delta(j,k,l,mymono%loc,mymono%length,mymono)
-
-                    const_sos = n_tait*(1.01D5 + ((n_tait-1d0)/n_tait)*B_tait)/myRho
-                    const_sos = dsqrt(const_sos)
                     term_index = 2
-
                     angle = 0.d0
                     angle_z = 0.d0
                     s2 = f_g(mytime,sound,const_sos,mymono,term_index) * &
@@ -3719,8 +3683,6 @@
                     END IF
 
                     IF (n ==0) THEN
-                        
->>>>>>> daf5832b
                         ! 1D
                         IF (mymono%dir < -0.1d0) THEN
                             !left-going wave
@@ -3750,17 +3712,12 @@
                         END IF
                     ELSE    
                         ! 3D
-<<<<<<< HEAD
                         IF (mymono%support == 6) THEN
                             distance = DSQRT(x_cc(j)**2 + y_cc(k)**2 + z_cc(l)**2)
                             mono_mom_src(1,j,k,l) = mono_mom_src(1,j,k,l) - s2*x_cc(j)/distance
                             mono_mom_src(2,j,k,l) = mono_mom_src(2,j,k,l) - s2*y_cc(k)/distance
                             mono_mom_src(3,j,k,l) = mono_mom_src(3,j,k,l) - s2*z_cc(l)/distance
                         ELSE IF (mymono%dir .NE. dflt_real) THEN
-                            mono_mom_src(1,j,k,l) = mono_mom_src(1,j,k,l) + s2*cos( mymono%dir )
-                            mono_mom_src(2,j,k,l) = mono_mom_src(2,j,k,l) + s2*sin( mymono%dir )
-=======
-                        IF (mymono%dir .NE. dflt_real) THEN
                             IF (mymono%support == 5) THEN
                                 mono_mom_src(1,j,k,l) = mono_mom_src(1,j,k,l) + s2*cos( angle )
                                 mono_mom_src(2,j,k,l) = mono_mom_src(2,j,k,l) + s2*sin( angle )
@@ -3768,26 +3725,17 @@
                                 mono_mom_src(1,j,k,l) = mono_mom_src(1,j,k,l) + s2*cos( mymono%dir )
                                 mono_mom_src(2,j,k,l) = mono_mom_src(2,j,k,l) + s2*sin( mymono%dir )
                             END IF
-!                            mono_mom_src(1,j,k,l) = mono_mom_src(1,j,k,l) + s2*cos( mymono%dir )
-!                            mono_mom_src(2,j,k,l) = mono_mom_src(2,j,k,l) + s2*sin( mymono%dir )
-!                            mono_mom_src(1,j,k,l) = mono_mom_src(1,j,k,l) + s2*cos( angle )
-!                            mono_mom_src(2,j,k,l) = mono_mom_src(2,j,k,l) + s2*sin( angle_z )
->>>>>>> daf5832b
                         END IF
                     END IF
 
                     IF (model_eqns .NE. 4) THEN
-<<<<<<< HEAD
-                        mono_e_src(j,k,l)   = mono_e_src(j,k,l) + s2*(sound/(n_tait-1.d0) + qsum/sound)
-=======
                         IF (mymono%support == 5) THEN
-                            !mono_E_src(j,k,l)   = mono_E_src(j,k,l) + s1*sound**2.d0/(n_tait - 1.d0)
-                            mono_E_src(j,k,l)   = mono_E_src(j,k,l) + s1*const_sos**2.d0/(n_tait - 1.d0)
+                            !mono_e_src(j,k,l)   = mono_E_src(j,k,l) + s1*sound**2.d0/(n_tait - 1.d0)
+                            mono_e_src(j,k,l)   = mono_E_src(j,k,l) + s1*const_sos**2.d0/(n_tait - 1.d0)
                         ELSE
-                            !mono_E_src(j,k,l)   = mono_E_src(j,k,l) + s2*sound/(n_tait - 1.d0)
-                            mono_E_src(j,k,l)   = mono_E_src(j,k,l) + s2*const_sos/(n_tait - 1.d0)
+                            !mono_e_src(j,k,l)   = mono_E_src(j,k,l) + s2*sound/(n_tait - 1.d0)
+                            mono_e_src(j,k,l)   = mono_e_src(j,k,l) + s2*(sound/(n_tait-1.d0) + qsum/sound)
                         END IF
->>>>>>> daf5832b
                     END IF
                 END DO; END DO; END DO
             END IF
@@ -3805,37 +3753,21 @@
             REAL(KIND(0d0)), INTENT(IN) :: mytime, sos, mysos
             TYPE(mono_parameters), INTENT(IN) :: mymono
             REAL(KIND(0d0)) :: period, t0, sigt, pa, freq
-<<<<<<< HEAD
-            REAL(KIND(0d0)) :: offset, f_g
+            REAL(KIND(0d0)) :: offset, f_g, f_g_spherical
 
             offset = 0d0
             IF (mymono%delay /= dflt_real) offset = mymono%delay
-=======
-            REAL(KIND(0d0)) :: f_g, f_g_spherical
-
->>>>>>> daf5832b
-
-!            IF (mymono%pulse == 1) THEN
+
             IF (mymono%pulse == 1 .OR. mymono%pulse == 5) THEN
                 ! Sine wave
                 period = mymono%length/sos
-<<<<<<< HEAD
                 f_g = 0d0
-                IF (mytime <= (mymono%npulse*period + offset)) THEN
-                    f_g = mymono%mag*sin((mytime+offset)*2.d0*pi/period)
-=======
-!                period = 1.d0/mymono%frequency
-
-!                IF (mytime .le. mymono%npulse*period) THEN
                 IF (term_index == 1) THEN
                     f_g = mymono%mag*sin((mytime)*2.d0*pi/period)/mysos &
                         + mymono%mag/mymono%foc_length*(1.d0/(2.d0*pi/period)*cos((mytime)*2.d0*pi/period) &
                         -1.d0/(2.d0*pi/period))
-                ELSE
-                    f_g = mymono%mag*sin((mytime)*2.d0*pi/period)
-!                ELSE
-!                    f_g = 0d0
->>>>>>> daf5832b
+                ELSEIF (mytime <= (mymono%npulse*period + offset)) THEN
+                    f_g = mymono%mag*sin((mytime+offset)*2.d0*pi/period)
                 END IF
             ELSE IF (mymono%pulse == 2) THEN
                 ! Gaussian pulse
@@ -3964,25 +3896,18 @@
                 ELSE IF (mymono%support == 4) THEN
                     ! Support for all y
                     f_delta = 1.d0/(dsqrt(2.d0*pi)*sig) * &
-<<<<<<< HEAD
                         dexp( -0.5d0 * (hx/sig)**2.d0 )
-=======
-                        dexp( -0.5d0 * (hx/sig)**2.d0 ) 
->>>>>>> daf5832b
                 ELSE IF (mymono%support == 5) THEN
                     ! Support along 'transducer'
                     hx = x_cc(j) - mono_loc(1) 
                     hy = y_cc(k) - mono_loc(2)
                     
-<<<<<<< HEAD
                     ! Rotate actual point by increasing angle with increasing y
-                    hxnew = cos(-atan(hy/(2*mymono%foc_length-hx)))*hx + &
-                                sin(-atan(hy/(2*mymono%foc_length-hx)))*hy
-                    hynew = hy*dsqrt((mymono%aperture/2.d0)**2.d0 + &
-                                      mymono%foc_length**2.d0)/(mymono%foc_length)
-                    IF ( abs(hynew) < mymono%aperture/2.d0 ) THEN
-                        f_delta = 1.d0/(dsqrt(2.d0*pi)*sig/2.d0) * &
-                            dexp( -0.5d0 * (hxnew/(sig/2.d0))**2.d0 )
+                    hxnew = mymono%foc_length - dsqrt(hy**2.d0+(mymono%foc_length-hx)**2.d0)
+                    IF ( (abs(hy) < mymono%aperture/2.d0) .AND. (hx < mymono%foc_length)) THEN
+                       f_delta = 1.d0/(dsqrt(2.d0*pi)*sig/2.d0) * &
+                            dexp( -0.5d0*(hxnew/(sig/2.d0))**2.d0 )
+                       angle = -atan(hy/(mymono%foc_length-hx))
                     ELSE
                         f_delta = 0d0
                     END IF
@@ -3991,26 +3916,6 @@
                     hxnew = DSQRT(x_cc(j)**2.0+y_cc(k)**2.0) - mono_loc(1)
                     f_delta = 1.d0/(DSQRT(2.d0*pi)*sig/2.d0) * &
                             DEXP( -0.5d0 * (hxnew/(sig/2.d0))**2.d0 )
-=======
-                    ! Rotate actual point by incresing angle with increasing y
-!                    hxnew = cos(-atan(hy/(2*mymono%foc_length-hx)))*hx + &
-!                                sin(-atan(hy/(2*mymono%foc_length-hx)))*hy
-!                    hynew = hy*dsqrt((mymono%aperture/2.d0)**2.d0 + &
-!                                      mymono%foc_length**2.d0)/(mymono%foc_length)
-!                    IF ( abs(hynew) < mymono%aperture/2.d0 ) THEN
-!                        f_delta = 1.d0/(dsqrt(2.d0*pi)*sig/2.d0) * &
-!                            dexp( -0.5d0 * (hxnew/(sig/2.d0))**2.d0 )
-
-                    ! Simpler Shunxiang version:
-                    hxnew = mymono%foc_length - dsqrt(hy**2.d0+(mymono%foc_length-hx)**2.d0)
-                    IF ( (abs(hy) < mymono%aperture/2.d0) .AND. (hx < mymono%foc_length)) THEN
-                       f_delta = 1.d0/(dsqrt(2.d0*pi)*sig/2.d0) * &
-                            dexp( -0.5d0*(hxnew/(sig/2.d0))**2.d0 )
-                       angle = -atan(hy/(mymono%foc_length-hx))
-                    ELSE
-                        f_delta = 0d0
-                    END IF
->>>>>>> daf5832b
                 END IF
             ELSE !3D
                 IF (mymono%support == 3) THEN
@@ -4028,14 +3933,6 @@
                     ELSE
                         f_delta = 0d0
                     END IF
-<<<<<<< HEAD
-                ELSE IF (mymono%support == 6) THEN
-                    ! Support for radial pulse
-                    hxnew = DSQRT(x_cc(j)**2.0+y_cc(k)**2.0+z_cc(l)**2) - mono_loc(1)
-                    f_delta = 1.d0/(DSQRT(2.d0*pi)*sig/2.d0) * &
-                            DEXP( -0.5d0 * (hxnew/(sig/2.d0))**2.d0 )
-=======
-
                 ELSE IF (mymono%support == 5) THEN
                     ! Support along 'transducer'
                     hx = x_cc(j) - mono_loc(1) 
@@ -4051,10 +3948,8 @@
                     IF ( (dsqrt(hy**2.d0+hz**2.d0) < mymono%aperture/2.d0) .AND. &
 !                             (abs(hz) < mymono%aperture/2.d0) .AND. &
                                  (hx < mymono%foc_length)) THEN
-
                        f_delta = 1.d0/(dsqrt(2.d0*pi)*sig/2.d0) * &
                             dexp( -0.5d0*(hxnew/(sig/2.d0))**2.d0 )
-
 !WRONG
 !!                        f_delta = (1.d0/c0) * sin(2.d0*pi*freq*hxnew) + &
 !!                                (1.d0/r0) * (1.d0/(2.d0*pi*freq))*cos(2.d0*pi*freq*hxnew) - &
@@ -4065,7 +3960,11 @@
                     ELSE
                         f_delta = 0d0
                     END IF
->>>>>>> daf5832b
+                ELSE IF (mymono%support == 6) THEN
+                    ! Support for radial pulse
+                    hxnew = DSQRT(x_cc(j)**2.0+y_cc(k)**2.0+z_cc(l)**2) - mono_loc(1)
+                    f_delta = 1.d0/(DSQRT(2.d0*pi)*sig/2.d0) * &
+                            DEXP( -0.5d0 * (hxnew/(sig/2.d0))**2.d0 )
                 ELSE
                     PRINT '(a)', 'Monopole support not properly defined'
                     CALL s_mpi_abort()
@@ -4365,8 +4264,6 @@
 
         END SUBROUTINE s_compute_fd_gradient ! --------------------------------------
 
-<<<<<<< HEAD
-=======
         !>  This routine computes the velocity gradients necessary in
         !!      the elastic shear stress rhs via 4th order accurate
         !!      central finite differences
@@ -4602,8 +4499,6 @@
 
         END SUBROUTINE s_pressure_relaxation_procedure ! -----------------------
 
-
->>>>>>> daf5832b
         !>  This subroutine compute the TVD flux function
         !!  @param q_cons_vf Cell-averaged conservative variables
         !!  @param q_prim_vf Cell-averaged primitive variables

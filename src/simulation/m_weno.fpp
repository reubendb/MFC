!>
!! @file m_weno.f90
!! @brief Contains module m_weno
#:include 'macros.fpp'


!> @brief  Weighted essentially non-oscillatory (WENO) reconstruction scheme
!!              that is supplemented with monotonicity preserving bounds (MPWENO)
!!              and a mapping function that boosts the accuracy of the non-linear
!!              weights (WENOM). MPWENO, see Balsara and Shu (2000), prevents the
!!              reconstructed values to lay outside the range set by the stencil,
!!              while WENOM, see Henrick et al. (2005), recovers the formal order
!!              of accuracy of the reconstruction at critical points. Please note
!!              that the basic WENO approach is implemented according to the work
!!              of Jiang and Shu (1996).
module m_weno
    ! Dependencies =============================================================
    use m_derived_types        !< Definitions of the derived types

    use m_global_parameters    !< Definitions of the global parameters

    use m_variables_conversion !< State variables type conversion procedures

#ifdef _OPENACC
    use openacc
#endif

    use m_mpi_proxy
    ! ==========================================================================

    !implicit none

    private; public :: s_initialize_weno_module, s_initialize_weno, s_finalize_weno_module, s_weno

    !> @name The cell-average variables that will be WENO-reconstructed. Formerly, they
    !! are stored in v_vf. However, they are transferred to v_rs_wsL and v_rs_wsR
    !! as to be reshaped (RS) and/or characteristically decomposed. The reshaping
    !! allows the WENO procedure to be independent of the coordinate direction of
    !! the reconstruction. Lastly, notice that the left (L) and right (R) results
    !! of the characteristic decomposition are stored in custom-constructed WENO-
    !! stencils (WS) that are annexed to each position of a given scalar field.
    !> @{
#ifdef _CRAYFTN
        @:CRAY_DECLARE_GLOBAL(real(kind(0d0)), dimension(:, :, :, :), v_rs_ws_x, v_rs_ws_y, v_rs_ws_z)
#else
        real(kind(0d0)), allocatable, dimension(:, :, :, :) :: v_rs_ws_x, v_rs_ws_y, v_rs_ws_z
#endif
    !> @}
    !$acc declare link(v_rs_ws_x, v_rs_ws_y, v_rs_ws_z)

    ! WENO Coefficients ========================================================

    !> @name Polynomial coefficients at the left and right cell-boundaries (CB) and at
    !! the left and right quadrature points (QP), in the x-, y- and z-directions.
    !! Note that the first dimension of the array identifies the polynomial, the
    !! second dimension identifies the position of its coefficients and the last
    !! dimension denotes the cell-location in the relevant coordinate direction.
    !> @{
#ifdef _CRAYFTN
    @:CRAY_DECLARE_GLOBAL(real(kind(0d0)), dimension(:, :, :), poly_coef_cbL_x)
    @:CRAY_DECLARE_GLOBAL(real(kind(0d0)), dimension(:, :, :), poly_coef_cbL_y)
    @:CRAY_DECLARE_GLOBAL(real(kind(0d0)), dimension(:, :, :), poly_coef_cbL_z)

    @:CRAY_DECLARE_GLOBAL(real(kind(0d0)), dimension(:, :, :), poly_coef_cbR_x)
    @:CRAY_DECLARE_GLOBAL(real(kind(0d0)), dimension(:, :, :), poly_coef_cbR_y)
    @:CRAY_DECLARE_GLOBAL(real(kind(0d0)), dimension(:, :, :), poly_coef_cbR_z)
#else
    real(kind(0d0)), target, allocatable, dimension(:, :, :) :: poly_coef_cbL_x
    real(kind(0d0)), target, allocatable, dimension(:, :, :) :: poly_coef_cbL_y
    real(kind(0d0)), target, allocatable, dimension(:, :, :) :: poly_coef_cbL_z

    real(kind(0d0)), target, allocatable, dimension(:, :, :) :: poly_coef_cbR_x
    real(kind(0d0)), target, allocatable, dimension(:, :, :) :: poly_coef_cbR_y
    real(kind(0d0)), target, allocatable, dimension(:, :, :) :: poly_coef_cbR_z
#endif
    real(kind(0d0)), pointer, dimension(:, :, :) :: poly_coef_L
    real(kind(0d0)), pointer, dimension(:, :, :) :: poly_coef_R

    !    real(kind(0d0)), pointer, dimension(:, :, :) :: poly_coef_L => null()
    !    real(kind(0d0)), pointer, dimension(:, :, :) :: poly_coef_R => null()
    !> @}
    !$acc declare link(poly_coef_cbL_x, poly_coef_cbL_y, poly_coef_cbL_z)
    !$acc declare link(poly_coef_cbR_x, poly_coef_cbR_y, poly_coef_cbR_z)
    !$acc declare link(poly_coef_L, poly_coef_R)

    !> @name The ideal weights at the left and the right cell-boundaries and at the
    !! left and the right quadrature points, in x-, y- and z-directions. Note
    !! that the first dimension of the array identifies the weight, while the
    !! last denotes the cell-location in the relevant coordinate direction.
    !> @{
#ifdef _CRAYFTN
    @:CRAY_DECLARE_GLOBAL(real(kind(0d0)), dimension(:, :), d_cbL_y)
    @:CRAY_DECLARE_GLOBAL(real(kind(0d0)), dimension(:, :), d_cbL_x)
    @:CRAY_DECLARE_GLOBAL(real(kind(0d0)), dimension(:, :), d_cbL_z)

    @:CRAY_DECLARE_GLOBAL(real(kind(0d0)), dimension(:, :), d_cbR_x)
    @:CRAY_DECLARE_GLOBAL(real(kind(0d0)), dimension(:, :), d_cbR_y)
    @:CRAY_DECLARE_GLOBAL(real(kind(0d0)), dimension(:, :), d_cbR_z)
#else
    real(kind(0d0)), target, allocatable, dimension(:, :) :: d_cbL_x
    real(kind(0d0)), target, allocatable, dimension(:, :) :: d_cbL_y
    real(kind(0d0)), target, allocatable, dimension(:, :) :: d_cbL_z

    real(kind(0d0)), target, allocatable, dimension(:, :) :: d_cbR_x
    real(kind(0d0)), target, allocatable, dimension(:, :) :: d_cbR_y
    real(kind(0d0)), target, allocatable, dimension(:, :) :: d_cbR_z
#endif
    real(kind(0d0)), pointer, dimension(:, :) :: d_L
    real(kind(0d0)), pointer, dimension(:, :) :: d_R
!    real(kind(0d0)), pointer, dimension(:, :) :: d_L => null()
!    real(kind(0d0)), pointer, dimension(:, :) :: d_R => null()
    !> @}
    !$acc declare link(d_cbL_x, d_cbL_y, d_cbL_z, d_cbR_x, d_cbR_y, d_cbR_z, d_L, d_R)

    !> @name Smoothness indicator coefficients in the x-, y-, and z-directions. Note
    !! that the first array dimension identifies the smoothness indicator, the
    !! second identifies the position of its coefficients and the last denotes
    !! the cell-location in the relevant coordinate direction.
    !> @{
#ifdef _CRAYFTN
    @:CRAY_DECLARE_GLOBAL(real(kind(0d0)), dimension(:, :, :), beta_coef_x)
    @:CRAY_DECLARE_GLOBAL(real(kind(0d0)), dimension(:, :, :), beta_coef_y)
    @:CRAY_DECLARE_GLOBAL(real(kind(0d0)), dimension(:, :, :), beta_coef_z)
#else
    real(kind(0d0)), target, allocatable, dimension(:, :, :) :: beta_coef_x
    real(kind(0d0)), target, allocatable, dimension(:, :, :) :: beta_coef_y
    real(kind(0d0)), target, allocatable, dimension(:, :, :) :: beta_coef_z
#endif
    real(kind(0d0)), pointer, dimension(:, :, :) :: beta_coef
!    real(kind(0d0)), pointer, dimension(:, :, :) :: beta_coef => null()
    !> @}
    !$acc declare link(beta_coef_x, beta_coef_y, beta_coef_z, beta_coef)

    ! END: WENO Coefficients ===================================================

    integer :: v_size !< Number of WENO-reconstructed cell-average variables
    !$acc declare create(v_size)

    !> @name Indical bounds in the s1-, s2- and s3-directions
    !> @{
    type(int_bounds_info) :: is1_weno, is2_weno, is3_weno
    !> @}
    !$acc declare create(is1_weno, is2_weno, is3_weno)

contains

    !>  The computation of parameters, the allocation of memory,
        !!      the association of pointers and/or the execution of any
        !!      other procedures that are necessary to setup the module.
    subroutine s_initialize_weno_module() ! --------------------------------

        integer :: i, j
        if (weno_order == 1) return

        ! Allocating/Computing WENO Coefficients in x-direction ============
        is1_weno%beg = -buff_size; is1_weno%end = m - is1_weno%beg
        if (n == 0) then
            is2_weno%beg = 0
        else
            is2_weno%beg = -buff_size; 
        end if

        is2_weno%end = n - is2_weno%beg

        if (p == 0) then
            is3_weno%beg = 0
        else
            is3_weno%beg = -buff_size
        end if

        is3_weno%end = p - is3_weno%beg

        @:ALLOCATE_GLOBAL(poly_coef_cbL_x(is1_weno%beg + weno_polyn:is1_weno%end - weno_polyn, 0:weno_polyn, &
                                  0:weno_polyn - 1))
        @:ALLOCATE_GLOBAL(poly_coef_cbR_x(is1_weno%beg + weno_polyn:is1_weno%end - weno_polyn, 0:weno_polyn, &
                                  0:weno_polyn - 1))

        @:ALLOCATE_GLOBAL(d_cbL_x(0:weno_polyn, is1_weno%beg + weno_polyn:is1_weno%end - weno_polyn))
        @:ALLOCATE_GLOBAL(d_cbR_x(0:weno_polyn, is1_weno%beg + weno_polyn:is1_weno%end - weno_polyn))

        @:ALLOCATE_GLOBAL(beta_coef_x(is1_weno%beg + weno_polyn:is1_weno%end - weno_polyn, 0:weno_polyn, &
                              0:2*(weno_polyn - 1)))

        call s_compute_weno_coefficients(1, is1_weno)

        @:ALLOCATE_GLOBAL(v_rs_ws_x(is1_weno%beg:is1_weno%end, &
                                 is2_weno%beg:is2_weno%end, is3_weno%beg:is3_weno%end, 1:sys_size))

        ! ==================================================================

        ! Allocating/Computing WENO Coefficients in y-direction ============
        if (n == 0) return

        is2_weno%beg = -buff_size; is2_weno%end = n - is2_weno%beg
        is1_weno%beg = -buff_size; is1_weno%end = m - is1_weno%beg

        if (p == 0) then
            is3_weno%beg = 0
        else
            is3_weno%beg = -buff_size
        end if

        is3_weno%end = p - is3_weno%beg

        @:ALLOCATE_GLOBAL(poly_coef_cbL_y(is2_weno%beg + weno_polyn:is2_weno%end - weno_polyn, 0:weno_polyn, &
                                  0:weno_polyn - 1))
        @:ALLOCATE_GLOBAL(poly_coef_cbR_y(is2_weno%beg + weno_polyn:is2_weno%end - weno_polyn, 0:weno_polyn, &
                                  0:weno_polyn - 1))

        @:ALLOCATE_GLOBAL(d_cbL_y(0:weno_polyn, is2_weno%beg + weno_polyn:is2_weno%end - weno_polyn))
        @:ALLOCATE_GLOBAL(d_cbR_y(0:weno_polyn, is2_weno%beg + weno_polyn:is2_weno%end - weno_polyn))

        @:ALLOCATE_GLOBAL(beta_coef_y(is2_weno%beg + weno_polyn:is2_weno%end - weno_polyn, 0:weno_polyn, &
                              0:2*(weno_polyn - 1)))

        call s_compute_weno_coefficients(2, is2_weno)

        @:ALLOCATE_GLOBAL(v_rs_ws_y(is2_weno%beg:is2_weno%end, &
                                 is1_weno%beg:is1_weno%end, is3_weno%beg:is3_weno%end, 1:sys_size))

        ! ==================================================================

        ! Allocating/Computing WENO Coefficients in z-direction ============
        if (p == 0) return

        is2_weno%beg = -buff_size; is2_weno%end = n - is2_weno%beg
        is1_weno%beg = -buff_size; is1_weno%end = m - is1_weno%beg
        is3_weno%beg = -buff_size; is3_weno%end = p - is3_weno%beg

        @:ALLOCATE_GLOBAL(poly_coef_cbL_z(is3_weno%beg + weno_polyn:is3_weno%end - weno_polyn, 0:weno_polyn, &
                                  0:weno_polyn - 1))
        @:ALLOCATE_GLOBAL(poly_coef_cbR_z(is3_weno%beg + weno_polyn:is3_weno%end - weno_polyn, 0:weno_polyn, &
                                  0:weno_polyn - 1))

        @:ALLOCATE_GLOBAL(d_cbL_z(0:weno_polyn, is3_weno%beg + weno_polyn:is3_weno%end - weno_polyn))
        @:ALLOCATE_GLOBAL(d_cbR_z(0:weno_polyn, is3_weno%beg + weno_polyn:is3_weno%end - weno_polyn))

        @:ALLOCATE_GLOBAL(beta_coef_z(is3_weno%beg + weno_polyn:is3_weno%end - weno_polyn, 0:weno_polyn, &
                              0:2*(weno_polyn - 1)))

        call s_compute_weno_coefficients(3, is3_weno)

        @:ALLOCATE_GLOBAL(v_rs_ws_z(is3_weno%beg:is3_weno%end, &
                                 is2_weno%beg:is2_weno%end, is1_weno%beg:is1_weno%end, 1:sys_size))

        ! ==================================================================

    end subroutine s_initialize_weno_module ! ------------------------------

    !>  The purpose of this subroutine is to compute the grid
        !!      dependent coefficients of the WENO polynomials, ideal
        !!      weights and smoothness indicators, provided the order,
        !!      the coordinate direction and the location of the WENO
        !!      reconstruction.
        !! @param weno_dir Coordinate direction of the WENO reconstruction
        !! @param is Index bounds in the s-direction
    subroutine s_compute_weno_coefficients(weno_dir, is) ! -------

        integer, intent(IN) :: weno_dir
        type(int_bounds_info), intent(IN) :: is
        integer :: s

        real(kind(0d0)), pointer, dimension(:) :: s_cb => null() !<
            !! Cell-boundary locations in the s-direction

        type(int_bounds_info) :: bc_s !< Boundary conditions (BC) in the s-direction

        integer :: i !< Generic loop iterator

        ! Determining the number of cells, the cell-boundary locations and
        ! the boundary conditions in the coordinate direction selected for
        ! the WENO reconstruction
        if (weno_dir == 1) then
            s = m; s_cb => x_cb; bc_s = bc_x
        elseif (weno_dir == 2) then
            s = n; s_cb => y_cb; bc_s = bc_y
        else
            s = p; s_cb => z_cb; bc_s = bc_z
        end if

        #:for WENO_DIR, XYZ in [(1, 'x'), (2, 'y'), (3, 'z')]
            ! Computing WENO3 Coefficients =====================================
            if (weno_dir == ${WENO_DIR}$) then
                if (weno_order == 3) then
                    do i = is%beg - 1 + weno_polyn, is%end - 1 - weno_polyn

                        poly_coef_cbR_${XYZ}$ (i + 1, 0, 0) = (s_cb(i) - s_cb(i + 1))/ &
                                                              (s_cb(i) - s_cb(i + 2))
                        poly_coef_cbR_${XYZ}$ (i + 1, 1, 0) = (s_cb(i) - s_cb(i + 1))/ &
                                                              (s_cb(i - 1) - s_cb(i + 1))

                        poly_coef_cbL_${XYZ}$ (i + 1, 0, 0) = -poly_coef_cbR_${XYZ}$ (i + 1, 0, 0)
                        poly_coef_cbL_${XYZ}$ (i + 1, 1, 0) = -poly_coef_cbR_${XYZ}$ (i + 1, 1, 0)

                        d_cbR_${XYZ}$ (0, i + 1) = (s_cb(i - 1) - s_cb(i + 1))/ &
                                                   (s_cb(i - 1) - s_cb(i + 2))
                        d_cbL_${XYZ}$ (0, i + 1) = (s_cb(i - 1) - s_cb(i))/ &
                                                   (s_cb(i - 1) - s_cb(i + 2))

                        d_cbR_${XYZ}$ (1, i + 1) = 1d0 - d_cbR_${XYZ}$ (0, i + 1)
                        d_cbL_${XYZ}$ (1, i + 1) = 1d0 - d_cbL_${XYZ}$ (0, i + 1)

                        beta_coef_${XYZ}$ (i + 1, 0, 0) = 4d0*(s_cb(i) - s_cb(i + 1))**2d0/ &
                                                          (s_cb(i) - s_cb(i + 2))**2d0
                        beta_coef_${XYZ}$ (i + 1, 1, 0) = 4d0*(s_cb(i) - s_cb(i + 1))**2d0/ &
                                                          (s_cb(i - 1) - s_cb(i + 1))**2d0

                    end do

                    ! Modifying the ideal weights coefficients in the neighborhood
                    ! of beginning and end Riemann state extrapolation BC to avoid
                    ! any contributions from outside of the physical domain during
                    ! the WENO reconstruction
                    if (null_weights) then
                        if (bc_s%beg == -4) then
                            d_cbR_${XYZ}$ (1, 0) = 0d0; d_cbR_${XYZ}$ (0, 0) = 1d0
                            d_cbL_${XYZ}$ (1, 0) = 0d0; d_cbL_${XYZ}$ (0, 0) = 1d0
                        end if

                        if (bc_s%end == -4) then
                            d_cbR_${XYZ}$ (0, s) = 0d0; d_cbR_${XYZ}$ (1, s) = 1d0
                            d_cbL_${XYZ}$ (0, s) = 0d0; d_cbL_${XYZ}$ (1, s) = 1d0
                        end if
                    end if
                    ! END: Computing WENO3 Coefficients ================================

                    ! Computing WENO5 Coefficients =====================================
                else

                    do i = is%beg - 1 + weno_polyn, is%end - 1 - weno_polyn

                        poly_coef_cbR_${XYZ}$ (i + 1, 0, 0) = &
                            ((s_cb(i) - s_cb(i + 1))*(s_cb(i + 1) - s_cb(i + 2)))/ &
                            ((s_cb(i) - s_cb(i + 3))*(s_cb(i + 3) - s_cb(i + 1)))
                        poly_coef_cbR_${XYZ}$ (i + 1, 1, 0) = &
                            ((s_cb(i - 1) - s_cb(i + 1))*(s_cb(i + 1) - s_cb(i)))/ &
                            ((s_cb(i - 1) - s_cb(i + 2))*(s_cb(i + 2) - s_cb(i)))
                        poly_coef_cbR_${XYZ}$ (i + 1, 1, 1) = &
                            ((s_cb(i) - s_cb(i + 1))*(s_cb(i + 1) - s_cb(i + 2)))/ &
                            ((s_cb(i - 1) - s_cb(i + 1))*(s_cb(i - 1) - s_cb(i + 2)))
                        poly_coef_cbR_${XYZ}$ (i + 1, 2, 1) = &
                            ((s_cb(i) - s_cb(i + 1))*(s_cb(i + 1) - s_cb(i - 1)))/ &
                            ((s_cb(i - 2) - s_cb(i))*(s_cb(i - 2) - s_cb(i + 1)))
                        poly_coef_cbL_${XYZ}$ (i + 1, 0, 0) = &
                            ((s_cb(i + 1) - s_cb(i))*(s_cb(i) - s_cb(i + 2)))/ &
                            ((s_cb(i) - s_cb(i + 3))*(s_cb(i + 3) - s_cb(i + 1)))
                        poly_coef_cbL_${XYZ}$ (i + 1, 1, 0) = &
                            ((s_cb(i) - s_cb(i - 1))*(s_cb(i) - s_cb(i + 1)))/ &
                            ((s_cb(i - 1) - s_cb(i + 2))*(s_cb(i) - s_cb(i + 2)))
                        poly_coef_cbL_${XYZ}$ (i + 1, 1, 1) = &
                            ((s_cb(i + 1) - s_cb(i))*(s_cb(i) - s_cb(i + 2)))/ &
                            ((s_cb(i - 1) - s_cb(i + 1))*(s_cb(i - 1) - s_cb(i + 2)))
                        poly_coef_cbL_${XYZ}$ (i + 1, 2, 1) = &
                            ((s_cb(i - 1) - s_cb(i))*(s_cb(i) - s_cb(i + 1)))/ &
                            ((s_cb(i - 2) - s_cb(i))*(s_cb(i - 2) - s_cb(i + 1)))

                        poly_coef_cbR_${XYZ}$ (i + 1, 0, 1) = &
                            ((s_cb(i) - s_cb(i + 2)) + (s_cb(i + 1) - s_cb(i + 3)))/ &
                            ((s_cb(i) - s_cb(i + 2))*(s_cb(i) - s_cb(i + 3)))* &
                            ((s_cb(i) - s_cb(i + 1)))
                        poly_coef_cbR_${XYZ}$ (i + 1, 2, 0) = &
                            ((s_cb(i - 2) - s_cb(i + 1)) + (s_cb(i - 1) - s_cb(i + 1)))/ &
                            ((s_cb(i - 1) - s_cb(i + 1))*(s_cb(i + 1) - s_cb(i - 2)))* &
                            ((s_cb(i + 1) - s_cb(i)))
                        poly_coef_cbL_${XYZ}$ (i + 1, 0, 1) = &
                            ((s_cb(i) - s_cb(i + 2)) + (s_cb(i) - s_cb(i + 3)))/ &
                            ((s_cb(i) - s_cb(i + 2))*(s_cb(i) - s_cb(i + 3)))* &
                            ((s_cb(i + 1) - s_cb(i)))
                        poly_coef_cbL_${XYZ}$ (i + 1, 2, 0) = &
                            ((s_cb(i - 2) - s_cb(i)) + (s_cb(i - 1) - s_cb(i + 1)))/ &
                            ((s_cb(i - 2) - s_cb(i + 1))*(s_cb(i + 1) - s_cb(i - 1)))* &
                            ((s_cb(i) - s_cb(i + 1)))

                        d_cbR_${XYZ}$ (0, i + 1) = &
                            ((s_cb(i - 2) - s_cb(i + 1))*(s_cb(i + 1) - s_cb(i - 1)))/ &
                            ((s_cb(i - 2) - s_cb(i + 3))*(s_cb(i + 3) - s_cb(i - 1)))
                        d_cbR_${XYZ}$ (2, i + 1) = &
                            ((s_cb(i + 1) - s_cb(i + 2))*(s_cb(i + 1) - s_cb(i + 3)))/ &
                            ((s_cb(i - 2) - s_cb(i + 2))*(s_cb(i - 2) - s_cb(i + 3)))
                        d_cbL_${XYZ}$ (0, i + 1) = &
                            ((s_cb(i - 2) - s_cb(i))*(s_cb(i) - s_cb(i - 1)))/ &
                            ((s_cb(i - 2) - s_cb(i + 3))*(s_cb(i + 3) - s_cb(i - 1)))
                        d_cbL_${XYZ}$ (2, i + 1) = &
                            ((s_cb(i) - s_cb(i + 2))*(s_cb(i) - s_cb(i + 3)))/ &
                            ((s_cb(i - 2) - s_cb(i + 2))*(s_cb(i - 2) - s_cb(i + 3)))

                        d_cbR_${XYZ}$ (1, i + 1) = 1d0 - d_cbR_${XYZ}$ (0, i + 1) - d_cbR_${XYZ}$ (2, i + 1)
                        d_cbL_${XYZ}$ (1, i + 1) = 1d0 - d_cbL_${XYZ}$ (0, i + 1) - d_cbL_${XYZ}$ (2, i + 1)

                        beta_coef_${XYZ}$ (i + 1, 0, 0) = &
                            4d0*(s_cb(i) - s_cb(i + 1))**2d0*(10d0*(s_cb(i + 1) - &
                                                                    s_cb(i))**2d0 + (s_cb(i + 1) - s_cb(i))*(s_cb(i + 2) - &
                                                                      s_cb(i + 1)) + (s_cb(i + 2) - s_cb(i + 1))**2d0)/((s_cb(i) - &
                                                                                 s_cb(i + 3))**2d0*(s_cb(i + 1) - s_cb(i + 3))**2d0)

                        beta_coef_${XYZ}$ (i + 1, 0, 1) = &
                            4d0*(s_cb(i) - s_cb(i + 1))**2d0*(19d0*(s_cb(i + 1) - &
                                                                    s_cb(i))**2d0 - (s_cb(i + 1) - s_cb(i))*(s_cb(i + 3) - &
                                                                        s_cb(i + 1)) + 2d0*(s_cb(i + 2) - s_cb(i))*((s_cb(i + 2) - &
                                                                              s_cb(i)) + (s_cb(i + 3) - s_cb(i + 1))))/((s_cb(i) - &
                                                                          s_cb(i + 2))*(s_cb(i) - s_cb(i + 3))**2d0*(s_cb(i + 3) - &
                                                                                                                       s_cb(i + 1)))

                        beta_coef_${XYZ}$ (i + 1, 0, 2) = &
                            4d0*(s_cb(i) - s_cb(i + 1))**2d0*(10d0*(s_cb(i + 1) - &
                                                                    s_cb(i))**2d0 + (s_cb(i + 1) - s_cb(i))*((s_cb(i + 2) - &
                                                                         s_cb(i)) + (s_cb(i + 3) - s_cb(i + 1))) + ((s_cb(i + 2) - &
                                                                         s_cb(i)) + (s_cb(i + 3) - s_cb(i + 1)))**2d0)/((s_cb(i) - &
                                                                                     s_cb(i + 2))**2d0*(s_cb(i) - s_cb(i + 3))**2d0)

                        beta_coef_${XYZ}$ (i + 1, 1, 0) = &
                            4d0*(s_cb(i) - s_cb(i + 1))**2d0*(10d0*(s_cb(i + 1) - &
                                                                    s_cb(i))**2d0 + (s_cb(i) - s_cb(i - 1))**2d0 + (s_cb(i) - &
                                                                             s_cb(i - 1))*(s_cb(i + 1) - s_cb(i)))/((s_cb(i - 1) - &
                                                                                     s_cb(i + 2))**2d0*(s_cb(i) - s_cb(i + 2))**2d0)

                        beta_coef_${XYZ}$ (i + 1, 1, 1) = &
                            4d0*(s_cb(i) - s_cb(i + 1))**2d0*((s_cb(i) - &
                                                               s_cb(i + 1))*((s_cb(i) - s_cb(i - 1)) + 20d0*(s_cb(i + 1) - &
                                                                         s_cb(i))) + (2d0*(s_cb(i) - s_cb(i - 1)) + (s_cb(i + 1) - &
                                                                                s_cb(i)))*(s_cb(i + 2) - s_cb(i)))/((s_cb(i + 1) - &
                                                                      s_cb(i - 1))*(s_cb(i - 1) - s_cb(i + 2))**2d0*(s_cb(i + 2) - &
                                                                                                                           s_cb(i)))

                        beta_coef_${XYZ}$ (i + 1, 1, 2) = &
                            4d0*(s_cb(i) - s_cb(i + 1))**2d0*(10d0*(s_cb(i + 1) - &
                                                                    s_cb(i))**2d0 + (s_cb(i + 1) - s_cb(i))*(s_cb(i + 2) - &
                                                                                 s_cb(i + 1)) + (s_cb(i + 2) - s_cb(i + 1))**2d0)/ &
                            ((s_cb(i - 1) - s_cb(i + 1))**2d0*(s_cb(i - 1) - &
                                                               s_cb(i + 2))**2d0)

                        beta_coef_${XYZ}$ (i + 1, 2, 0) = &
                            4d0*(s_cb(i) - s_cb(i + 1))**2d0*(12d0*(s_cb(i + 1) - &
                                                                    s_cb(i))**2d0 + ((s_cb(i) - s_cb(i - 2)) + (s_cb(i) - &
                                                                               s_cb(i - 1)))**2d0 + 3d0*((s_cb(i) - s_cb(i - 2)) + &
                                                                                (s_cb(i) - s_cb(i - 1)))*(s_cb(i + 1) - s_cb(i)))/ &
                            ((s_cb(i - 2) - s_cb(i + 1))**2d0*(s_cb(i - 1) - &
                                                               s_cb(i + 1))**2d0)

                        beta_coef_${XYZ}$ (i + 1, 2, 1) = &
                            4d0*(s_cb(i) - s_cb(i + 1))**2d0*(19d0*(s_cb(i + 1) - &
                                                                    s_cb(i))**2d0 + ((s_cb(i) - s_cb(i - 2))*(s_cb(i) - &
                                                                       s_cb(i + 1))) + 2d0*(s_cb(i + 1) - s_cb(i - 1))*((s_cb(i) - &
                                                                      s_cb(i - 2)) + (s_cb(i + 1) - s_cb(i - 1))))/((s_cb(i - 2) - &
                                                                          s_cb(i))*(s_cb(i - 2) - s_cb(i + 1))**2d0*(s_cb(i + 1) - &
                                                                                                                       s_cb(i - 1)))

                        beta_coef_${XYZ}$ (i + 1, 2, 2) = &
                            4d0*(s_cb(i) - s_cb(i + 1))**2d0*(10d0*(s_cb(i + 1) - &
                                                                    s_cb(i))**2d0 + (s_cb(i) - s_cb(i - 1))**2d0 + (s_cb(i) - &
                                                                             s_cb(i - 1))*(s_cb(i + 1) - s_cb(i)))/((s_cb(i - 2) - &
                                                                                     s_cb(i))**2d0*(s_cb(i - 2) - s_cb(i + 1))**2d0)

                    end do

                    ! Modifying the ideal weights coefficients in the neighborhood
                    ! of beginning and end Riemann state extrapolation BC to avoid
                    ! any contributions from outside of the physical domain during
                    ! the WENO reconstruction
                    if (null_weights) then
                        if (bc_s%beg == -4) then
                            d_cbR_${XYZ}$ (1:2, 0) = 0d0; d_cbR_${XYZ}$ (0, 0) = 1d0
                            d_cbL_${XYZ}$ (1:2, 0) = 0d0; d_cbL_${XYZ}$ (0, 0) = 1d0
                            d_cbR_${XYZ}$ (2, 1) = 0d0; d_cbR_${XYZ}$ (:, 1) = d_cbR_${XYZ}$ (:, 1)/sum(d_cbR_${XYZ}$ (:, 1))
                            d_cbL_${XYZ}$ (2, 1) = 0d0; d_cbL_${XYZ}$ (:, 1) = d_cbL_${XYZ}$ (:, 1)/sum(d_cbL_${XYZ}$ (:, 1))
                        end if

                        if (bc_s%end == -4) then
                            d_cbR_${XYZ}$ (0, s - 1) = 0d0; d_cbR_${XYZ}$ (:, s - 1) = d_cbR_${XYZ}$ (:, s - 1)/sum(d_cbR_${XYZ}$ (:, s - 1))
                            d_cbL_${XYZ}$ (0, s - 1) = 0d0; d_cbL_${XYZ}$ (:, s - 1) = d_cbL_${XYZ}$ (:, s - 1)/sum(d_cbL_${XYZ}$ (:, s - 1))
                            d_cbR_${XYZ}$ (0:1, s) = 0d0; d_cbR_${XYZ}$ (2, s) = 1d0
                            d_cbL_${XYZ}$ (0:1, s) = 0d0; d_cbL_${XYZ}$ (2, s) = 1d0
                        end if
                    end if
                end if
            end if
        #:endfor

! END: Computing WENO5 Coefficients ================================
        if (weno_dir == 1) then
!$acc update device(poly_coef_cbL_x, poly_coef_cbR_x, d_cbL_x, d_cbR_x, beta_coef_x)
        elseif (weno_dir == 2) then
!$acc update device(poly_coef_cbL_y, poly_coef_cbR_y, d_cbL_y, d_cbR_y, beta_coef_y)
        else
!$acc update device(poly_coef_cbL_z, poly_coef_cbR_z, d_cbL_z, d_cbR_z, beta_coef_z)
        end if

        ! Nullifying WENO coefficients and cell-boundary locations pointers

        nullify (s_cb)

    end subroutine s_compute_weno_coefficients ! ---------------------------

    subroutine s_weno(v_vf, vL_rs_vf_x, vL_rs_vf_y, vL_rs_vf_z, vR_rs_vf_x, vR_rs_vf_y, vR_rs_vf_z, & ! -------------------
                          norm_dir, weno_dir, &
                          is1_weno_d, is2_weno_d, is3_weno_d)

        type(scalar_field), dimension(1:), intent(IN) :: v_vf
        real(kind(0d0)), dimension(startx:, starty:, startz:, 1:), intent(INOUT) ::  vL_rs_vf_x, vL_rs_vf_y, vL_rs_vf_z, vR_rs_vf_x, vR_rs_vf_y, vR_rs_vf_z
        integer, intent(IN) :: norm_dir
        integer, intent(IN) :: weno_dir
        type(int_bounds_info), intent(IN) :: is1_weno_d, is2_weno_d, is3_weno_d

        real(kind(0d0)), dimension(-weno_polyn:weno_polyn - 1) :: dvd
        real(kind(0d0)), dimension(0:weno_polyn) :: poly
        real(kind(0d0)), dimension(0:weno_polyn) :: alpha
        real(kind(0d0)), dimension(0:weno_polyn) :: omega
        real(kind(0d0)), dimension(0:weno_polyn) :: beta
        real(kind(0d0)), pointer :: beta_p(:)

        integer :: i, j, k, l, r, s, w

        integer :: t1, t2, c_rate, c_max

<<<<<<< HEAD
        is1 = is1_d
        is2 = is2_d
        is3 = is3_d
        
!$acc update device(is1, is2, is3)
=======
        print*, "s_weno"

        is1_weno = is1_weno_d
        is2_weno = is2_weno_d
        is3_weno = is3_weno_d
>>>>>>> daf2e852

        !$acc enter data copyin(is1_weno, is2_weno, is3_weno)

        print*, "weno_init"
        if (weno_order /= 1) then
            call s_initialize_weno(v_vf, &
                                   norm_dir, weno_dir)
        end if
        print*, "weno_body"

        if (weno_order == 1) then
            if (weno_dir == 1) then
                !$acc parallel loop collapse(4) default(present)
                do i = 1, ubound(v_vf, 1)
                    do l = is3_weno%beg, is3_weno%end
                        do k = is2_weno%beg, is2_weno%end
                            do j = is1_weno%beg, is1_weno%end
                                vL_rs_vf_x(j, k, l, i) = v_vf(i)%sf(j, k, l)
                                vR_rs_vf_x(j, k, l, i) = v_vf(i)%sf(j, k, l)
                            end do
                        end do
                    end do
                end do
                !$acc end parallel loop
            else if (weno_dir == 2) then
                !$acc parallel loop collapse(4) default(present)
                do i = 1, ubound(v_vf, 1)
                    do l = is3_weno%beg, is3_weno%end
                        do k = is2_weno%beg, is2_weno%end
                            do j = is1_weno%beg, is1_weno%end
                                vL_rs_vf_y(j, k, l, i) = v_vf(i)%sf(k, j, l)
                                vR_rs_vf_y(j, k, l, i) = v_vf(i)%sf(k, j, l)
                            end do
                        end do
                    end do
                end do
                !$acc end parallel loop
            else if (weno_dir == 3) then
                !$acc parallel loop collapse(4) default(present)
                do i = 1, ubound(v_vf, 1)
                    do l = is3_weno%beg, is3_weno%end
                        do k = is2_weno%beg, is2_weno%end
                            do j = is1_weno%beg, is1_weno%end
                                vL_rs_vf_z(j, k, l, i) = v_vf(i)%sf(l, k, j)
                                vR_rs_vf_z(j, k, l, i) = v_vf(i)%sf(l, k, j)
                            end do
                        end do
                    end do
                end do
                !$acc end parallel loop
            end if
        elseif (weno_order == 3) then
            #:for WENO_DIR, XYZ in [(1, 'x'), (2, 'y'), (3, 'z')]
            if (weno_dir == ${WENO_DIR}$) then
                    !$acc parallel loop collapse(4) gang vector default(present) private(beta,dvd,poly,omega,alpha)
                    do l = is3_weno%beg, is3_weno%end
                        do k = is2_weno%beg, is2_weno%end
                            do j = is1_weno%beg, is1_weno%end
                                do i = 1, v_size
                                    ! reconstruct from left side

                                    dvd(0) = v_rs_ws_${XYZ}$(j + 1, k, l, i) &
                                             - v_rs_ws_${XYZ}$(j, k, l, i)
                                    dvd(-1) = v_rs_ws_${XYZ}$(j, k, l, i) &
                                              - v_rs_ws_${XYZ}$(j - 1, k, l, i)

                                    poly(0) = v_rs_ws_${XYZ}$(j, k, l, i) &
                                              + poly_coef_cbL_${XYZ}$(j, 0, 0)*dvd(0)
                                    poly(1) = v_rs_ws_${XYZ}$(j, k, l, i) &
                                              + poly_coef_cbL_${XYZ}$(j, 1, 0)*dvd(-1)

                                    beta(0) = beta_coef_${XYZ}$(j, 0, 0)*dvd(0)*dvd(0) &
                                              + weno_eps
                                    beta(1) = beta_coef_${XYZ}$(j, 1, 0)*dvd(-1)*dvd(-1) &
                                              + weno_eps

                                    alpha = d_cbL_${XYZ}$(:, j)/(beta*beta)

                                    omega = alpha/sum(alpha)

                                    if(mapped_weno) then

                                        alpha = (d_cbL_${XYZ}$(:, j)*(1d0 + d_cbL_${XYZ}$(:, j) - 3d0*omega) + omega**2d0) &
                                                *(omega/(d_cbL_${XYZ}$(:, j)**2d0 + omega*(1d0 - 2d0*d_cbL_${XYZ}$(:, j))))

                                        omega = alpha/sum(alpha)

                                    end if

                                    vL_rs_vf_${XYZ}$(j, k, l, i) = omega(0)*poly(0) + omega(1)*poly(1)

                                    ! reconstruct from right side

                                    poly(0) = v_rs_ws_${XYZ}$(j, k, l, i) &
                                              + poly_coef_cbR_${XYZ}$(j, 0, 0)*dvd(0)
                                    poly(1) = v_rs_ws_${XYZ}$(j, k, l, i) &
                                              + poly_coef_cbR_${XYZ}$(j, 1, 0)*dvd(-1)

                                    alpha = d_cbR_${XYZ}$(:, j)/(beta*beta)

                                    omega = alpha/sum(alpha)

                                    if(mapped_weno) then

                                        alpha = (d_cbR_${XYZ}$(:, j)*(1d0 + d_cbR_${XYZ}$(:, j) - 3d0*omega) + omega**2d0) &
                                                *(omega/(d_cbR_${XYZ}$(:, j)**2d0 + omega*(1d0 - 2d0*d_cbR_${XYZ}$(:, j))))

                                        omega = alpha/sum(alpha)

                                    end if

                                    vR_rs_vf_${XYZ}$(j, k, l, i) = omega(0)*poly(0) + omega(1)*poly(1)

                                end do
                            end do
                        end do
                    end do
                    !$acc end parallel loop
            end if
            #:endfor
        else
            #:for WENO_DIR, XYZ in [(1, 'x'), (2, 'y'), (3, 'z')]
            if (weno_dir == ${WENO_DIR}$) then
                !$acc parallel loop gang vector collapse(3) default(present) private(dvd, poly, beta, alpha, omega)
                do l = is3_weno%beg, is3_weno%end
                    do k = is2_weno%beg, is2_weno%end
                        do j = is1_weno%beg, is1_weno%end
!$acc loop seq
                            do i = 1, v_size

                                dvd(1) = v_rs_ws_${XYZ}$(j + 2, k, l, i) &
                                         - v_rs_ws_${XYZ}$(j + 1, k, l, i)
                                dvd(0) = v_rs_ws_${XYZ}$(j + 1, k, l, i) &
                                         - v_rs_ws_${XYZ}$(j, k, l, i)
                                dvd(-1) = v_rs_ws_${XYZ}$(j, k, l, i) &
                                          - v_rs_ws_${XYZ}$(j - 1, k, l, i)
                                dvd(-2) = v_rs_ws_${XYZ}$(j - 1, k, l, i) &
                                          - v_rs_ws_${XYZ}$(j - 2, k, l, i)

                                poly(0) = v_rs_ws_${XYZ}$(j, k, l, i) &
                                          + poly_coef_cbL_${XYZ}$(j, 0, 0)*dvd(1) &
                                          + poly_coef_cbL_${XYZ}$(j, 0, 1)*dvd(0)
                                poly(1) = v_rs_ws_${XYZ}$(j, k, l, i) &
                                          + poly_coef_cbL_${XYZ}$(j, 1, 0)*dvd(0) &
                                          + poly_coef_cbL_${XYZ}$(j, 1, 1)*dvd(-1)
                                poly(2) = v_rs_ws_${XYZ}$(j, k, l, i) &
                                          + poly_coef_cbL_${XYZ}$(j, 2, 0)*dvd(-1) &
                                          + poly_coef_cbL_${XYZ}$(j, 2, 1)*dvd(-2)

                                beta(0) = beta_coef_${XYZ}$(j, 0, 0)*dvd(1)*dvd(1) &
                                          + beta_coef_${XYZ}$(j, 0, 1)*dvd(1)*dvd(0) &
                                          + beta_coef_${XYZ}$(j, 0, 2)*dvd(0)*dvd(0) &
                                          + weno_eps
                                beta(1) = beta_coef_${XYZ}$(j, 1, 0)*dvd(0)*dvd(0) &
                                          + beta_coef_${XYZ}$(j, 1, 1)*dvd(0)*dvd(-1) &
                                          + beta_coef_${XYZ}$(j, 1, 2)*dvd(-1)*dvd(-1) &
                                          + weno_eps
                                beta(2) = beta_coef_${XYZ}$(j, 2, 0)*dvd(-1)*dvd(-1) &
                                          + beta_coef_${XYZ}$(j, 2, 1)*dvd(-1)*dvd(-2) &
                                          + beta_coef_${XYZ}$(j, 2, 2)*dvd(-2)*dvd(-2) &
                                          + weno_eps

                                alpha = d_cbL_${XYZ}$(:, j)/(beta*beta)

                                omega = alpha/sum(alpha)

                                if(mapped_weno) then                                   

                                    alpha = (d_cbL_${XYZ}$(:, j)*(1d0 + d_cbL_${XYZ}$(:, j) - 3d0*omega) + omega**2d0) &
                                            *(omega/(d_cbL_${XYZ}$(:, j)**2d0 + omega*(1d0 - 2d0*d_cbL_${XYZ}$(:, j))))

                                    omega = alpha/sum(alpha)

                                end if


                                vL_rs_vf_${XYZ}$(j, k, l, i) = sum(omega*poly)

                                poly(0) = v_rs_ws_${XYZ}$(j, k, l, i) &
                                          + poly_coef_cbR_${XYZ}$(j, 0, 0)*dvd(1) &
                                          + poly_coef_cbR_${XYZ}$(j, 0, 1)*dvd(0)
                                poly(1) = v_rs_ws_${XYZ}$(j, k, l, i) &
                                          + poly_coef_cbR_${XYZ}$(j, 1, 0)*dvd(0) &
                                          + poly_coef_cbR_${XYZ}$(j, 1, 1)*dvd(-1)
                                poly(2) = v_rs_ws_${XYZ}$(j, k, l, i) &
                                          + poly_coef_cbR_${XYZ}$(j, 2, 0)*dvd(-1) &
                                          + poly_coef_cbR_${XYZ}$(j, 2, 1)*dvd(-2)

                                alpha = d_cbR_${XYZ}$(:, j)/(beta*beta)

                                omega = alpha/sum(alpha)

                                if(mapped_weno) then

                                    alpha = (d_cbR_${XYZ}$(:, j)*(1d0 + d_cbR_${XYZ}$(:, j) - 3d0*omega) + omega**2d0) &
                                            *(omega/(d_cbR_${XYZ}$(:, j)**2d0 + omega*(1d0 - 2d0*d_cbR_${XYZ}$(:, j))))

                                    omega = alpha/sum(alpha)

                                end if

                                vR_rs_vf_${XYZ}$(j, k, l, i) = sum(omega*poly)

                            end do
                        end do
                    end do
                end do
                !$acc end parallel loop

                if (mp_weno) then
                    call s_preserve_monotonicity(v_rs_ws_${XYZ}$, vL_rs_vf_${XYZ}$, &
                     vR_rs_vf_${XYZ}$)                   
                end if

            end if
            #:endfor
        end if

    end subroutine s_weno

    !> The computation of parameters, the allocation of memory,
        !!      the association of pointers and/or the execution of any
        !!      other procedures that are required for the setup of the
        !!      WENO reconstruction.
        !! @param v_vf Cell-averaged variables
        !! @param vL_vf Left WENO reconstructed cell-boundary values
        !! @param vR_vf Right WENO reconstructed cell-boundary values
        !! @param norm_dir Characteristic decommposition coordinate direction
        !! @param weno_dir Coordinate direction of the WENO reconstruction
        !! @param is1_weno Index bounds in first coordinate direction
        !! @param is2_weno Index bounds in second coordinate direction
        !! @param is3_weno Index bounds in third coordinate direction
    subroutine s_initialize_weno(v_vf, & ! ---------
                                 norm_dir, weno_dir)

        type(scalar_field), dimension(:), intent(IN) :: v_vf

        integer, intent(IN) :: norm_dir
        integer, intent(IN) :: weno_dir

        integer :: i, j, k, l, q !< Generic loop iterators

        ! Determining the number of cell-average variables which will be
        ! WENO-reconstructed and mapping their indical bounds in the x-,
        ! y- and z-directions to those in the s1-, s2- and s3-directions
        ! as to reshape the inputted data in the coordinate direction of
        ! the WENO reconstruction
        v_size = ubound(v_vf, 1)
        !$acc enter data copyin(v_size)

        if (weno_dir == 1) then
            !$acc parallel loop collapse(4) gang vector default(present)
            do j = 1, v_size
                do q = is3_weno%beg, is3_weno%end
                    do l = is2_weno%beg, is2_weno%end
                        do k = is1_weno%beg - weno_polyn, is1_weno%end + weno_polyn
                            v_rs_ws_x(k, l, q, j) = v_vf(j)%sf(k, l, q)
                        end do
                    end do
                end do
            end do
            !$acc end parallel loop
        end if
        ! ==================================================================

        ! Reshaping/Projecting onto Characteristic Fields in y-direction ===
        if (n == 0) return

        if (weno_dir == 2) then
#if MFC_cuTENSOR
            if (cu_tensor) then
                if (p == 0) then
                    block
                        use CuTensorEx

                        !$acc host_data use_device(v_rs_ws_x, v_rs_ws_y)
     v_rs_ws_y = reshape(v_rs_ws_x, shape=[n + 1 + 2*buff_size, m + 2*buff_size + 1, p + 1, sys_size], order=[2, 1, 3, 4])
                        !$acc end host_data
                    end block
                else
                    block
                        use CuTensorEx

                        !$acc host_data use_device(v_rs_ws_x, v_rs_ws_y)
 v_rs_ws_y = reshape(v_rs_ws_x, shape = [n+1+2*buff_size, m+2*buff_size+1,p+1+2*buff_size,sys_size], order = [2, 1, 3, 4])
                        !$acc end host_data
                    end block
                end if
            else
#endif
                !$acc parallel loop collapse(4) gang vector default(present)
                do j = 1, v_size
                    do q = is3_weno%beg, is3_weno%end
                        do l = is2_weno%beg, is2_weno%end
                            do k = is1_weno%beg - weno_polyn, is1_weno%end + weno_polyn
                                v_rs_ws_y(k, l, q, j) = v_vf(j)%sf(l, k, q)
                            end do
                        end do
                    end do
                end do
                !$acc end parallel loop
#if MFC_cuTENSOR
            end if
#endif
        end if

        ! ==================================================================

        ! Reshaping/Projecting onto Characteristic Fields in z-direction ===
        if (p == 0) return
        if (weno_dir == 3) then
#if MFC_cuTENSOR
            if (cu_tensor) then
                block
                    use CuTensorEx

                    !$acc host_data use_device(v_rs_ws_x, v_rs_ws_z)
 v_rs_ws_z = reshape(v_rs_ws_x, shape = [p+1+2*buff_size, n+2*buff_size+1,m+2*buff_size+1,sys_size], order = [3, 2, 1, 4])
                    !$acc end host_data
                end block
            else
#endif
                !$acc parallel loop collapse(4) gang vector default(present)
                do j = 1, v_size
                    do q = is3_weno%beg, is3_weno%end
                        do l = is2_weno%beg, is2_weno%end
                            do k = is1_weno%beg - weno_polyn, is1_weno%end + weno_polyn
                                v_rs_ws_z(k, l, q, j) = v_vf(j)%sf(q, l, k)
                            end do
                        end do
                    end do
                end do
                !$acc end parallel loop
#if MFC_cuTENSOR
            end if
#endif
        end if

        ! ==================================================================

    end subroutine s_initialize_weno ! -------------------------------------



    !>  The goal of this subroutine is to ensure that the WENO
        !!      reconstruction is monotonic. The latter is achieved by
        !!      enforcing monotonicity preserving bounds of Suresh and
        !!      Huynh (1997). The resulting MPWENO reconstruction, see
        !!      Balsara and Shu (2000), ensures that the reconstructed
        !!      values do not reside outside the range spanned by WENO
        !!      stencil.
        !!  @param i Equation number
        !!  @param j First-coordinate cell index
        !!  @param k Second-coordinate cell index
        !!  @param l Third-coordinate cell index
    subroutine s_preserve_monotonicity(v_rs_ws, vL_rs_vf, vR_rs_vf) ! --------------------------

        real(kind(0d0)), dimension(startx:, starty:, startz:, 1:), intent(IN) :: v_rs_ws
        real(kind(0d0)), dimension(startx:, starty:, startz:, 1:), intent(INOUT) :: vL_rs_vf, vR_rs_vf

        integer :: i, j, k, l
        
        real(kind(0d0)), dimension(-1:1) :: d !< Curvature measures at the zone centers

        real(kind(0d0)) :: d_MD, d_LC !<
            !! Median (md) curvature and large curvature (LC) measures

        ! The left and right upper bounds (UL), medians, large curvatures,
        ! minima, and maxima of the WENO-reconstructed values of the cell-
        ! average variables.
        real(kind(0d0)) :: vL_UL, vR_UL
        real(kind(0d0)) :: vL_MD, vR_MD
        real(kind(0d0)) :: vL_LC, vR_LC
        real(kind(0d0)) :: vL_min, vR_min
        real(kind(0d0)) :: vL_max, vR_max

        real(kind(0d0)), parameter :: alpha = 2d0 !>
            !! Determines the maximum Courant–Friedrichs–Lewy (CFL) number that
            !! may be utilized with the scheme. In theory, for stability, a CFL
            !! number less than 1/(1+alpha) is necessary. The default value for
            !! alpha is 2.
        

        real(kind(0d0)), parameter :: beta = 4d0/3d0 !<
            !! Determines the amount of freedom available from utilizing a large
            !! value for the local curvature. The default value for beta is 4/3.

        real(kind(0d0)), parameter :: alpha_mp = 2d0
        real(kind(0d0)), parameter :: beta_mp  = 4d0/3d0

 !$acc parallel loop gang vector collapse (4)  default(present) private(d)
        do l = is3_weno%beg, is3_weno%end
            do k = is2_weno%beg, is2_weno%end
                do j = is1_weno%beg, is1_weno%end
                    do i = 1, v_size
                        d(-1) = v_rs_ws(j, k, l, i) &
                                + v_rs_ws(j - 2, k, l, i) &
                                - v_rs_ws(j - 1, k, l, i) &
                                *2d0
                        d(0) = v_rs_ws(j + 1, k, l, i) &
                               + v_rs_ws(j - 1, k, l, i) &
                               - v_rs_ws(j, k, l, i) &
                               *2d0
                        d(1) = v_rs_ws(j + 2, k, l, i) &
                               + v_rs_ws(j, k, l, i) &
                               - v_rs_ws(j + 1, k, l, i) &
                               *2d0

                        d_MD = (sign(1d0, 4d0*d(-1) - d(0)) + sign(1d0, 4d0*d(0) - d(-1))) &
                               *abs((sign(1d0, 4d0*d(-1) - d(0)) + sign(1d0, d(-1))) &
                                    *(sign(1d0, 4d0*d(-1) - d(0)) + sign(1d0, d(0)))) &
                               *min(abs(4d0*d(-1) - d(0)), abs(d(-1)), &
                                    abs(4d0*d(0) - d(-1)), abs(d(0)))/8d0

                        d_LC = (sign(1d0, 4d0*d(0) - d(1)) + sign(1d0, 4d0*d(1) - d(0))) &
                               *abs((sign(1d0, 4d0*d(0) - d(1)) + sign(1d0, d(0))) &
                                    *(sign(1d0, 4d0*d(0) - d(1)) + sign(1d0, d(1)))) &
                               *min(abs(4d0*d(0) - d(1)), abs(d(0)), &
                                    abs(4d0*d(1) - d(0)), abs(d(1)))/8d0

                        vL_UL = v_rs_ws(j, k, l, i) &
                                - (v_rs_ws(j + 1, k, l, i) &
                                   - v_rs_ws(j, k, l, i))*alpha_mp

                        vL_MD = (v_rs_ws(j, k, l, i) &
                                 + v_rs_ws(j - 1, k, l, i) &
                                 - d_MD)*5d-1

                        vL_LC = v_rs_ws(j, k, l, i) &
                                - (v_rs_ws(j + 1, k, l, i) &
                                   - v_rs_ws(j, k, l, i))*5d-1 + beta_mp*d_LC

                        vL_min = max(min(v_rs_ws(j, k, l, i), &
                                         v_rs_ws(j - 1, k, l, i), &
                                         vL_MD), &
                                     min(v_rs_ws(j, k, l, i), &
                                         vL_UL, &
                                         vL_LC))

                        vL_max = min(max(v_rs_ws(j, k, l, i), &
                                         v_rs_ws(j - 1, k, l, i), &
                                         vL_MD), &
                                     max(v_rs_ws(j, k, l, i), &
                                         vL_UL, &
                                         vL_LC))

                        vL_rs_vf(j, k, l, i) = vL_rs_vf(j, k, l, i) &
                                                      + (sign(5d-1, vL_min - vL_rs_vf(j, k, l, i)) &
                                                         + sign(5d-1, vL_max - vL_rs_vf(j, k, l, i))) &
                                                      *min(abs(vL_min - vL_rs_vf(j, k, l, i)), &
                                                           abs(vL_max - vL_rs_vf(j, k, l, i)))
                        ! END: Left Monotonicity Preserving Bound ==========================

                        ! Right Monotonicity Preserving Bound ==============================
                        d(-1) = v_rs_ws(j, k, l, i) &
                                + v_rs_ws(j - 2, k, l, i) &
                                - v_rs_ws(j - 1, k, l, i) &
                                *2d0
                        d(0) = v_rs_ws(j + 1, k, l, i) &
                               + v_rs_ws(j - 1, k, l, i) &
                               - v_rs_ws(j, k, l, i) &
                               *2d0
                        d(1) = v_rs_ws(j + 2, k, l, i) &
                               + v_rs_ws(j, k, l, i) &
                               - v_rs_ws(j + 1, k, l, i) &
                               *2d0

                        d_MD = (sign(1d0, 4d0*d(0) - d(1)) + sign(1d0, 4d0*d(1) - d(0))) &
                               *abs((sign(1d0, 4d0*d(0) - d(1)) + sign(1d0, d(0))) &
                                    *(sign(1d0, 4d0*d(0) - d(1)) + sign(1d0, d(1)))) &
                               *min(abs(4d0*d(0) - d(1)), abs(d(0)), &
                                    abs(4d0*d(1) - d(0)), abs(d(1)))/8d0

                        d_LC = (sign(1d0, 4d0*d(-1) - d(0)) + sign(1d0, 4d0*d(0) - d(-1))) &
                               *abs((sign(1d0, 4d0*d(-1) - d(0)) + sign(1d0, d(-1))) &
                                    *(sign(1d0, 4d0*d(-1) - d(0)) + sign(1d0, d(0)))) &
                               *min(abs(4d0*d(-1) - d(0)), abs(d(-1)), &
                                    abs(4d0*d(0) - d(-1)), abs(d(0)))/8d0

                        vR_UL = v_rs_ws(j, k, l, i) &
                                + (v_rs_ws(j, k, l, i) &
                                   - v_rs_ws(j - 1, k, l, i))*alpha_mp

                        vR_MD = (v_rs_ws(j, k, l, i) &
                                 + v_rs_ws(j + 1, k, l, i) &
                                 - d_MD)*5d-1

                        vR_LC = v_rs_ws(j, k, l, i) &
                                + (v_rs_ws(j, k, l, i) &
                                   - v_rs_ws(j - 1, k, l, i))*5d-1 + beta_mp*d_LC

                        vR_min = max(min(v_rs_ws(j, k, l, i), &
                                         v_rs_ws(j + 1, k, l, i), &
                                         vR_MD), &
                                     min(v_rs_ws(j, k, l, i), &
                                         vR_UL, &
                                         vR_LC))

                        vR_max = min(max(v_rs_ws(j, k, l, i), &
                                         v_rs_ws(j + 1, k, l, i), &
                                         vR_MD), &
                                     max(v_rs_ws(j, k, l, i), &
                                         vR_UL, &
                                         vR_LC))

                        vR_rs_vf(j, k, l, i) = vR_rs_vf(j, k, l, i) &
                                                      + (sign(5d-1, vR_min - vR_rs_vf(j, k, l, i)) &
                                                         + sign(5d-1, vR_max - vR_rs_vf(j, k, l, i))) &
                                                      *min(abs(vR_min - vR_rs_vf(j, k, l, i)), &
                                                           abs(vR_max - vR_rs_vf(j, k, l, i)))
                        ! END: Right Monotonicity Preserving Bound =========================
                    end do
                end do
            end do
        end do
!$acc end parallel loop

    end subroutine s_preserve_monotonicity ! -------------------------------

    !>  Module deallocation and/or disassociation procedures
    subroutine s_finalize_weno_module() ! ----------------------------------

        integer :: i, j

        if (weno_order == 1) return

        ! Deallocating the WENO-stencil of the WENO-reconstructed variables

        !deallocate(vL_rs_vf_x, vR_rs_vf_x)
        @:DEALLOCATE_GLOBAL(v_rs_ws_x)

        ! Deallocating WENO coefficients in x-direction ====================
        @:DEALLOCATE_GLOBAL(poly_coef_cbL_x, poly_coef_cbR_x)
        @:DEALLOCATE_GLOBAL(d_cbL_x, d_cbR_x)
        @:DEALLOCATE_GLOBAL(beta_coef_x)
        ! ==================================================================

        ! Deallocating WENO coefficients in y-direction ====================
        if (n == 0) return

        !deallocate(vL_rs_vf_y, vR_rs_vf_y)
        @:DEALLOCATE_GLOBAL(v_rs_ws_y)

        @:DEALLOCATE_GLOBAL(poly_coef_cbL_y, poly_coef_cbR_y)
        @:DEALLOCATE_GLOBAL(d_cbL_y, d_cbR_y)
        @:DEALLOCATE_GLOBAL(beta_coef_y)
        ! ==================================================================

        ! Deallocating WENO coefficients in z-direction ====================
        if (p == 0) return

        !deallocate(vL_rs_vf_z, vR_rs_vf_z)
        @:DEALLOCATE_GLOBAL(v_rs_ws_z)

        @:DEALLOCATE_GLOBAL(poly_coef_cbL_z, poly_coef_cbR_z)
        @:DEALLOCATE_GLOBAL(d_cbL_z, d_cbR_z)
        @:DEALLOCATE_GLOBAL(beta_coef_z)
        ! ==================================================================

    end subroutine s_finalize_weno_module ! --------------------------------

end module m_weno<|MERGE_RESOLUTION|>--- conflicted
+++ resolved
@@ -42,11 +42,11 @@
     !> @{
 #ifdef _CRAYFTN
         @:CRAY_DECLARE_GLOBAL(real(kind(0d0)), dimension(:, :, :, :), v_rs_ws_x, v_rs_ws_y, v_rs_ws_z)
+    !$acc declare link(v_rs_ws_x, v_rs_ws_y, v_rs_ws_z)
 #else
         real(kind(0d0)), allocatable, dimension(:, :, :, :) :: v_rs_ws_x, v_rs_ws_y, v_rs_ws_z
 #endif
     !> @}
-    !$acc declare link(v_rs_ws_x, v_rs_ws_y, v_rs_ws_z)
 
     ! WENO Coefficients ========================================================
 
@@ -64,6 +64,9 @@
     @:CRAY_DECLARE_GLOBAL(real(kind(0d0)), dimension(:, :, :), poly_coef_cbR_x)
     @:CRAY_DECLARE_GLOBAL(real(kind(0d0)), dimension(:, :, :), poly_coef_cbR_y)
     @:CRAY_DECLARE_GLOBAL(real(kind(0d0)), dimension(:, :, :), poly_coef_cbR_z)
+    !$acc declare link(poly_coef_cbL_x, poly_coef_cbL_y, poly_coef_cbL_z)
+    !$acc declare link(poly_coef_cbR_x, poly_coef_cbR_y, poly_coef_cbR_z)
+    !$acc declare link(poly_coef_L, poly_coef_R)
 #else
     real(kind(0d0)), target, allocatable, dimension(:, :, :) :: poly_coef_cbL_x
     real(kind(0d0)), target, allocatable, dimension(:, :, :) :: poly_coef_cbL_y
@@ -79,9 +82,7 @@
     !    real(kind(0d0)), pointer, dimension(:, :, :) :: poly_coef_L => null()
     !    real(kind(0d0)), pointer, dimension(:, :, :) :: poly_coef_R => null()
     !> @}
-    !$acc declare link(poly_coef_cbL_x, poly_coef_cbL_y, poly_coef_cbL_z)
-    !$acc declare link(poly_coef_cbR_x, poly_coef_cbR_y, poly_coef_cbR_z)
-    !$acc declare link(poly_coef_L, poly_coef_R)
+
 
     !> @name The ideal weights at the left and the right cell-boundaries and at the
     !! left and the right quadrature points, in x-, y- and z-directions. Note
@@ -96,6 +97,7 @@
     @:CRAY_DECLARE_GLOBAL(real(kind(0d0)), dimension(:, :), d_cbR_x)
     @:CRAY_DECLARE_GLOBAL(real(kind(0d0)), dimension(:, :), d_cbR_y)
     @:CRAY_DECLARE_GLOBAL(real(kind(0d0)), dimension(:, :), d_cbR_z)
+    !$acc declare link(d_cbL_x, d_cbL_y, d_cbL_z, d_cbR_x, d_cbR_y, d_cbR_z, d_L, d_R)
 #else
     real(kind(0d0)), target, allocatable, dimension(:, :) :: d_cbL_x
     real(kind(0d0)), target, allocatable, dimension(:, :) :: d_cbL_y
@@ -110,7 +112,6 @@
 !    real(kind(0d0)), pointer, dimension(:, :) :: d_L => null()
 !    real(kind(0d0)), pointer, dimension(:, :) :: d_R => null()
     !> @}
-    !$acc declare link(d_cbL_x, d_cbL_y, d_cbL_z, d_cbR_x, d_cbR_y, d_cbR_z, d_L, d_R)
 
     !> @name Smoothness indicator coefficients in the x-, y-, and z-directions. Note
     !! that the first array dimension identifies the smoothness indicator, the
@@ -121,6 +122,7 @@
     @:CRAY_DECLARE_GLOBAL(real(kind(0d0)), dimension(:, :, :), beta_coef_x)
     @:CRAY_DECLARE_GLOBAL(real(kind(0d0)), dimension(:, :, :), beta_coef_y)
     @:CRAY_DECLARE_GLOBAL(real(kind(0d0)), dimension(:, :, :), beta_coef_z)
+    !$acc declare link(beta_coef_x, beta_coef_y, beta_coef_z, beta_coef)
 #else
     real(kind(0d0)), target, allocatable, dimension(:, :, :) :: beta_coef_x
     real(kind(0d0)), target, allocatable, dimension(:, :, :) :: beta_coef_y
@@ -129,19 +131,28 @@
     real(kind(0d0)), pointer, dimension(:, :, :) :: beta_coef
 !    real(kind(0d0)), pointer, dimension(:, :, :) :: beta_coef => null()
     !> @}
-    !$acc declare link(beta_coef_x, beta_coef_y, beta_coef_z, beta_coef)
 
     ! END: WENO Coefficients ===================================================
 
     integer :: v_size !< Number of WENO-reconstructed cell-average variables
+#ifdef _CRAYFTN
     !$acc declare create(v_size)
-
+#endif
     !> @name Indical bounds in the s1-, s2- and s3-directions
     !> @{
     type(int_bounds_info) :: is1_weno, is2_weno, is3_weno
     !> @}
+#ifdef _CRAYFTN
     !$acc declare create(is1_weno, is2_weno, is3_weno)
-
+#endif
+#ifndef _CRAYFTN
+!$acc declare create( &
+!$acc                v_rs_ws_x, v_rs_ws_y, v_rs_ws_z, &
+!$acc                poly_coef_cbL_x,poly_coef_cbL_y,poly_coef_cbL_z, &
+!$acc                poly_coef_cbR_x,poly_coef_cbR_y,poly_coef_cbR_z,d_cbL_x,       &
+!$acc                d_cbL_y,d_cbL_z,d_cbR_x,d_cbR_y,d_cbR_z,beta_coef_x,beta_coef_y,beta_coef_z,   &
+!$acc                v_size, is1, is2, is3, test)
+#endif
 contains
 
     !>  The computation of parameters, the allocation of memory,
@@ -512,20 +523,10 @@
 
         integer :: t1, t2, c_rate, c_max
 
-<<<<<<< HEAD
         is1 = is1_d
         is2 = is2_d
         is3 = is3_d
         
-!$acc update device(is1, is2, is3)
-=======
-        print*, "s_weno"
-
-        is1_weno = is1_weno_d
-        is2_weno = is2_weno_d
-        is3_weno = is3_weno_d
->>>>>>> daf2e852
-
         !$acc enter data copyin(is1_weno, is2_weno, is3_weno)
 
         print*, "weno_init"

!>
!! @file m_cbc.f90
!! @brief Contains module m_cbc

!> @brief The module features a large database of characteristic boundary
!!              conditions (CBC) for the Euler system of equations. This system
!!              is augmented by the appropriate advection equations utilized to
!!              capture the material interfaces. The closure is achieved by the
!!              stiffened equation of state and mixture relations. At this time,
!!              the following CBC are available:
!!                           1) Slip Wall
!!                           2) Nonreflecting Subsonic Buffer
!!                           3) Nonreflecting Subsonic Inflow
!!                           4) Nonreflecting Subsonic Outflow
!!                           5) Force-Free Subsonic Outflow
!!                           6) Constant Pressure Subsonic Outflow
!!                           7) Supersonic Inflow
!!                           8) Supersonic Outflow
!!              Please refer to Thompson (1987, 1990) for detailed descriptions.

#:include 'inline_conversions.fpp'

module m_cbc

    ! Dependencies =============================================================
    use m_derived_types        !< Definitions of the derived types

    use m_global_parameters    !< Definitions of the global parameters

    use m_variables_conversion !< State variables type conversion procedures

    use m_compute_cbc
    ! ==========================================================================

    implicit none

    private; public :: s_initialize_cbc_module, s_cbc, s_finalize_cbc_module

    !! The cell-average primitive variables. They are obtained by reshaping (RS)
    !! q_prim_vf in the coordinate direction normal to the domain boundary along
    !! which the CBC is applied.

    real(kind(0d0)), allocatable, dimension(:, :, :, :) :: q_prim_rsx_vf
    real(kind(0d0)), allocatable, dimension(:, :, :, :) :: q_prim_rsy_vf
    real(kind(0d0)), allocatable, dimension(:, :, :, :) :: q_prim_rsz_vf

    type(scalar_field), allocatable, dimension(:) :: F_rs_vf, F_src_rs_vf !<
    !! Cell-average fluxes (src - source). These are directly determined from the
    !! cell-average primitive variables, q_prims_rs_vf, and not a Riemann solver.

    real(kind(0d0)), allocatable, dimension(:, :, :, :) :: F_rsx_vf, F_src_rsx_vf !<
    real(kind(0d0)), allocatable, dimension(:, :, :, :) :: F_rsy_vf, F_src_rsy_vf !<
    real(kind(0d0)), allocatable, dimension(:, :, :, :) :: F_rsz_vf, F_src_rsz_vf !<

    real(kind(0d0)), allocatable, dimension(:, :, :, :) :: flux_rsx_vf, flux_src_rsx_vf !<
    real(kind(0d0)), allocatable, dimension(:, :, :, :) :: flux_rsy_vf, flux_src_rsy_vf
    real(kind(0d0)), allocatable, dimension(:, :, :, :) :: flux_rsz_vf, flux_src_rsz_vf
    !! The cell-boundary-average of the fluxes. They are initially determined by
    !! reshaping flux_vf and flux_src_vf in a coordinate direction normal to the
    !! domain boundary along which CBC is applied. flux_rs_vf and flux_src_rs_vf
    !! are subsequently modified based on the selected CBC.
    real(kind(0d0)), allocatable, dimension(:) :: alpha_rho   !< Cell averaged partial densiy
    real(kind(0d0)) :: rho         !< Cell averaged density
    real(kind(0d0)), allocatable, dimension(:) :: vel         !< Cell averaged velocity
    real(kind(0d0)) :: pres        !< Cell averaged pressure
    real(kind(0d0)) :: E           !< Cell averaged energy
    real(kind(0d0)) :: H           !< Cell averaged enthalpy
    real(kind(0d0)), allocatable, dimension(:) :: adv         !< Cell averaged advected variables
    real(kind(0d0)), allocatable, dimension(:) :: mf          !< Cell averaged mass fraction
    real(kind(0d0)) :: gamma        !< Cell averaged specific heat ratio
    real(kind(0d0)) :: pi_inf      !< Cell averaged liquid stiffness
    real(kind(0d0)) :: c           !< Cell averaged speed of sound
    real(kind(0d0)), dimension(2) :: Re          !< Cell averaged Reynolds numbers

    real(kind(0d0)), allocatable, dimension(:) :: dalpha_rho_ds !< Spatial derivatives in s-dir of partial density
    real(kind(0d0)), allocatable, dimension(:) :: dvel_ds !< Spatial derivatives in s-dir of velocity
    real(kind(0d0)) :: dpres_ds !< Spatial derivatives in s-dir of pressure
    real(kind(0d0)), allocatable, dimension(:) :: dadv_ds !< Spatial derivatives in s-dir of advection variables

    !! Note that these are only obtained in those cells on the domain boundary along which the
    !! CBC is applied by employing finite differences (FD) on the cell-average primitive variables, q_prim_rs_vf.

    real(kind(0d0)), dimension(3) :: lambda !< Eigenvalues (see Thompson 1987,1990)
    real(kind(0d0)), allocatable, dimension(:) :: L      !< L matrix (see Thompson 1987,1990)

    real(kind(0d0)), allocatable, dimension(:) :: ds !< Cell-width distribution in the s-direction

    ! CBC Coefficients =========================================================
    real(kind(0d0)), allocatable, dimension(:, :) :: fd_coef_x !< Finite diff. coefficients x-dir
    real(kind(0d0)), allocatable, dimension(:, :) :: fd_coef_y !< Finite diff. coefficients y-dir
    real(kind(0d0)), allocatable, dimension(:, :) :: fd_coef_z !< Finite diff. coefficients z-dir
    !! The first dimension identifies the location of a coefficient in the FD
    !! formula, while the last dimension denotes the location of the CBC.

! Bug with NVHPC when using nullified pointers in a declare create
!    real(kind(0d0)), pointer, dimension(:, :) :: fd_coef => null()

    real(kind(0d0)), allocatable, dimension(:, :, :) :: pi_coef_x !< Polynominal interpolant coefficients in x-dir
    real(kind(0d0)), allocatable, dimension(:, :, :) :: pi_coef_y !< Polynominal interpolant coefficients in y-dir
    real(kind(0d0)), allocatable, dimension(:, :, :) :: pi_coef_z !< Polynominal interpolant coefficients in z-dir
    !! The first dimension of the array identifies the polynomial, the
    !! second dimension identifies the position of its coefficients and the last
    !! dimension denotes the location of the CBC.

!    real(kind(0d0)), pointer, dimension(:, :, :) :: pi_coef => null()
    ! ==========================================================================

    ! procedure(s_compute_abstract_L), pointer :: s_compute_L => null()  !<
!    procedure(s_compute_abstract_L), pointer :: s_compute_L => null() !<
    !! Pointer to procedure used to calculate L variables, based on choice of CBC

    type(int_bounds_info) :: is1, is2, is3 !< Indical bounds in the s1-, s2- and s3-directions

    integer :: dj

    integer :: bcxb, bcxe, bcyb, bcye, bczb, bcze

    integer :: cbc_dir, cbc_loc

!$acc declare create(q_prim_rsx_vf, q_prim_rsy_vf, q_prim_rsz_vf,  F_rsx_vf, F_src_rsx_vf,flux_rsx_vf, flux_src_rsx_vf, &
!$acc                 F_rsy_vf, F_src_rsy_vf,flux_rsy_vf, flux_src_rsy_vf, F_rsz_vf, F_src_rsz_vf,flux_rsz_vf, flux_src_rsz_vf,alpha_rho,vel,adv,mf,Re, &
!$acc                dalpha_rho_ds,dvel_ds,dadv_ds,lambda,L,ds,fd_coef_x,fd_coef_y,fd_coef_z,      &
!$acc                pi_coef_x,pi_coef_y,pi_coef_z,  bcxb, bcxe, bcyb, bcye, bczb, bcze, is1, is2, is3, dj, cbc_dir, cbc_loc)

contains

    !>  The computation of parameters, the allocation of memory,
        !!      the association of pointers and/or the execution of any
        !!      other procedures that are necessary to setup the module.
    subroutine s_initialize_cbc_module() ! ---------------------------------

        integer :: i

        if (all((/bc_x%beg, bc_x%end/) > -5) &
            .and. &
            (n > 0 .and. all((/bc_y%beg, bc_y%end/) > -5)) &
            .and. &
            (p > 0 .and. all((/bc_z%beg, bc_z%end/) > -5))) return

        ! Allocating the cell-average primitive variables
        !allocate (q_prim_rs_vf(1:sys_size))

        ! Allocating the cell-average and cell-boundary-average fluxes
        !allocate (F_rs_vf(1:sys_size), F_src_rs_vf(1:sys_size))
        !allocate (flux_rs_vf(1:sys_size), flux_src_rs_vf(1:sys_size))
        if (n == 0) then
            is2%beg = 0

        else
            is2%beg = -buff_size
        end if

        is2%end = n - is2%beg

        if (p == 0) then
            is3%beg = 0

        else
            is3%beg = -buff_size
        end if
        is3%end = p - is3%beg

        allocate (q_prim_rsx_vf(0:buff_size, &
                                is2%beg:is2%end, &
                                is3%beg:is3%end, 1:sys_size))

        if (weno_order > 1) then

            allocate (F_rsx_vf(0:buff_size, &
                               is2%beg:is2%end, &
                               is3%beg:is3%end, 1:adv_idx%end))

            allocate (F_src_rsx_vf(0:buff_size, &
                                   is2%beg:is2%end, &
                                   is3%beg:is3%end, adv_idx%beg:adv_idx%end))

        end if

        allocate (flux_rsx_vf(-1:buff_size, &
                              is2%beg:is2%end, &
                              is3%beg:is3%end, 1:adv_idx%end))

        allocate (flux_src_rsx_vf(-1:buff_size, &
                                  is2%beg:is2%end, &
                                  is3%beg:is3%end, adv_idx%beg:adv_idx%end))

        if (n > 0) then

            if (m == 0) then
                is2%beg = 0

            else
                is2%beg = -buff_size
            end if

            is2%end = m - is2%beg

            if (p == 0) then
                is3%beg = 0

            else
                is3%beg = -buff_size
            end if
            is3%end = p - is3%beg

            allocate (q_prim_rsy_vf(0:buff_size, &
                                    is2%beg:is2%end, &
                                    is3%beg:is3%end, 1:sys_size))

            if (weno_order > 1) then

                allocate (F_rsy_vf(0:buff_size, &
                                   is2%beg:is2%end, &
                                   is3%beg:is3%end, 1:adv_idx%end))

                allocate (F_src_rsy_vf(0:buff_size, &
                                       is2%beg:is2%end, &
                                       is3%beg:is3%end, adv_idx%beg:adv_idx%end))

            end if

            allocate (flux_rsy_vf(-1:buff_size, &
                                  is2%beg:is2%end, &
                                  is3%beg:is3%end, 1:adv_idx%end))

            allocate (flux_src_rsy_vf(-1:buff_size, &
                                      is2%beg:is2%end, &
                                      is3%beg:is3%end, adv_idx%beg:adv_idx%end))

        end if

        if (p > 0) then

            if (n == 0) then
                is2%beg = 0

            else
                is2%beg = -buff_size
            end if

            is2%end = n - is2%beg

            if (m == 0) then
                is3%beg = 0

            else
                is3%beg = -buff_size
            end if
            is3%end = m - is3%beg

            allocate (q_prim_rsz_vf(0:buff_size, &
                                    is2%beg:is2%end, &
                                    is3%beg:is3%end, 1:sys_size))

            if (weno_order > 1) then

                allocate (F_rsz_vf(0:buff_size, &
                                   is2%beg:is2%end, &
                                   is3%beg:is3%end, 1:adv_idx%end))

                allocate (F_src_rsz_vf(0:buff_size, &
                                       is2%beg:is2%end, &
                                       is3%beg:is3%end, adv_idx%beg:adv_idx%end))

            end if

            allocate (flux_rsz_vf(-1:buff_size, &
                                  is2%beg:is2%end, &
                                  is3%beg:is3%end, 1:adv_idx%end))

            allocate (flux_src_rsz_vf(-1:buff_size, &
                                      is2%beg:is2%end, &
                                      is3%beg:is3%end, adv_idx%beg:adv_idx%end))

        end if

        ! Allocating the cell-average partial densities, the velocity, the
        ! advected variables, the mass fractions, as well as Weber numbers
        allocate (alpha_rho(1:cont_idx%end))
        allocate (vel(1:num_dims))
        allocate (adv(1:adv_idx%end - E_idx))
        allocate (mf(1:cont_idx%end))

        ! Allocating the first-order spatial derivatives in the s-direction
        ! of the partial densities, the velocity and the advected variables
        allocate (dalpha_rho_ds(1:cont_idx%end))
        allocate (dvel_ds(1:num_dims))
        allocate (dadv_ds(1:adv_idx%end - E_idx))

        ! Allocating L, see Thompson (1987, 1990)
        allocate (L(1:adv_idx%end))

        ! Allocating the cell-width distribution in the s-direction
        allocate (ds(0:buff_size))


        ! Allocating/Computing CBC Coefficients in x-direction =============
        if (all((/bc_x%beg, bc_x%end/) <= -5)) then

            allocate (fd_coef_x(0:buff_size, -1:1))

            if (weno_order > 1) then
                allocate (pi_coef_x(0:weno_polyn - 1, 0:weno_order - 3, -1:1))
            end if

            call s_compute_cbc_coefficients(1, -1)
            call s_compute_cbc_coefficients(1, 1)

        elseif (bc_x%beg <= -5) then

            allocate (fd_coef_x(0:buff_size, -1:-1))

            if (weno_order > 1) then
                allocate (pi_coef_x(0:weno_polyn - 1, 0:weno_order - 3, -1:-1))
            end if

            call s_compute_cbc_coefficients(1, -1)

        elseif (bc_x%end <= -5) then

            allocate (fd_coef_x(0:buff_size, 1:1))

            if (weno_order > 1) then
                allocate (pi_coef_x(0:weno_polyn - 1, 0:weno_order - 3, 1:1))
            end if

            call s_compute_cbc_coefficients(1, 1)

        end if
        ! ==================================================================

        ! Allocating/Computing CBC Coefficients in y-direction =============
        if (n > 0) then

            if (all((/bc_y%beg, bc_y%end/) <= -5)) then

                allocate (fd_coef_y(0:buff_size, -1:1))

                if (weno_order > 1) then
                    allocate (pi_coef_y(0:weno_polyn - 1, 0:weno_order - 3, -1:1))
                end if

                call s_compute_cbc_coefficients(2, -1)
                call s_compute_cbc_coefficients(2, 1)

            elseif (bc_y%beg <= -5) then

                allocate (fd_coef_y(0:buff_size, -1:-1))

                if (weno_order > 1) then
                    allocate (pi_coef_y(0:weno_polyn - 1, 0:weno_order - 3, -1:-1))
                end if

                call s_compute_cbc_coefficients(2, -1)

            elseif (bc_y%end <= -5) then

                allocate (fd_coef_y(0:buff_size, 1:1))

                if (weno_order > 1) then
                    allocate (pi_coef_y(0:weno_polyn - 1, 0:weno_order - 3, 1:1))
                end if

                call s_compute_cbc_coefficients(2, 1)

            end if

        end if
        ! ==================================================================

        ! Allocating/Computing CBC Coefficients in z-direction =============
        if (p > 0) then

            if (all((/bc_z%beg, bc_z%end/) <= -5)) then

                allocate (fd_coef_z(0:buff_size, -1:1))

                if (weno_order > 1) then
                    allocate (pi_coef_z(0:weno_polyn - 1, 0:weno_order - 3, -1:1))
                end if

                call s_compute_cbc_coefficients(3, -1)
                call s_compute_cbc_coefficients(3, 1)

            elseif (bc_z%beg <= -5) then

                allocate (fd_coef_z(0:buff_size, -1:-1))

                if (weno_order > 1) then
                    allocate (pi_coef_z(0:weno_polyn - 1, 0:weno_order - 3, -1:-1))
                end if

                call s_compute_cbc_coefficients(3, -1)

            elseif (bc_z%end <= -5) then

                allocate (fd_coef_z(0:buff_size, 1:1))

                if (weno_order > 1) then
                    allocate (pi_coef_z(0:weno_polyn - 1, 0:weno_order - 3, 1:1))
                end if

                call s_compute_cbc_coefficients(3, 1)

            end if

        end if
        ! ==================================================================

        !$acc update device(fd_coef_x, fd_coef_y, fd_coef_z, pi_coef_x, pi_coef_y, pi_coef_z)

        ! Associating the procedural pointer to the appropriate subroutine
        ! that will be utilized in the conversion to the mixture variables

        bcxb = bc_x%beg
        bcxe = bc_x%end

        !$acc update device(bcxb, bcxe)

        if (n > 0) then
            bcyb = bc_y%beg
            bcye = bc_y%end

            !$acc update device(bcyb, bcye)
        end if

        if (p > 0) then
            bczb = bc_z%beg
            bcze = bc_z%end

            !$acc update device(bczb, bcze)
        end if

    end subroutine s_initialize_cbc_module ! -------------------------------

    subroutine s_compute_cbc_coefficients(cbc_dir, cbc_loc) ! --------------
        ! Description: The purpose of this subroutine is to compute the grid
        !              dependent FD and PI coefficients, or CBC coefficients,
        !              provided the CBC coordinate direction and location.

        ! CBC coordinate direction and location
        integer, intent(IN) :: cbc_dir, cbc_loc

        ! Cell-boundary locations in the s-direction
        real(kind(0d0)), dimension(0:buff_size + 1) :: s_cb

        ! Generic loop iterator
        integer :: i

        ! Associating CBC coefficients pointers
        call s_associate_cbc_coefficients_pointers(cbc_dir, cbc_loc)

        ! Determining the cell-boundary locations in the s-direction
        s_cb(0) = 0d0

        do i = 0, buff_size
            s_cb(i + 1) = s_cb(i) + ds(i)
        end do

        ! Computing CBC1 Coefficients ======================================
        #:for CBC_DIR, XYZ in [(1, 'x'), (2, 'y'), (3, 'z')]
        if (cbc_dir == ${CBC_DIR}$) then
            if (weno_order == 1) then

                fd_coef_${XYZ}$(:, cbc_loc) = 0d0
                fd_coef_${XYZ}$(0, cbc_loc) = -2d0/(ds(0) + ds(1))
                fd_coef_${XYZ}$(1, cbc_loc) = -fd_coef_${XYZ}$(0, cbc_loc)

                ! ==================================================================

                ! Computing CBC2 Coefficients ======================================
            elseif (weno_order == 3) then

                fd_coef_${XYZ}$(:, cbc_loc) = 0d0
                fd_coef_${XYZ}$(0, cbc_loc) = -6d0/(3d0*ds(0) + 2d0*ds(1) - ds(2))
                fd_coef_${XYZ}$(1, cbc_loc) = -4d0*fd_coef_${XYZ}$(0, cbc_loc)/3d0
                fd_coef_${XYZ}$(2, cbc_loc) = fd_coef_${XYZ}$(0, cbc_loc)/3d0

                pi_coef_${XYZ}$(0, 0, cbc_loc) = (s_cb(0) - s_cb(1))/(s_cb(0) - s_cb(2))

                ! ==================================================================

                ! Computing CBC4 Coefficients ======================================
            else

                fd_coef_${XYZ}$(:, cbc_loc) = 0d0
                fd_coef_${XYZ}$(0, cbc_loc) = -50d0/(25d0*ds(0) + 2d0*ds(1) &
                                               - 1d1*ds(2) + 1d1*ds(3) &
                                               - 3d0*ds(4))
                fd_coef_${XYZ}$(1, cbc_loc) = -48d0*fd_coef_${XYZ}$(0, cbc_loc)/25d0
                fd_coef_${XYZ}$(2, cbc_loc) = 36d0*fd_coef_${XYZ}$(0, cbc_loc)/25d0
                fd_coef_${XYZ}$(3, cbc_loc) = -16d0*fd_coef_${XYZ}$(0, cbc_loc)/25d0
                fd_coef_${XYZ}$(4, cbc_loc) = 3d0*fd_coef_${XYZ}$(0, cbc_loc)/25d0

                pi_coef_${XYZ}$(0, 0, cbc_loc) = &
                    ((s_cb(0) - s_cb(1))*(s_cb(1) - s_cb(2))* &
                     (s_cb(1) - s_cb(3)))/((s_cb(1) - s_cb(4))* &
                                           (s_cb(4) - s_cb(0))*(s_cb(4) - s_cb(2)))
                pi_coef_${XYZ}$(0, 1, cbc_loc) = &
                    ((s_cb(1) - s_cb(0))*(s_cb(1) - s_cb(2))* &
                     ((s_cb(1) - s_cb(3))*(s_cb(1) - s_cb(3)) - &
                      (s_cb(0) - s_cb(4))*((s_cb(3) - s_cb(1)) + &
                                           (s_cb(4) - s_cb(1)))))/ &
                    ((s_cb(0) - s_cb(3))*(s_cb(1) - s_cb(3))* &
                     (s_cb(0) - s_cb(4))*(s_cb(1) - s_cb(4)))
                pi_coef_${XYZ}$(0, 2, cbc_loc) = &
                    (s_cb(1) - s_cb(0))*((s_cb(1) - s_cb(2))* &
                                         (s_cb(1) - s_cb(3)) + ((s_cb(0) - s_cb(2)) + &
                                                                (s_cb(1) - s_cb(3)))*(s_cb(0) - s_cb(4)))/ &
                    ((s_cb(2) - s_cb(0))*(s_cb(0) - s_cb(3))* &
                     (s_cb(0) - s_cb(4)))
                pi_coef_${XYZ}$(1, 0, cbc_loc) = &
                    ((s_cb(0) - s_cb(2))*(s_cb(2) - s_cb(1))* &
                     (s_cb(2) - s_cb(3)))/((s_cb(2) - s_cb(4))* &
                                           (s_cb(4) - s_cb(0))*(s_cb(4) - s_cb(1)))
                pi_coef_${XYZ}$(1, 1, cbc_loc) = &
                    ((s_cb(0) - s_cb(2))*(s_cb(1) - s_cb(2))* &
                     ((s_cb(1) - s_cb(3))*(s_cb(2) - s_cb(3)) + &
                      (s_cb(0) - s_cb(4))*((s_cb(1) - s_cb(3)) + &
                                           (s_cb(2) - s_cb(4)))))/ &
                    ((s_cb(0) - s_cb(3))*(s_cb(1) - s_cb(3))* &
                     (s_cb(0) - s_cb(4))*(s_cb(1) - s_cb(4)))
                pi_coef_${XYZ}$(1, 2, cbc_loc) = &
                    ((s_cb(1) - s_cb(2))*(s_cb(2) - s_cb(3))* &
                     (s_cb(2) - s_cb(4)))/((s_cb(0) - s_cb(2))* &
                                           (s_cb(0) - s_cb(3))*(s_cb(0) - s_cb(4)))

            end if
        end if
        #:endfor
 
        ! END: Computing CBC4 Coefficients =================================

        ! Nullifying CBC coefficients

    end subroutine s_compute_cbc_coefficients ! ----------------------------

        !!  The goal of the procedure is to associate the FD and PI
        !!      coefficients, or CBC coefficients, with the appropriate
        !!      targets, based on the coordinate direction and location
        !!      of the CBC.
        !!  @param cbc_dir CBC coordinate direction
        !!  @param cbc_loc CBC coordinate location
    subroutine s_associate_cbc_coefficients_pointers(cbc_dir, cbc_loc) ! ---

        integer, intent(IN) :: cbc_dir, cbc_loc

        integer :: i !< Generic loop iterator

        ! Associating CBC Coefficients in x-direction ======================
        if (cbc_dir == 1) then

            !fd_coef => fd_coef_x; if (weno_order > 1) pi_coef => pi_coef_x

            if (cbc_loc == -1) then
                do i = 0, buff_size
                    ds(i) = dx(i)
                end do
            else
                do i = 0, buff_size
                    ds(i) = dx(m - i)
                end do
            end if
            ! ==================================================================

            ! Associating CBC Coefficients in y-direction ======================
        elseif (cbc_dir == 2) then

            !fd_coef => fd_coef_y; if (weno_order > 1) pi_coef => pi_coef_y

            if (cbc_loc == -1) then
                do i = 0, buff_size
                    ds(i) = dy(i)
                end do
            else
                do i = 0, buff_size
                    ds(i) = dy(n - i)
                end do
            end if
            ! ==================================================================

            ! Associating CBC Coefficients in z-direction ======================
        else

            !fd_coef => fd_coef_z; if (weno_order > 1) pi_coef => pi_coef_z

            if (cbc_loc == -1) then
                do i = 0, buff_size
                    ds(i) = dz(i)
                end do
            else
                do i = 0, buff_size
                    ds(i) = dz(p - i)
                end do
            end if

        end if

        !$acc update device(ds)

        ! ==================================================================

    end subroutine s_associate_cbc_coefficients_pointers ! -----------------

    !>  The following is the implementation of the CBC based on
        !!      the work of Thompson (1987, 1990) on hyperbolic systems.
        !!      The CBC is indirectly applied in the computation of the
        !!      right-hand-side (RHS) near the relevant domain boundary
        !!      through the modification of the fluxes.
        !!  @param q_prim_vf Cell-average primitive variables
        !!  @param flux_vf Cell-boundary-average fluxes
        !!  @param flux_src_vf Cell-boundary-average flux sources
        !!  @param cbc_dir CBC coordinate direction
        !!  @param cbc_loc CBC coordinate location
        !!  @param ix Index bound in the first coordinate direction
        !!  @param iy Index bound in the second coordinate direction
        !!  @param iz Index bound in the third coordinate direction
    subroutine s_cbc(q_prim_vf, flux_vf, flux_src_vf, & ! -----------------
                     cbc_dir_norm, cbc_loc_norm, &
                     ix, iy, iz)

        type(scalar_field), &
            dimension(sys_size), &
            intent(IN) :: q_prim_vf

        type(scalar_field), &
            dimension(sys_size), &
            intent(INOUT) :: flux_vf, flux_src_vf

        integer, intent(IN) :: cbc_dir_norm, cbc_loc_norm

        type(int_bounds_info), intent(IN) :: ix, iy, iz

        ! First-order time derivatives of the partial densities, density,
        ! velocity, pressure, advection variables, and the specific heat
        ! ratio and liquid stiffness functions
        real(kind(0d0)), dimension(num_fluids) :: dalpha_rho_dt
        real(kind(0d0)) :: drho_dt
        real(kind(0d0)), dimension(num_dims) :: dvel_dt
        real(kind(0d0)) :: dpres_dt
        real(kind(0d0)), dimension(num_fluids) :: dadv_dt
        real(kind(0d0)) :: dgamma_dt
        real(kind(0d0)) :: dpi_inf_dt
        real(kind(0d0)), dimension(contxe) :: alpha_rho, dalpha_rho_ds, mf
        real(kind(0d0)), dimension(2) :: Re_cbc
        real(kind(0d0)), dimension(num_dims) :: vel, dvel_ds
        real(kind(0d0)), dimension(num_fluids) :: adv, dadv_ds
        real(kind(0d0)), dimension(sys_size) :: L
        real(kind(0d0)), dimension(3) :: lambda

        real(kind(0d0)) :: rho         !< Cell averaged density
        real(kind(0d0)) :: pres        !< Cell averaged pressure
        real(kind(0d0)) :: E           !< Cell averaged energy
        real(kind(0d0)) :: H           !< Cell averaged enthalpy
        real(kind(0d0)) :: gamma       !< Cell averaged specific heat ratio
        real(kind(0d0)) :: pi_inf      !< Cell averaged liquid stiffness
        real(kind(0d0)) :: c

        real(kind(0d0)) :: vel_K_sum, vel_dv_dt_sum

        integer :: i, j, k, r, q !< Generic loop iterators

        real(kind(0d0)) :: blkmod1, blkmod2 !< Fluid bulk modulus for Wood mixture sound speed

        ! Reshaping of inputted data and association of the FD and PI
        ! coefficients, or CBC coefficients, respectively, hinging on
        ! selected CBC coordinate direction

        ! Allocating L, see Thompson (1987, 1990)

        cbc_dir = cbc_dir_norm
        cbc_loc = cbc_loc_norm

        !$acc update device(cbc_dir, cbc_loc)


        call s_initialize_cbc(q_prim_vf, flux_vf, flux_src_vf, &
                              ix, iy, iz)

        call s_associate_cbc_coefficients_pointers(cbc_dir, cbc_loc)

        #:for CBC_DIR, XYZ in [(1, 'x'), (2, 'y'), (3, 'z')]
        if (cbc_dir == ${CBC_DIR}$) then

            ! PI2 of flux_rs_vf and flux_src_rs_vf at j = 1/2 ==================
            if (weno_order == 3) then

                call s_convert_primitive_to_flux_variables(q_prim_rs${XYZ}$_vf, &
                                                           F_rs${XYZ}$_vf, &
                                                           F_src_rs${XYZ}$_vf, &
                                                           is1, is2, is3, starty, startz)

                !$acc parallel loop collapse(3) gang vector default(present)
                do i = 1, advxe
                    do r = is3%beg, is3%end
                        do k = is2%beg, is2%end
                            flux_rs${XYZ}$_vf(0, k, r, i) = F_rs${XYZ}$_vf(0, k, r, i) &
                                                      + pi_coef_${XYZ}$(0, 0, cbc_loc)* &
                                                      (F_rs${XYZ}$_vf(1, k, r, i) - &
                                                       F_rs${XYZ}$_vf(0, k, r, i))
                        end do
                    end do
                end do

                !$acc parallel loop collapse(3) gang vector default(present)
                do i = advxb, advxe
                    do r = is3%beg, is3%end
                        do k = is2%beg, is2%end
                            flux_src_rs${XYZ}$_vf(0, k, r, i) = F_src_rs${XYZ}$_vf(0, k, r, i) + &
                                                          (F_src_rs${XYZ}$_vf(1, k, r, i) - &
                                                           F_src_rs${XYZ}$_vf(0, k, r, i)) &
                                                          *pi_coef_${XYZ}$(0, 0, cbc_loc)
                        end do
                    end do
                end do
                ! ==================================================================

                ! PI4 of flux_rs_vf and flux_src_rs_vf at j = 1/2, 3/2 =============
            elseif (weno_order == 5) then
                call s_convert_primitive_to_flux_variables(q_prim_rs${XYZ}$_vf, &
                                                           F_rs${XYZ}$_vf, &
                                                           F_src_rs${XYZ}$_vf, &
                                                           is1, is2, is3, starty, startz)

                !$acc parallel loop collapse(4) gang vector default(present)
                do i = 1, advxe
                    do j = 0, 1
                        do r = is3%beg, is3%end
                            do k = is2%beg, is2%end
                                flux_rs${XYZ}$_vf(j, k, r, i) = F_rs${XYZ}$_vf(j, k, r, i) &
                                                          + pi_coef_${XYZ}$(j, 0, cbc_loc)* &
                                                          (F_rs${XYZ}$_vf(3, k, r, i) - &
                                                           F_rs${XYZ}$_vf(2, k, r, i)) &
                                                          + pi_coef_${XYZ}$(j, 1, cbc_loc)* &
                                                          (F_rs${XYZ}$_vf(2, k, r, i) - &
                                                           F_rs${XYZ}$_vf(1, k, r, i)) &
                                                          + pi_coef_${XYZ}$(j, 2, cbc_loc)* &
                                                          (F_rs${XYZ}$_vf(1, k, r, i) - &
                                                           F_rs${XYZ}$_vf(0, k, r, i))
                            end do
                        end do
                    end do
                end do

                !$acc parallel loop collapse(4) gang vector default(present)
                do i = advxb, advxe
                    do j = 0, 1
                        do r = is3%beg, is3%end
                            do k = is2%beg, is2%end
                                flux_src_rs${XYZ}$_vf(j, k, r, i) = F_src_rs${XYZ}$_vf(j, k, r, i) + &
                                                              (F_src_rs${XYZ}$_vf(3, k, r, i) - &
                                                               F_src_rs${XYZ}$_vf(2, k, r, i)) &
                                                              *pi_coef_${XYZ}$(j, 0, cbc_loc) + &
                                                              (F_src_rs${XYZ}$_vf(2, k, r, i) - &
                                                               F_src_rs${XYZ}$_vf(1, k, r, i)) &
                                                              *pi_coef_${XYZ}$(j, 1, cbc_loc) + &
                                                              (F_src_rs${XYZ}$_vf(1, k, r, i) - &
                                                               F_src_rs${XYZ}$_vf(0, k, r, i)) &
                                                              *pi_coef_${XYZ}$(j, 2, cbc_loc)
                            end do
                        end do
                    end do
                end do

            end if
            ! ==================================================================

            ! FD2 or FD4 of RHS at j = 0 =======================================
            !$acc parallel loop collapse(2) gang vector default(present) private(alpha_rho, vel, adv, mf, dvel_ds, dadv_ds, Re_cbc, dalpha_rho_ds,dvel_dt, dadv_dt, dalpha_rho_dt,L, lambda)
            do r = is3%beg, is3%end
                do k = is2%beg, is2%end

                    ! Transferring the Primitive Variables =======================
                    !$acc loop seq
                    do i = 1, contxe
                        alpha_rho(i) = q_prim_rs${XYZ}$_vf(0, k, r, i)
                    end do

                    !$acc loop seq
                    do i = 1, num_dims
                        vel(i) = q_prim_rs${XYZ}$_vf(0, k, r, contxe + i)
                    end do

                    vel_K_sum = 0d0
                    !$acc loop seq
                    do i = 1, num_dims
                        vel_K_sum = vel_K_sum + vel(i)**2d0
                    end do

                    pres = q_prim_rs${XYZ}$_vf(0, k, r, E_idx)

                    !$acc loop seq
                    do i = 1, advxe - E_idx
                        adv(i) = q_prim_rs${XYZ}$_vf(0, k, r, E_idx + i)
                    end do

                    if (bubbles) then
                        call s_convert_species_to_mixture_variables_bubbles_acc(rho, gamma, pi_inf, adv, alpha_rho, 0, k, r)

                    else
                        call s_convert_species_to_mixture_variables_acc(rho, gamma, pi_inf, adv, alpha_rho, Re_cbc, 0, k, r)
                    end if

                    !$acc loop seq
                    do i = 1, contxe
                        mf(i) = alpha_rho(i)/rho
                    end do

                    E = gamma*pres + pi_inf + 5d-1*rho*vel_K_sum

                    H = (E + pres)/rho

                    ! Compute mixture sound speed
                    call s_compute_speed_of_sound(pres, rho, gamma, pi_inf, H, adv, vel_K_sum, c)

                    ! ============================================================

                    ! First-Order Spatial Derivatives of Primitive Variables =====

                    !$acc loop seq
                    do i = 1, contxe
                        dalpha_rho_ds(i) = 0d0
                    end do

                    !$acc loop seq
                    do i = 1, num_dims
                        dvel_ds(i) = 0d0
                    end do

                    dpres_ds = 0d0
                    !$acc loop seq
                    do i = 1, advxe - E_idx
                        dadv_ds(i) = 0d0
                    end do

                    !$acc loop seq
                    do j = 0, buff_size

                        !$acc loop seq
                        do i = 1, contxe
                            dalpha_rho_ds(i) = q_prim_rs${XYZ}$_vf(j, k, r, i)* &
                                               fd_coef_${XYZ}$(j, cbc_loc) + &
                                               dalpha_rho_ds(i)
                        end do
                        !$acc loop seq
                        do i = 1, num_dims
                            dvel_ds(i) = q_prim_rs${XYZ}$_vf(j, k, r, contxe + i)* &
                                         fd_coef_${XYZ}$(j, cbc_loc) + &
                                         dvel_ds(i)
                        end do

                        dpres_ds = q_prim_rs${XYZ}$_vf(j, k, r, E_idx)* &
                                   fd_coef_${XYZ}$(j, cbc_loc) + &
                                   dpres_ds
                        !$acc loop seq
                        do i = 1, advxe - E_idx
                            dadv_ds(i) = q_prim_rs${XYZ}$_vf(j, k, r, E_idx + i)* &
                                         fd_coef_${XYZ}$(j, cbc_loc) + &
                                         dadv_ds(i)
                        end do
                    end do
                    ! ============================================================

                    ! First-Order Temporal Derivatives of Primitive Variables ====
                    lambda(1) = vel(dir_idx(1)) - c
                    lambda(2) = vel(dir_idx(1))
                    lambda(3) = vel(dir_idx(1)) + c

                    ! call s_compute_L(dflt_int, lambda, L, rho, c, mf, dalpha_rho_ds, dpres_ds, dvel_ds, dadv_ds) ! --------------

                    if ((cbc_loc == -1 .and. bc${XYZ}$b == -5) .or. (cbc_loc == 1 .and. bc${XYZ}$e == -5)) then
                        call s_compute_slip_wall_L(dflt_int, lambda, L, rho, c, mf, dalpha_rho_ds, dpres_ds, dvel_ds, dadv_ds) ! --------------
                    else if ((cbc_loc == -1 .and. bc${XYZ}$b == -6) .or. (cbc_loc == 1 .and. bc${XYZ}$e == -6)) then
    call s_compute_nonreflecting_subsonic_buffer_L(dflt_int, lambda, L, rho, c, mf, dalpha_rho_ds, dpres_ds, dvel_ds, dadv_ds) ! --------------
                    else if ((cbc_loc == -1 .and. bc${XYZ}$b == -7) .or. (cbc_loc == 1 .and. bc${XYZ}$e == -7)) then
    call s_compute_nonreflecting_subsonic_inflow_L(dflt_int, lambda, L, rho, c, mf, dalpha_rho_ds, dpres_ds, dvel_ds, dadv_ds) ! --------------
                    else if ((cbc_loc == -1 .and. bc${XYZ}$b == -8) .or. (cbc_loc == 1 .and. bc${XYZ}$e == -8)) then
    call s_compute_nonreflecting_subsonic_outflow_L(dflt_int, lambda, L, rho, c, mf, dalpha_rho_ds, dpres_ds, dvel_ds, dadv_ds) ! --------------
                    else if ((cbc_loc == -1 .and. bc${XYZ}$b == -9) .or. (cbc_loc == 1 .and. bc${XYZ}$e == -9)) then
    call s_compute_force_free_subsonic_outflow_L(dflt_int, lambda, L, rho, c, mf, dalpha_rho_ds, dpres_ds, dvel_ds, dadv_ds) ! --------------
                    else if ((cbc_loc == -1 .and. bc${XYZ}$b == -10) .or. (cbc_loc == 1 .and. bc${XYZ}$e == -10)) then
    call s_compute_constant_pressure_subsonic_outflow_L(dflt_int, lambda, L, rho, c, mf, dalpha_rho_ds, dpres_ds, dvel_ds, dadv_ds) ! --------------
                    else if ((cbc_loc == -1 .and. bc${XYZ}$b == -11) .or. (cbc_loc == 1 .and. bc${XYZ}$e == -11)) then
     call s_compute_supersonic_inflow_L(dflt_int, lambda, L, rho, c, mf, dalpha_rho_ds, dpres_ds, dvel_ds, dadv_ds) ! --------------
                    else
    call s_compute_supersonic_outflow_L(dflt_int, lambda, L, rho, c, mf, dalpha_rho_ds, dpres_ds, dvel_ds, dadv_ds) ! --------------
                    end if

                    ! Be careful about the cylindrical coordinate!
                    if (cyl_coord .and. cbc_dir == 2 .and. cbc_loc == 1) then
                        dpres_dt = -5d-1*(L(advxe) + L(1)) + rho*c*c*vel(dir_idx(1)) &
                                   /y_cc(n)
                    else
                        dpres_dt = -5d-1*(L(advxe) + L(1))
                    end if

                    !$acc loop seq
                    do i = 1, contxe
                        dalpha_rho_dt(i) = &
                            -(L(i + 1) - mf(i)*dpres_dt)/(c*c)
                    end do

                    !$acc loop seq
                    do i = 1, num_dims
                        dvel_dt(dir_idx(i)) = dir_flg(dir_idx(i))* &
                                              (L(1) - L(advxe))/(2d0*rho*c) + &
                                              (dir_flg(dir_idx(i)) - 1d0)* &
                                              L(momxb + i - 1)
                    end do

                    vel_dv_dt_sum = 0d0
                    !$acc loop seq
                    do i = 1, num_dims
                        vel_dv_dt_sum = vel_dv_dt_sum + vel(i)*dvel_dt(i)
                    end do

                    ! The treatment of void fraction source is unclear
                    if (cyl_coord .and. cbc_dir == 2 .and. cbc_loc == 1) then
                        !$acc loop seq
                        do i = 1, advxe - E_idx
                            dadv_dt(i) = -L(momxe + i) !+ adv(i) * vel(dir_idx(1))/y_cc(n)
                        end do
                    else
                        !$acc loop seq
                        do i = 1, advxe - E_idx
                            dadv_dt(i) = -L(momxe + i)
                        end do
                    end if

                    drho_dt = 0d0; dgamma_dt = 0d0; dpi_inf_dt = 0d0

                    if (model_eqns == 1) then
                        drho_dt = dalpha_rho_dt(1)
                        dgamma_dt = dadv_dt(1)
                        dpi_inf_dt = dadv_dt(2)
                    else
                        !$acc loop seq
                        do i = 1, num_fluids
                            drho_dt = drho_dt + dalpha_rho_dt(i)
                            dgamma_dt = dgamma_dt + dadv_dt(i)*gammas(i)
                            dpi_inf_dt = dpi_inf_dt + dadv_dt(i)*pi_infs(i)
                        end do
                    end if
                    ! ============================================================

                    ! flux_rs_vf and flux_src_rs_vf at j = -1/2 ==================
                    !$acc loop seq
                    do i = 1, contxe
                        flux_rs${XYZ}$_vf(-1, k, r, i) = flux_rs${XYZ}$_vf(0, k, r, i) &
                                                   + ds(0)*dalpha_rho_dt(i)
                    end do

                    !$acc loop seq
                    do i = momxb, momxe
                        flux_rs${XYZ}$_vf(-1, k, r, i) = flux_rs${XYZ}$_vf(0, k, r, i) &
                                                   + ds(0)*(vel(i - contxe)*drho_dt &
                                                            + rho*dvel_dt(i - contxe))
                    end do

                    flux_rs${XYZ}$_vf(-1, k, r, E_idx) = flux_rs${XYZ}$_vf(0, k, r, E_idx) &
                                                   + ds(0)*(pres*dgamma_dt &
                                                            + gamma*dpres_dt &
                                                            + dpi_inf_dt &
                                                            + rho*vel_dv_dt_sum &
                                                            + 5d-1*drho_dt*vel_K_sum)

                    if (riemann_solver == 1) then
                        !$acc loop seq
                        do i = advxb, advxe
                            flux_rs${XYZ}$_vf(-1, k, r, i) = 0d0
                        end do

                        !$acc loop seq
                        do i = advxb, advxe
                            flux_src_rs${XYZ}$_vf(-1, k, r, i) = &
                                1d0/max(abs(vel(dir_idx(1))), sgm_eps) &
                                *sign(1d0, vel(dir_idx(1))) &
                                *(flux_rs${XYZ}$_vf(0, k, r, i) &
                                  + vel(dir_idx(1)) &
                                  *flux_src_rs${XYZ}$_vf(0, k, r, i) &
                                  + ds(0)*dadv_dt(i - E_idx))
                        end do

                    else

                        !$acc loop seq
                        do i = advxb, advxe
                            flux_rs${XYZ}$_vf(-1, k, r, i) = flux_rs${XYZ}$_vf(0, k, r, i) + &
                                                       ds(0)*dadv_dt(i - E_idx)
                        end do

                        !$acc loop seq
                        do i = advxb, advxe
                            flux_src_rs${XYZ}$_vf(-1, k, r, i) = flux_src_rs${XYZ}$_vf(0, k, r, i)
                        end do

                    end if
                    ! END: flux_rs_vf and flux_src_rs_vf at j = -1/2 =============

                end do
            end do
        end if
        #:endfor

        ! END: FD2 or FD4 of RHS at j = 0 ==================================

        ! The reshaping of outputted data and disssociation of the FD and PI
        ! coefficients, or CBC coefficients, respectively, based on selected
        ! CBC coordinate direction.

        call s_finalize_cbc(flux_vf, flux_src_vf, &
                            ix, iy, iz)

    end subroutine s_cbc ! -------------------------------------------------

<<<<<<< HEAD
=======
    !>  The L variables for the slip wall CBC, see pg. 451 of
        !!      Thompson (1990). At the slip wall (frictionless wall),
        !!      the normal component of velocity is zero at all times,
        !!      while the transverse velocities may be nonzero.
        !!  @param dflt_int Default null integer
    subroutine s_compute_slip_wall_L(dflt_int, lambda, L, rho, c, mf, dalpha_rho_ds, dpres_ds, dvel_ds, dadv_ds) ! --------------
!$acc routine seq
        integer, intent(IN) :: dflt_int
        real(kind(0d0)), dimension(3), intent(IN) :: lambda
        real(kind(0d0)), dimension(num_fluids), intent(IN) :: mf, dalpha_rho_ds, dadv_ds
        real(kind(0d0)), dimension(num_dims), intent(IN) :: dvel_ds
        real(kind(0d0)), intent(IN) :: rho, c, dpres_ds
        real(kind(0d0)), dimension(sys_size), intent(INOUT) :: L

        integer :: i

        L(1) = lambda(1)*(dpres_ds - rho*c*dvel_ds(dir_idx(1)))

        do i = 2, advxe
            L(i) = 0d0
        end do

        L(advxe) = L(1)

    end subroutine s_compute_slip_wall_L ! ---------------------------------

    !>  The L variables for the nonreflecting subsonic buffer CBC
        !!      see pg. 13 of Thompson (1987). The nonreflecting subsonic
        !!      buffer reduces the amplitude of any reflections caused by
        !!      outgoing waves.
        !!  @param dflt_int Default null integer
    subroutine s_compute_nonreflecting_subsonic_buffer_L(dflt_int, lambda, L, rho, c, mf, dalpha_rho_ds, dpres_ds, dvel_ds, dadv_ds) ! --------------
!$acc routine seq
        integer, intent(IN) :: dflt_int
        real(kind(0d0)), dimension(3), intent(IN) :: lambda
        real(kind(0d0)), dimension(num_fluids), intent(IN) :: mf, dalpha_rho_ds, dadv_ds
        real(kind(0d0)), dimension(num_dims), intent(IN) :: dvel_ds
        real(kind(0d0)), intent(IN) :: rho, c, dpres_ds
        real(kind(0d0)), dimension(sys_size), intent(INOUT) :: L

        integer :: i !< Generic loop iterator

        L(1) = (5d-1 - 5d-1*sign(1d0, lambda(1)))*lambda(1) &
               *(dpres_ds - rho*c*dvel_ds(dir_idx(1)))

        do i = 2, momxb
            L(i) = (5d-1 - 5d-1*sign(1d0, lambda(2)))*lambda(2) &
                   *(c*c*dalpha_rho_ds(i - 1) - mf(i - 1)*dpres_ds)
        end do

        do i = momxb + 1, momxe
            L(i) = (5d-1 - 5d-1*sign(1d0, lambda(2)))*lambda(2) &
                   *(dvel_ds(dir_idx(i - contxe)))
        end do

        do i = E_idx, advxe - 1
            L(i) = (5d-1 - 5d-1*sign(1d0, lambda(2)))*lambda(2) &
                   *(dadv_ds(i - momxe))
        end do

        L(advxe) = (5d-1 - 5d-1*sign(1d0, lambda(3)))*lambda(3) &
                   *(dpres_ds + rho*c*dvel_ds(dir_idx(1)))

    end subroutine s_compute_nonreflecting_subsonic_buffer_L ! -------------

    !>  The L variables for the nonreflecting subsonic inflow CBC
        !!      see pg. 455, Thompson (1990). This nonreflecting subsonic
        !!      CBC assumes an incoming flow and reduces the amplitude of
        !!      any reflections caused by outgoing waves.
        !! @param dflt_int Default null integer
    subroutine s_compute_nonreflecting_subsonic_inflow_L(dflt_int, lambda, L, rho, c, mf, dalpha_rho_ds, dpres_ds, dvel_ds, dadv_ds) ! --------------
!$acc routine seq
        integer, intent(IN) :: dflt_int
        real(kind(0d0)), dimension(3), intent(IN) :: lambda
        real(kind(0d0)), dimension(num_fluids), intent(IN) :: mf, dalpha_rho_ds, dadv_ds
        real(kind(0d0)), dimension(num_dims), intent(IN) :: dvel_ds
        real(kind(0d0)), intent(IN) :: rho, c, dpres_ds
        real(kind(0d0)), dimension(sys_size), intent(INOUT) :: L

        integer :: i

        L(1) = lambda(1)*(dpres_ds - rho*c*dvel_ds(dir_idx(1)))

        do i = 2, advxe
            L(i) = 0d0
        end do

    end subroutine s_compute_nonreflecting_subsonic_inflow_L ! -------------

    !>  The L variables for the nonreflecting subsonic outflow
        !!      CBC see pg. 454 of Thompson (1990). This nonreflecting
        !!      subsonic CBC presumes an outgoing flow and reduces the
        !!      amplitude of any reflections caused by outgoing waves.
        !! @param dflt_int Default null integer
subroutine s_compute_nonreflecting_subsonic_outflow_L(dflt_int, lambda, L, rho, c, mf, dalpha_rho_ds, dpres_ds, dvel_ds, dadv_ds) ! --------------
!$acc routine seq
        integer, intent(IN) :: dflt_int
        real(kind(0d0)), dimension(3), intent(IN) :: lambda
        real(kind(0d0)), dimension(num_fluids), intent(IN) :: mf, dalpha_rho_ds, dadv_ds
        real(kind(0d0)), dimension(num_dims), intent(IN) :: dvel_ds
        real(kind(0d0)), intent(IN) :: rho, c, dpres_ds
        real(kind(0d0)), dimension(sys_size), intent(INOUT) :: L

        integer :: i !> Generic loop iterator

         L(1) = lambda(1)*(dpres_ds - rho*c*dvel_ds(dir_idx(1)))

        do i = 2, momxb
            L(i) = lambda(2)*(c*c*dalpha_rho_ds(i - 1) - mf(i - 1)*dpres_ds)
        end do

        do i = momxb + 1, momxe
            L(i) = lambda(2)*(dvel_ds(dir_idx(i - contxe)))
        end do

        do i = E_idx, advxe - 1
            L(i) = lambda(2)*(dadv_ds(i - momxe))
        end do

        ! bubble index
        L(advxe) = 0d0

    end subroutine s_compute_nonreflecting_subsonic_outflow_L ! ------------

    !>  The L variables for the force-free subsonic outflow CBC,
        !!      see pg. 454 of Thompson (1990). The force-free subsonic
        !!      outflow sets to zero the sum of all of the forces which
        !!      are acting on a fluid element for the normal coordinate
        !!      direction to the boundary. As a result, a fluid element
        !!      at the boundary is simply advected outward at the fluid
        !!      velocity.
        !! @param dflt_int Default null integer
    subroutine s_compute_force_free_subsonic_outflow_L(dflt_int, lambda, L, rho, c, mf, dalpha_rho_ds, dpres_ds, dvel_ds, dadv_ds) ! --------------
!$acc routine seq
        integer, intent(IN) :: dflt_int
        real(kind(0d0)), dimension(3), intent(IN) :: lambda
        real(kind(0d0)), dimension(num_fluids), intent(IN) :: mf, dalpha_rho_ds, dadv_ds
        real(kind(0d0)), dimension(num_dims), intent(IN) :: dvel_ds
        real(kind(0d0)), intent(IN) :: rho, c, dpres_ds
        real(kind(0d0)), dimension(sys_size), intent(INOUT) :: L

        integer :: i !> Generic loop iterator

        L(1) = lambda(1)*(dpres_ds - rho*c*dvel_ds(dir_idx(1)))

        do i = 2, momxb
            L(i) = lambda(2)*(c*c*dalpha_rho_ds(i - 1) - mf(i - 1)*dpres_ds)
        end do

        do i = momxb + 1, momxe
            L(i) = lambda(2)*(dvel_ds(dir_idx(i - contxe)))
        end do

        do i = E_idx, advxe - 1
            L(i) = lambda(2)*(dadv_ds(i - momxe))
        end do

        L(advxe) = L(1) + 2d0*rho*c*lambda(2)*dvel_ds(dir_idx(1))

    end subroutine s_compute_force_free_subsonic_outflow_L ! ---------------

    !>  L variables for the constant pressure subsonic outflow
        !!      CBC see pg. 455 Thompson (1990). The constant pressure
        !!      subsonic outflow maintains a fixed pressure at the CBC
        !!      boundary in absence of any transverse effects.
        !! @param dflt_int Default null integer
    subroutine s_compute_constant_pressure_subsonic_outflow_L(dflt_int, lambda, L, rho, c, mf, dalpha_rho_ds, dpres_ds, dvel_ds, dadv_ds) ! --------------
!$acc routine seq
        integer, intent(IN) :: dflt_int
        real(kind(0d0)), dimension(3), intent(IN) :: lambda
        real(kind(0d0)), dimension(num_fluids), intent(IN) :: mf, dalpha_rho_ds, dadv_ds
        real(kind(0d0)), dimension(num_dims), intent(IN) :: dvel_ds
        real(kind(0d0)), intent(IN) :: rho, c, dpres_ds
        real(kind(0d0)), dimension(sys_size), intent(INOUT) :: L

        integer :: i !> Generic loop iterator

        L(1) = lambda(1)*(dpres_ds - rho*c*dvel_ds(dir_idx(1)))

        do i = 2, momxb
            L(i) = lambda(2)*(c*c*dalpha_rho_ds(i - 1) - mf(i - 1)*dpres_ds)
        end do

        do i = momxb + 1, momxe
            L(i) = lambda(2)*(dvel_ds(dir_idx(i - contxe)))
        end do

        do i = E_idx, advxe - 1
            L(i) = lambda(2)*(dadv_ds(i - momxe))
        end do

        L(advxe) = -L(1)

    end subroutine s_compute_constant_pressure_subsonic_outflow_L ! --------

    !>  L variables for the supersonic inflow CBC, see pg. 453
        !!      Thompson (1990). The supersonic inflow CBC is a steady
        !!      state, or nearly a steady state, CBC in which only the
        !!      transverse terms may generate a time dependence at the
        !!      inflow boundary.
        !! @param dflt_int Default null integer
    subroutine s_compute_supersonic_inflow_L(dflt_int, lambda, L, rho, c, mf, dalpha_rho_ds, dpres_ds, dvel_ds, dadv_ds) ! --------------
!$acc routine seq
        integer, intent(IN) :: dflt_int
        real(kind(0d0)), dimension(3), intent(IN) :: lambda
        real(kind(0d0)), dimension(num_fluids), intent(IN) :: mf, dalpha_rho_ds, dadv_ds
        real(kind(0d0)), dimension(num_dims), intent(IN) :: dvel_ds
        real(kind(0d0)), intent(IN) :: rho, c, dpres_ds
        real(kind(0d0)), dimension(sys_size), intent(INOUT) :: L

        integer :: i

        do i = 1, advxe
            L(i) = 0d0
        end do

    end subroutine s_compute_supersonic_inflow_L ! -------------------------

    !>  L variables for the supersonic outflow CBC, see pg. 453
        !!      of Thompson (1990). For the supersonic outflow CBC, the
        !!      flow evolution at the boundary is determined completely
        !!      by the interior data.
        !! @param dflt_int Default null integer
    subroutine s_compute_supersonic_outflow_L(dflt_int, lambda, L, rho, c, mf, dalpha_rho_ds, dpres_ds, dvel_ds, dadv_ds) ! --------------
!$acc routine seq
        integer, intent(IN) :: dflt_int
        real(kind(0d0)), dimension(3), intent(IN) :: lambda
        real(kind(0d0)), dimension(num_fluids), intent(IN) :: mf, dalpha_rho_ds, dadv_ds
        real(kind(0d0)), dimension(num_dims), intent(IN) :: dvel_ds
        real(kind(0d0)), intent(IN) :: rho, c, dpres_ds
        real(kind(0d0)), dimension(sys_size), intent(INOUT) :: L

        integer :: i !< Generic loop iterator

        L(1) = lambda(1)*(dpres_ds - rho*c*dvel_ds(dir_idx(1)))

        do i = 2, momxb
            L(i) = lambda(2)*(c*c*dalpha_rho_ds(i - 1) - mf(i - 1)*dpres_ds)
        end do

        do i = momxb + 1, momxe
            L(i) = lambda(2)*(dvel_ds(dir_idx(i - contxe)))
        end do

        do i = E_idx, advxe - 1
            L(i) = lambda(2)*(dadv_ds(i - momxe))
        end do

        L(advxe) = lambda(3)*(dpres_ds + rho*c*dvel_ds(dir_idx(1)))

    end subroutine s_compute_supersonic_outflow_L ! ------------------------

    @:s_compute_speed_of_sound()

>>>>>>> 19e3a88b
    !>  The computation of parameters, the allocation of memory,
        !!      the association of pointers and/or the execution of any
        !!      other procedures that are required for the setup of the
        !!      selected CBC.
        !!  @param q_prim_vf Cell-average primitive variables
        !!  @param flux_vf Cell-boundary-average fluxes
        !!  @param flux_src_vf Cell-boundary-average flux sources
        !!  @param cbc_dir CBC coordinate direction
        !!  @param cbc_loc CBC coordinate location
        !!  @param ix Index bound in the first coordinate direction
        !!  @param iy Index bound in the second coordinate direction
        !!  @param iz Index bound in the third coordinate direction
    subroutine s_initialize_cbc(q_prim_vf, flux_vf, flux_src_vf, & ! ------
                                ix, iy, iz)

        type(scalar_field), &
            dimension(sys_size), &
            intent(IN) :: q_prim_vf

        type(scalar_field), &
            dimension(sys_size), &
            intent(IN) :: flux_vf, flux_src_vf

        type(int_bounds_info), intent(IN) :: ix, iy, iz

        integer :: i, j, k, r !< Generic loop iterators

        ! Configuring the coordinate direction indexes and flags

        ! Determining the indicial shift based on CBC location

        ! END: Allocation/Association of Primitive and Flux Variables ======

        if (cbc_dir == 1) then
            is1%beg = 0; is1%end = buff_size; is2 = iy; is3 = iz
            dir_idx = (/1, 2, 3/); dir_flg = (/1d0, 0d0, 0d0/)
        elseif (cbc_dir == 2) then
            is1%beg = 0; is1%end = buff_size; is2 = ix; is3 = iz
            dir_idx = (/2, 1, 3/); dir_flg = (/0d0, 1d0, 0d0/)
        else
            is1%beg = 0; is1%end = buff_size; is2 = iy; is3 = ix
            dir_idx = (/3, 1, 2/); dir_flg = (/0d0, 0d0, 1d0/)
        end if

        dj = max(0, cbc_loc)

        !$acc update device(is1, is2, is3, dir_idx, dir_flg, dj)

        ! Reshaping Inputted Data in x-direction ===========================
        if (cbc_dir == 1) then

!$acc parallel loop collapse(4) gang vector default(present)
            do i = 1, sys_size
                do r = is3%beg, is3%end
                    do k = is2%beg, is2%end
                        do j = 0, buff_size
                            q_prim_rsx_vf(j, k, r, i) = &
                                q_prim_vf(i)%sf(dj*(m - 2*j) + j, k, r)
                        end do
                    end do
                end do
            end do

!$acc parallel loop collapse(3) gang vector default(present)
            do r = is3%beg, is3%end
                do k = is2%beg, is2%end
                    do j = 0, buff_size
                        q_prim_rsx_vf(j, k, r, momxb) = &
                            q_prim_vf(momxb)%sf(dj*(m - 2*j) + j, k, r)* &
                            sign(1d0, -real(cbc_loc, kind(0d0)))
                    end do
                end do
            end do

!$acc parallel loop collapse(4) gang vector default(present)
            do i = 1, advxe
                do r = is3%beg, is3%end
                    do k = is2%beg, is2%end
                        do j = -1, buff_size
                            flux_rsx_vf(j, k, r, i) = &
                                flux_vf(i)%sf(dj*((m - 1) - 2*j) + j, k, r)* &
                                sign(1d0, -real(cbc_loc, kind(0d0)))
                        end do
                    end do
                end do
            end do

!$acc parallel loop collapse(3) gang vector default(present)
            do r = is3%beg, is3%end
                do k = is2%beg, is2%end
                    do j = -1, buff_size
                        flux_rsx_vf(j, k, r, momxb) = &
                            flux_vf(momxb)%sf(dj*((m - 1) - 2*j) + j, k, r)
                    end do
                end do
            end do

            if(riemann_solver == 1) then
!$acc parallel loop collapse(4) gang vector default(present)
                do i = 1, advxe
                    do r = is3%beg, is3%end
                        do k = is2%beg, is2%end
                            do j = -1, buff_size
                                flux_src_rsx_vf(j, k, r, i) = &
                                    flux_src_vf(i)%sf(dj*((m - 1) - 2*j) + j, k, r)
                            end do
                        end do
                    end do
                end do
            else
!$acc parallel loop collapse(3) gang vector default(present)
                do r = is3%beg, is3%end
                    do k = is2%beg, is2%end
                        do j = -1, buff_size
                            flux_src_rsx_vf(j, k, r, advxb) = &
                                flux_src_vf(advxb)%sf(dj*((m - 1) - 2*j) + j, k, r)* &
                                sign(1d0, -real(cbc_loc, kind(0d0)))
                        end do
                    end do
                end do
            end if



            ! END: Reshaping Inputted Data in x-direction ======================

            ! Reshaping Inputted Data in y-direction ===========================
        elseif (cbc_dir == 2) then

!$acc parallel loop collapse(4) gang vector default(present)
            do i = 1, sys_size
                do r = is3%beg, is3%end
                    do k = is2%beg, is2%end
                        do j = 0, buff_size
                            q_prim_rsy_vf(j, k, r, i) = &
                                q_prim_vf(i)%sf(k, dj*(n - 2*j) + j, r)
                        end do
                    end do
                end do
            end do

!$acc parallel loop collapse(3) gang vector default(present)
            do r = is3%beg, is3%end
                do k = is2%beg, is2%end
                    do j = 0, buff_size
                        q_prim_rsy_vf(j, k, r, momxb + 1) = &
                            q_prim_vf(momxb + 1)%sf(k, dj*(n - 2*j) + j, r)* &
                            sign(1d0, -real(cbc_loc, kind(0d0)))
                    end do
                end do
            end do

!$acc parallel loop collapse(4) gang vector default(present)
            do i = 1, advxe
                do r = is3%beg, is3%end
                    do k = is2%beg, is2%end
                        do j = -1, buff_size
                            flux_rsy_vf(j, k, r, i) = &
                                flux_vf(i)%sf(k, dj*((n - 1) - 2*j) + j, r)* &
                                sign(1d0, -real(cbc_loc, kind(0d0)))
                        end do
                    end do
                end do
            end do

!$acc parallel loop collapse(3) gang vector default(present)
            do r = is3%beg, is3%end
                do k = is2%beg, is2%end
                    do j = -1, buff_size
                        flux_rsy_vf(j, k, r, momxb + 1) = &
                            flux_vf(momxb + 1)%sf(k, dj*((n - 1) - 2*j) + j, r)
                    end do
                end do
            end do

            if(riemann_solver == 1) then
!$acc parallel loop collapse(4) gang vector default(present)
                do i = 1, advxe
                    do r = is3%beg, is3%end
                        do k = is2%beg, is2%end
                            do j = -1, buff_size
                                flux_src_rsy_vf(j, k, r, i) = &
                                    flux_src_vf(i)%sf(k, dj*((n - 1) - 2*j) + j, r)
                            end do
                        end do
                    end do
                end do
            else
!$acc parallel loop collapse(3) gang vector default(present)
                do r = is3%beg, is3%end
                    do k = is2%beg, is2%end
                        do j = -1, buff_size
                            flux_src_rsy_vf(j, k, r, advxb) = &
                                flux_src_vf(advxb)%sf(k, dj*((n - 1) - 2*j) + j, r)* &
                                sign(1d0, -real(cbc_loc, kind(0d0)))
                        end do
                    end do
                end do
            end if                


            ! END: Reshaping Inputted Data in y-direction ======================

            ! Reshaping Inputted Data in z-direction ===========================
        else

!$acc parallel loop collapse(4) gang vector default(present)
            do i = 1, sys_size
                do r = is3%beg, is3%end
                    do k = is2%beg, is2%end
                        do j = 0, buff_size
                            q_prim_rsz_vf(j, k, r, i) = &
                                q_prim_vf(i)%sf(r, k, dj*(p - 2*j) + j)
                        end do
                    end do
                end do
            end do

!$acc parallel loop collapse(3) gang vector default(present)
            do r = is3%beg, is3%end
                do k = is2%beg, is2%end
                    do j = 0, buff_size
                        q_prim_rsz_vf(j, k, r, momxe) = &
                            q_prim_vf(momxe)%sf(r, k, dj*(p - 2*j) + j)* &
                            sign(1d0, -real(cbc_loc, kind(0d0)))
                    end do
                end do
            end do

!$acc parallel loop collapse(4) gang vector default(present)
            do i = 1, advxe
                do r = is3%beg, is3%end
                    do k = is2%beg, is2%end
                        do j = -1, buff_size
                            flux_rsz_vf(j, k, r, i) = &
                                flux_vf(i)%sf(r, k, dj*((p - 1) - 2*j) + j)* &
                                sign(1d0, -real(cbc_loc, kind(0d0)))
                        end do
                    end do
                end do
            end do

!$acc parallel loop collapse(3) gang vector default(present)
            do r = is3%beg, is3%end
                do k = is2%beg, is2%end
                    do j = -1, buff_size
                        flux_rsz_vf(j, k, r, momxe) = &
                            flux_vf(momxe)%sf(r, k, dj*((p - 1) - 2*j) + j)
                    end do
                end do
            end do

            if(riemann_solver == 1) then
!$acc parallel loop collapse(4) gang vector default(present)
                do i = 1, advxe
                    do r = is3%beg, is3%end
                        do k = is2%beg, is2%end
                            do j = -1, buff_size
                                flux_src_rsz_vf(j, k, r, i) = &
                                    flux_src_vf(i)%sf(r, k, dj*((p - 1) - 2*j) + j)
                            end do
                        end do
                    end do
                end do
            else
!$acc parallel loop collapse(3) gang vector default(present)
                do r = is3%beg, is3%end
                    do k = is2%beg, is2%end
                        do j = -1, buff_size
                            flux_src_rsz_vf(j, k, r, advxb) = &
                                flux_src_vf(advxb)%sf(r, k, dj*((p - 1) - 2*j) + j)* &
                                sign(1d0, -real(cbc_loc, kind(0d0)))
                        end do
                    end do
                end do                
            end if


        end if
        ! END: Reshaping Inputted Data in z-direction ======================

        ! Association of the procedural pointer to the appropriate procedure
        ! that will be utilized in the evaluation of L variables for the CBC

        ! ==================================================================

        ! ==================================================================

    end subroutine s_initialize_cbc ! --------------------------------------

    !>  Deallocation and/or the disassociation procedures that
        !!      are necessary in order to finalize the CBC application
        !!  @param flux_vf Cell-boundary-average fluxes
        !!  @param flux_src_vf Cell-boundary-average flux sources
        !!  @param cbc_dir CBC coordinate direction
        !!  @param cbc_loc CBC coordinate location
        !!  @param ix Index bound in the first coordinate direction
        !!  @param iy Index bound in the second coordinate direction
        !!  @param iz Index bound in the third coordinate direction
    subroutine s_finalize_cbc(flux_vf, flux_src_vf, & ! -------------------
                              ix, iy, iz)

        type(scalar_field), &
            dimension(sys_size), &
            intent(INOUT) :: flux_vf, flux_src_vf

        type(int_bounds_info), intent(IN) :: ix, iy, iz

        integer :: i, j, k, r !< Generic loop iterators

        ! Determining the indicial shift based on CBC location
        dj = max(0, cbc_loc)
        !$acc update device(dj)

        ! Reshaping Outputted Data in x-direction ==========================
        if (cbc_dir == 1) then

!$acc parallel loop collapse(4) gang vector default(present)
            do i = 1, advxe
                do r = is3%beg, is3%end
                    do k = is2%beg, is2%end
                        do j = -1, buff_size
                            flux_vf(i)%sf(dj*((m - 1) - 2*j) + j, k, r) = &
                                flux_rsx_vf(j, k, r, i)* &
                                sign(1d0, -real(cbc_loc, kind(0d0)))
                        end do
                    end do
                end do
            end do
!$acc parallel loop collapse(3) gang vector default(present)
            do r = is3%beg, is3%end
                do k = is2%beg, is2%end
                    do j = -1, buff_size
                        flux_vf(momxb)%sf(dj*((m - 1) - 2*j) + j, k, r) = &
                            flux_rsx_vf(j, k, r, momxb)
                    end do
                end do
            end do

            if(riemann_solver == 1) then
!$acc parallel loop collapse(4) gang vector default(present)
                do i = 1, advxe
                    do r = is3%beg, is3%end
                        do k = is2%beg, is2%end
                            do j = -1, buff_size
                                flux_src_vf(i)%sf(dj*((m - 1) - 2*j) + j, k, r) = &
                                    flux_src_rsx_vf(j, k, r, i)
                            end do
                        end do
                    end do
                end do
            else
!$acc parallel loop collapse(3) gang vector default(present)
                do r = is3%beg, is3%end
                    do k = is2%beg, is2%end
                        do j = -1, buff_size
                            flux_src_vf(advxb)%sf(dj*((m - 1) - 2*j) + j, k, r) = &
                                flux_src_rsx_vf(j, k, r, advxb)* &
                                sign(1d0, -real(cbc_loc, kind(0d0))) 
                        end do
                    end do
                end do
            end if
            ! END: Reshaping Outputted Data in x-direction =====================

            ! Reshaping Outputted Data in y-direction ==========================
        elseif (cbc_dir == 2) then

!$acc parallel loop collapse(4) gang vector default(present)
            do i = 1, advxe
                do r = is3%beg, is3%end
                    do k = is2%beg, is2%end
                        do j = -1, buff_size
                            flux_vf(i)%sf(k, dj*((n - 1) - 2*j) + j, r) = &
                                flux_rsy_vf(j, k, r, i)* &
                                sign(1d0, -real(cbc_loc, kind(0d0)))
                        end do
                    end do
                end do
            end do

!$acc parallel loop collapse(3) gang vector default(present)
            do r = is3%beg, is3%end
                do k = is2%beg, is2%end
                    do j = -1, buff_size
                        flux_vf(momxb + 1)%sf(k, dj*((n - 1) - 2*j) + j, r) = &
                            flux_rsy_vf(j, k, r, momxb + 1)
                    end do
                end do
            end do

            if(riemann_solver == 1) then
!$acc parallel loop collapse(4) gang vector default(present)
                do i = 1, advxe
                    do r = is3%beg, is3%end
                        do k = is2%beg, is2%end
                            do j = -1, buff_size
                                flux_src_vf(i)%sf(k, dj*((n - 1) - 2*j) + j, r) = &
                                    flux_src_rsy_vf(j, k, r, i)
                            end do
                        end do
                    end do
                end do
            else
!$acc parallel loop collapse(3) gang vector default(present)
                do r = is3%beg, is3%end
                    do k = is2%beg, is2%end
                        do j = -1, buff_size
                            flux_src_vf(advxb)%sf(k, dj*((n - 1) - 2*j) + j, r) = &
                                flux_src_rsy_vf(j, k, r, advxb)* &
                                sign(1d0, -real(cbc_loc, kind(0d0))) 
                        end do
                    end do
                end do                
            end if

            ! END: Reshaping Outputted Data in y-direction =====================

            ! Reshaping Outputted Data in z-direction ==========================
        else

!$acc parallel loop collapse(4) gang vector default(present)
            do i = 1, advxe
                do r = is3%beg, is3%end
                    do k = is2%beg, is2%end
                        do j = -1, buff_size
                            flux_vf(i)%sf(r, k, dj*((p - 1) - 2*j) + j) = &
                                flux_rsz_vf(j, k, r, i)* &
                                sign(1d0, -real(cbc_loc, kind(0d0)))
                        end do
                    end do
                end do
            end do

!$acc parallel loop collapse(3) gang vector default(present)
            do r = is3%beg, is3%end
                do k = is2%beg, is2%end
                    do j = -1, buff_size
                        flux_vf(momxe)%sf(r, k, dj*((p - 1) - 2*j) + j) = &
                            flux_rsz_vf(j, k, r, momxe)
                    end do
                end do
            end do

            if(riemann_solver == 1) then
!$acc parallel loop collapse(4) gang vector default(present)
                do i = 1, advxe
                    do r = is3%beg, is3%end
                        do k = is2%beg, is2%end
                            do j = -1, buff_size
                                flux_src_vf(i)%sf(r, k, dj*((p - 1) - 2*j) + j) = &
                                    flux_src_rsz_vf(j, k, r, i)
                            end do
                        end do
                    end do
                end do
            else
!$acc parallel loop collapse(3) gang vector default(present)
                do r = is3%beg, is3%end
                    do k = is2%beg, is2%end
                        do j = -1, buff_size
                            flux_src_vf(advxb)%sf(r, k, dj*((p - 1) - 2*j) + j) = &
                                flux_src_rsz_vf(j, k, r, advxb)* &
                                sign(1d0, -real(cbc_loc, kind(0d0))) 
                        end do
                    end do
                end do
            end if


        end if
        ! END: Reshaping Outputted Data in z-direction =====================

        ! Deallocation/Disassociation of Primitive and Flux Variables ======

        ! ==================================================================

        ! Nullifying procedural pointer used in evaluation of L for the CBC

    end subroutine s_finalize_cbc ! ----------------------------------------

    !> Module deallocation and/or disassociation procedures
    subroutine s_finalize_cbc_module() ! -----------------------------------

        if (all((/bc_x%beg, bc_x%end/) > -5) &
            .and. &
            (n > 0 .and. all((/bc_y%beg, bc_y%end/) > -5)) &
            .and. &
            (p > 0 .and. all((/bc_z%beg, bc_z%end/) > -5))) return

        ! Deallocating the cell-average primitive variables
        deallocate (q_prim_rsx_vf)
        if (weno_order > 1) then
            deallocate (F_rsx_vf, F_src_rsx_vf)
        end if
        deallocate (flux_rsx_vf, flux_src_rsx_vf)

        if (n > 0) then
            deallocate (q_prim_rsy_vf)
            if (weno_order > 1) then
                deallocate (F_rsy_vf, F_src_rsy_vf)
            end if
            deallocate (flux_rsy_vf, flux_src_rsy_vf)
        end if
        if (p > 0) then
            deallocate (q_prim_rsz_vf)
            if (weno_order > 1) then
                deallocate (F_rsz_vf, F_src_rsz_vf)
            end if
            deallocate (flux_rsz_vf, flux_src_rsz_vf)
        end if

        ! Deallocating the cell-average partial densities, the velocity, the
        ! advection variables, the mass fractions and also the Weber numbers
        deallocate (alpha_rho, vel, adv, mf)

        ! Deallocating the first-order spatial derivatives, in s-direction,
        ! of the partial densities, the velocity and the advected variables
        deallocate (dalpha_rho_ds, dvel_ds, dadv_ds)

        ! Deallocating L, see Thompson (1987, 1990)
        deallocate (L)

        ! Deallocating the cell-width distribution in the s-direction
        deallocate (ds)

        ! Deallocating CBC Coefficients in x-direction =====================
        if (any((/bc_x%beg, bc_x%end/) <= -5)) then
            deallocate (fd_coef_x); if (weno_order > 1) deallocate (pi_coef_x)
        end if
        ! ==================================================================

        ! Deallocating CBC Coefficients in y-direction =====================
        if (n > 0 .and. any((/bc_y%beg, bc_y%end/) <= -5)) then
            deallocate (fd_coef_y); if (weno_order > 1) deallocate (pi_coef_y)
        end if
        ! ==================================================================

        ! Deallocating CBC Coefficients in z-direction =====================
        if (p > 0 .and. any((/bc_z%beg, bc_z%end/) <= -5)) then
            deallocate (fd_coef_z); if (weno_order > 1) deallocate (pi_coef_z)
        end if
        ! ==================================================================

        ! Disassociating the pointer to the procedure that was utilized to
        ! to convert mixture or species variables to the mixture variables

    end subroutine s_finalize_cbc_module ! ---------------------------------

end module m_cbc<|MERGE_RESOLUTION|>--- conflicted
+++ resolved
@@ -123,6 +123,8 @@
 !$acc                pi_coef_x,pi_coef_y,pi_coef_z,  bcxb, bcxe, bcyb, bcye, bczb, bcze, is1, is2, is3, dj, cbc_dir, cbc_loc)
 
 contains
+
+    @:s_compute_speed_of_sound()
 
     !>  The computation of parameters, the allocation of memory,
         !!      the association of pointers and/or the execution of any
@@ -1013,263 +1015,6 @@
 
     end subroutine s_cbc ! -------------------------------------------------
 
-<<<<<<< HEAD
-=======
-    !>  The L variables for the slip wall CBC, see pg. 451 of
-        !!      Thompson (1990). At the slip wall (frictionless wall),
-        !!      the normal component of velocity is zero at all times,
-        !!      while the transverse velocities may be nonzero.
-        !!  @param dflt_int Default null integer
-    subroutine s_compute_slip_wall_L(dflt_int, lambda, L, rho, c, mf, dalpha_rho_ds, dpres_ds, dvel_ds, dadv_ds) ! --------------
-!$acc routine seq
-        integer, intent(IN) :: dflt_int
-        real(kind(0d0)), dimension(3), intent(IN) :: lambda
-        real(kind(0d0)), dimension(num_fluids), intent(IN) :: mf, dalpha_rho_ds, dadv_ds
-        real(kind(0d0)), dimension(num_dims), intent(IN) :: dvel_ds
-        real(kind(0d0)), intent(IN) :: rho, c, dpres_ds
-        real(kind(0d0)), dimension(sys_size), intent(INOUT) :: L
-
-        integer :: i
-
-        L(1) = lambda(1)*(dpres_ds - rho*c*dvel_ds(dir_idx(1)))
-
-        do i = 2, advxe
-            L(i) = 0d0
-        end do
-
-        L(advxe) = L(1)
-
-    end subroutine s_compute_slip_wall_L ! ---------------------------------
-
-    !>  The L variables for the nonreflecting subsonic buffer CBC
-        !!      see pg. 13 of Thompson (1987). The nonreflecting subsonic
-        !!      buffer reduces the amplitude of any reflections caused by
-        !!      outgoing waves.
-        !!  @param dflt_int Default null integer
-    subroutine s_compute_nonreflecting_subsonic_buffer_L(dflt_int, lambda, L, rho, c, mf, dalpha_rho_ds, dpres_ds, dvel_ds, dadv_ds) ! --------------
-!$acc routine seq
-        integer, intent(IN) :: dflt_int
-        real(kind(0d0)), dimension(3), intent(IN) :: lambda
-        real(kind(0d0)), dimension(num_fluids), intent(IN) :: mf, dalpha_rho_ds, dadv_ds
-        real(kind(0d0)), dimension(num_dims), intent(IN) :: dvel_ds
-        real(kind(0d0)), intent(IN) :: rho, c, dpres_ds
-        real(kind(0d0)), dimension(sys_size), intent(INOUT) :: L
-
-        integer :: i !< Generic loop iterator
-
-        L(1) = (5d-1 - 5d-1*sign(1d0, lambda(1)))*lambda(1) &
-               *(dpres_ds - rho*c*dvel_ds(dir_idx(1)))
-
-        do i = 2, momxb
-            L(i) = (5d-1 - 5d-1*sign(1d0, lambda(2)))*lambda(2) &
-                   *(c*c*dalpha_rho_ds(i - 1) - mf(i - 1)*dpres_ds)
-        end do
-
-        do i = momxb + 1, momxe
-            L(i) = (5d-1 - 5d-1*sign(1d0, lambda(2)))*lambda(2) &
-                   *(dvel_ds(dir_idx(i - contxe)))
-        end do
-
-        do i = E_idx, advxe - 1
-            L(i) = (5d-1 - 5d-1*sign(1d0, lambda(2)))*lambda(2) &
-                   *(dadv_ds(i - momxe))
-        end do
-
-        L(advxe) = (5d-1 - 5d-1*sign(1d0, lambda(3)))*lambda(3) &
-                   *(dpres_ds + rho*c*dvel_ds(dir_idx(1)))
-
-    end subroutine s_compute_nonreflecting_subsonic_buffer_L ! -------------
-
-    !>  The L variables for the nonreflecting subsonic inflow CBC
-        !!      see pg. 455, Thompson (1990). This nonreflecting subsonic
-        !!      CBC assumes an incoming flow and reduces the amplitude of
-        !!      any reflections caused by outgoing waves.
-        !! @param dflt_int Default null integer
-    subroutine s_compute_nonreflecting_subsonic_inflow_L(dflt_int, lambda, L, rho, c, mf, dalpha_rho_ds, dpres_ds, dvel_ds, dadv_ds) ! --------------
-!$acc routine seq
-        integer, intent(IN) :: dflt_int
-        real(kind(0d0)), dimension(3), intent(IN) :: lambda
-        real(kind(0d0)), dimension(num_fluids), intent(IN) :: mf, dalpha_rho_ds, dadv_ds
-        real(kind(0d0)), dimension(num_dims), intent(IN) :: dvel_ds
-        real(kind(0d0)), intent(IN) :: rho, c, dpres_ds
-        real(kind(0d0)), dimension(sys_size), intent(INOUT) :: L
-
-        integer :: i
-
-        L(1) = lambda(1)*(dpres_ds - rho*c*dvel_ds(dir_idx(1)))
-
-        do i = 2, advxe
-            L(i) = 0d0
-        end do
-
-    end subroutine s_compute_nonreflecting_subsonic_inflow_L ! -------------
-
-    !>  The L variables for the nonreflecting subsonic outflow
-        !!      CBC see pg. 454 of Thompson (1990). This nonreflecting
-        !!      subsonic CBC presumes an outgoing flow and reduces the
-        !!      amplitude of any reflections caused by outgoing waves.
-        !! @param dflt_int Default null integer
-subroutine s_compute_nonreflecting_subsonic_outflow_L(dflt_int, lambda, L, rho, c, mf, dalpha_rho_ds, dpres_ds, dvel_ds, dadv_ds) ! --------------
-!$acc routine seq
-        integer, intent(IN) :: dflt_int
-        real(kind(0d0)), dimension(3), intent(IN) :: lambda
-        real(kind(0d0)), dimension(num_fluids), intent(IN) :: mf, dalpha_rho_ds, dadv_ds
-        real(kind(0d0)), dimension(num_dims), intent(IN) :: dvel_ds
-        real(kind(0d0)), intent(IN) :: rho, c, dpres_ds
-        real(kind(0d0)), dimension(sys_size), intent(INOUT) :: L
-
-        integer :: i !> Generic loop iterator
-
-         L(1) = lambda(1)*(dpres_ds - rho*c*dvel_ds(dir_idx(1)))
-
-        do i = 2, momxb
-            L(i) = lambda(2)*(c*c*dalpha_rho_ds(i - 1) - mf(i - 1)*dpres_ds)
-        end do
-
-        do i = momxb + 1, momxe
-            L(i) = lambda(2)*(dvel_ds(dir_idx(i - contxe)))
-        end do
-
-        do i = E_idx, advxe - 1
-            L(i) = lambda(2)*(dadv_ds(i - momxe))
-        end do
-
-        ! bubble index
-        L(advxe) = 0d0
-
-    end subroutine s_compute_nonreflecting_subsonic_outflow_L ! ------------
-
-    !>  The L variables for the force-free subsonic outflow CBC,
-        !!      see pg. 454 of Thompson (1990). The force-free subsonic
-        !!      outflow sets to zero the sum of all of the forces which
-        !!      are acting on a fluid element for the normal coordinate
-        !!      direction to the boundary. As a result, a fluid element
-        !!      at the boundary is simply advected outward at the fluid
-        !!      velocity.
-        !! @param dflt_int Default null integer
-    subroutine s_compute_force_free_subsonic_outflow_L(dflt_int, lambda, L, rho, c, mf, dalpha_rho_ds, dpres_ds, dvel_ds, dadv_ds) ! --------------
-!$acc routine seq
-        integer, intent(IN) :: dflt_int
-        real(kind(0d0)), dimension(3), intent(IN) :: lambda
-        real(kind(0d0)), dimension(num_fluids), intent(IN) :: mf, dalpha_rho_ds, dadv_ds
-        real(kind(0d0)), dimension(num_dims), intent(IN) :: dvel_ds
-        real(kind(0d0)), intent(IN) :: rho, c, dpres_ds
-        real(kind(0d0)), dimension(sys_size), intent(INOUT) :: L
-
-        integer :: i !> Generic loop iterator
-
-        L(1) = lambda(1)*(dpres_ds - rho*c*dvel_ds(dir_idx(1)))
-
-        do i = 2, momxb
-            L(i) = lambda(2)*(c*c*dalpha_rho_ds(i - 1) - mf(i - 1)*dpres_ds)
-        end do
-
-        do i = momxb + 1, momxe
-            L(i) = lambda(2)*(dvel_ds(dir_idx(i - contxe)))
-        end do
-
-        do i = E_idx, advxe - 1
-            L(i) = lambda(2)*(dadv_ds(i - momxe))
-        end do
-
-        L(advxe) = L(1) + 2d0*rho*c*lambda(2)*dvel_ds(dir_idx(1))
-
-    end subroutine s_compute_force_free_subsonic_outflow_L ! ---------------
-
-    !>  L variables for the constant pressure subsonic outflow
-        !!      CBC see pg. 455 Thompson (1990). The constant pressure
-        !!      subsonic outflow maintains a fixed pressure at the CBC
-        !!      boundary in absence of any transverse effects.
-        !! @param dflt_int Default null integer
-    subroutine s_compute_constant_pressure_subsonic_outflow_L(dflt_int, lambda, L, rho, c, mf, dalpha_rho_ds, dpres_ds, dvel_ds, dadv_ds) ! --------------
-!$acc routine seq
-        integer, intent(IN) :: dflt_int
-        real(kind(0d0)), dimension(3), intent(IN) :: lambda
-        real(kind(0d0)), dimension(num_fluids), intent(IN) :: mf, dalpha_rho_ds, dadv_ds
-        real(kind(0d0)), dimension(num_dims), intent(IN) :: dvel_ds
-        real(kind(0d0)), intent(IN) :: rho, c, dpres_ds
-        real(kind(0d0)), dimension(sys_size), intent(INOUT) :: L
-
-        integer :: i !> Generic loop iterator
-
-        L(1) = lambda(1)*(dpres_ds - rho*c*dvel_ds(dir_idx(1)))
-
-        do i = 2, momxb
-            L(i) = lambda(2)*(c*c*dalpha_rho_ds(i - 1) - mf(i - 1)*dpres_ds)
-        end do
-
-        do i = momxb + 1, momxe
-            L(i) = lambda(2)*(dvel_ds(dir_idx(i - contxe)))
-        end do
-
-        do i = E_idx, advxe - 1
-            L(i) = lambda(2)*(dadv_ds(i - momxe))
-        end do
-
-        L(advxe) = -L(1)
-
-    end subroutine s_compute_constant_pressure_subsonic_outflow_L ! --------
-
-    !>  L variables for the supersonic inflow CBC, see pg. 453
-        !!      Thompson (1990). The supersonic inflow CBC is a steady
-        !!      state, or nearly a steady state, CBC in which only the
-        !!      transverse terms may generate a time dependence at the
-        !!      inflow boundary.
-        !! @param dflt_int Default null integer
-    subroutine s_compute_supersonic_inflow_L(dflt_int, lambda, L, rho, c, mf, dalpha_rho_ds, dpres_ds, dvel_ds, dadv_ds) ! --------------
-!$acc routine seq
-        integer, intent(IN) :: dflt_int
-        real(kind(0d0)), dimension(3), intent(IN) :: lambda
-        real(kind(0d0)), dimension(num_fluids), intent(IN) :: mf, dalpha_rho_ds, dadv_ds
-        real(kind(0d0)), dimension(num_dims), intent(IN) :: dvel_ds
-        real(kind(0d0)), intent(IN) :: rho, c, dpres_ds
-        real(kind(0d0)), dimension(sys_size), intent(INOUT) :: L
-
-        integer :: i
-
-        do i = 1, advxe
-            L(i) = 0d0
-        end do
-
-    end subroutine s_compute_supersonic_inflow_L ! -------------------------
-
-    !>  L variables for the supersonic outflow CBC, see pg. 453
-        !!      of Thompson (1990). For the supersonic outflow CBC, the
-        !!      flow evolution at the boundary is determined completely
-        !!      by the interior data.
-        !! @param dflt_int Default null integer
-    subroutine s_compute_supersonic_outflow_L(dflt_int, lambda, L, rho, c, mf, dalpha_rho_ds, dpres_ds, dvel_ds, dadv_ds) ! --------------
-!$acc routine seq
-        integer, intent(IN) :: dflt_int
-        real(kind(0d0)), dimension(3), intent(IN) :: lambda
-        real(kind(0d0)), dimension(num_fluids), intent(IN) :: mf, dalpha_rho_ds, dadv_ds
-        real(kind(0d0)), dimension(num_dims), intent(IN) :: dvel_ds
-        real(kind(0d0)), intent(IN) :: rho, c, dpres_ds
-        real(kind(0d0)), dimension(sys_size), intent(INOUT) :: L
-
-        integer :: i !< Generic loop iterator
-
-        L(1) = lambda(1)*(dpres_ds - rho*c*dvel_ds(dir_idx(1)))
-
-        do i = 2, momxb
-            L(i) = lambda(2)*(c*c*dalpha_rho_ds(i - 1) - mf(i - 1)*dpres_ds)
-        end do
-
-        do i = momxb + 1, momxe
-            L(i) = lambda(2)*(dvel_ds(dir_idx(i - contxe)))
-        end do
-
-        do i = E_idx, advxe - 1
-            L(i) = lambda(2)*(dadv_ds(i - momxe))
-        end do
-
-        L(advxe) = lambda(3)*(dpres_ds + rho*c*dvel_ds(dir_idx(1)))
-
-    end subroutine s_compute_supersonic_outflow_L ! ------------------------
-
-    @:s_compute_speed_of_sound()
-
->>>>>>> 19e3a88b
     !>  The computation of parameters, the allocation of memory,
         !!      the association of pointers and/or the execution of any
         !!      other procedures that are required for the setup of the

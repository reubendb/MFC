#!/usr/bin/env python3

## @brief This module contains the parameters and functions necessary to
##              establish a workable proxy between Python scripting and the MFC.
##              Included in this module are the dictionary definitions for the
##              user inputs to the pre-process, simulation, and post-process
##              components of the MFC, as well as functions which interconnect
##              these procedures' execution. Low-level access to the portable
##              batch system (PBS) is also included through additional dictionary
##              definitions and provides the MFC with parallel run capabilities.

# Dependencies =================================================================

# Command used to query the path of the current working directory
from os import getcwd

# Command used to query the name of the current working directory
from os.path import basename

# Output piping parameter and command-line execution function, respectively
from subprocess import PIPE, Popen

# Command used to exit the script
from sys import exit

import sys
# ==============================================================================


# Pre-process Dictionary =======================================================
pre_process_dict =                                                             \
    {                                                                          \
                    'case_dir'                      : None,                    \
                    'old_grid'                      : None,                    \
                    'old_ic'                        : None,                    \
                    't_step_old'                    : None,                    \
                    'm'                             : None,                    \
                    'n'                             : None,                    \
                    'p'                             : None,                    \
                    'x_domain%beg'                  : None,                    \
                    'x_domain%end'                  : None,                    \
                    'y_domain%beg'                  : None,                    \
                    'y_domain%end'                  : None,                    \
                    'z_domain%beg'                  : None,                    \
                    'z_domain%end'                  : None,                    \
                    'stretch_x'                     : None,                    \
                    'stretch_y'                     : None,                    \
                    'stretch_z'                     : None,                    \
                    'a_x'                           : None,                    \
                    'a_y'                           : None,                    \
                    'a_z'                           : None,                    \
                    'loops_x'                       : None,                    \
                    'loops_y'                       : None,                    \
                    'loops_z'                       : None,                    \
                    'x_a'                           : None,                    \
                    'y_a'                           : None,                    \
                    'z_a'                           : None,                    \
                    'x_b'                           : None,                    \
                    'y_b'                           : None,                    \
                    'z_b'                           : None,                    \
                    'cyl_coord'                     : None,                    \
                    'model_eqns'                    : None,                    \
                    'relax_model'                   : None,                    \
                    'num_fluids'                    : None,                    \
                    'adv_alphan'                    : None,                    \
                    'mpp_lim'                       : None,                    \
                    'weno_order'                    : None,                    \
                    'precision'                     : None,                    \
                    'parallel_io'                   : None,                    \
                    'perturb_flow'                  : None,                    \
                    'perturb_flow_fluid'            : None,                    \
                    'perturb_sph'                   : None,                    \
                    'perturb_sph_fluid'             : None,                    \
                    'fluid_rho'                     : None,                    \
                    'fluid_rho(1)'                  : None,                    \
                    'fluid_rho(2)'                  : None,                    \
                    'fluid_rho(3)'                  : None,                    \
                    'fluid_rho(4)'                  : None,                    \
                    'fluid_rho(5)'                  : None,                    \
                    'fluid_rho(6)'                  : None,                    \
                    'fluid_rho(7)'                  : None,                    \
                    'fluid_rho(8)'                  : None,                    \
                    'fluid_rho(9)'                  : None,                    \
                    'fluid_rho(10)'                 : None,                    \
                    'bc_x%beg'                      : None,                    \
                    'bc_x%end'                      : None,                    \
                    'bc_y%beg'                      : None,                    \
                    'bc_y%end'                      : None,                    \
                    'bc_z%beg'                      : None,                    \
                    'bc_z%end'                      : None,                    \
                    'hypoelasticity'                : None,                    \
                    'num_patches'                   : None,                    \
                    'patch_icpp(1)%geometry'        : None,                    \
                    'patch_icpp(1)%x_centroid'      : None,                    \
                    'patch_icpp(1)%y_centroid'      : None,                    \
                    'patch_icpp(1)%z_centroid'      : None,                    \
                    'patch_icpp(1)%length_x'        : None,                    \
                    'patch_icpp(1)%length_y'        : None,                    \
                    'patch_icpp(1)%length_z'        : None,                    \
                    'patch_icpp(1)%radius'          : None,                    \
                    'patch_icpp(1)%radii'           : None,                    \
                    'patch_icpp(1)%radii(1)'        : None,                    \
                    'patch_icpp(1)%radii(2)'        : None,                    \
                    'patch_icpp(1)%radii(3)'        : None,                    \
                    'patch_icpp(1)%epsilon'         : None,                    \
                    'patch_icpp(1)%beta'            : None,                    \
                    'patch_icpp(1)%normal'          : None,                    \
                    'patch_icpp(1)%normal(1)'       : None,                    \
                    'patch_icpp(1)%normal(2)'       : None,                    \
                    'patch_icpp(1)%normal(3)'       : None,                    \
                    'patch_icpp(1)%smoothen'        : None,                    \
                    'patch_icpp(1)%smooth_patch_id' : None,                    \
                    'patch_icpp(1)%smooth_coeff'    : None,                    \
                    'patch_icpp(1)%alpha_rho'       : None,                    \
                    'patch_icpp(1)%alpha_rho(1)'    : None,                    \
                    'patch_icpp(1)%alpha_rho(2)'    : None,                    \
                    'patch_icpp(1)%alpha_rho(3)'    : None,                    \
                    'patch_icpp(1)%alpha_rho(4)'    : None,                    \
                    'patch_icpp(1)%alpha_rho(5)'    : None,                    \
                    'patch_icpp(1)%alpha_rho(6)'    : None,                    \
                    'patch_icpp(1)%alpha_rho(7)'    : None,                    \
                    'patch_icpp(1)%alpha_rho(8)'    : None,                    \
                    'patch_icpp(1)%alpha_rho(9)'    : None,                    \
                    'patch_icpp(1)%alpha_rho(10)'   : None,                    \
                    'patch_icpp(1)%rho'             : None,                    \
                    'patch_icpp(1)%vel'             : None,                    \
                    'patch_icpp(1)%vel(1)'          : None,                    \
                    'patch_icpp(1)%vel(2)'          : None,                    \
                    'patch_icpp(1)%vel(3)'          : None,                    \
                    'patch_icpp(1)%pres'            : None,                    \
                    'patch_icpp(1)%alpha'           : None,                    \
                    'patch_icpp(1)%alpha(1)'        : None,                    \
                    'patch_icpp(1)%alpha(2)'        : None,                    \
                    'patch_icpp(1)%alpha(3)'        : None,                    \
                    'patch_icpp(1)%alpha(4)'        : None,                    \
                    'patch_icpp(1)%alpha(5)'        : None,                    \
                    'patch_icpp(1)%alpha(6)'        : None,                    \
                    'patch_icpp(1)%alpha(7)'        : None,                    \
                    'patch_icpp(1)%alpha(8)'        : None,                    \
                    'patch_icpp(1)%alpha(9)'        : None,                    \
                    'patch_icpp(1)%alpha(10)'       : None,                    \
                    'patch_icpp(1)%gamma'           : None,                    \
                    'patch_icpp(1)%pi_inf'          : None,                    \
                    'patch_icpp(1)%tau_e(1)'        : None,                    \
                    'patch_icpp(1)%tau_e(2)'        : None,                    \
                    'patch_icpp(1)%tau_e(3)'        : None,                    \
                    'patch_icpp(1)%tau_e(4)'        : None,                    \
                    'patch_icpp(1)%tau_e(5)'        : None,                    \
                    'patch_icpp(1)%tau_e(6)'        : None,                    \
                    'patch_icpp(2)%geometry'        : None,                    \
                    'patch_icpp(2)%x_centroid'      : None,                    \
                    'patch_icpp(2)%y_centroid'      : None,                    \
                    'patch_icpp(2)%z_centroid'      : None,                    \
                    'patch_icpp(2)%length_x'        : None,                    \
                    'patch_icpp(2)%length_y'        : None,                    \
                    'patch_icpp(2)%length_z'        : None,                    \
                    'patch_icpp(2)%radius'          : None,                    \
                    'patch_icpp(2)%radii'           : None,                    \
                    'patch_icpp(2)%radii(1)'        : None,                    \
                    'patch_icpp(2)%radii(2)'        : None,                    \
                    'patch_icpp(2)%radii(3)'        : None,                    \
                    'patch_icpp(2)%epsilon'         : None,                    \
                    'patch_icpp(2)%beta'            : None,                    \
                    'patch_icpp(2)%normal'          : None,                    \
                    'patch_icpp(2)%normal(1)'       : None,                    \
                    'patch_icpp(2)%normal(2)'       : None,                    \
                    'patch_icpp(2)%normal(3)'       : None,                    \
                    'patch_icpp(2)%alter_patch'     : None,                    \
                    'patch_icpp(2)%alter_patch(1)'  : None,                    \
                    'patch_icpp(2)%smoothen'        : None,                    \
                    'patch_icpp(2)%smooth_patch_id' : None,                    \
                    'patch_icpp(2)%smooth_coeff'    : None,                    \
                    'patch_icpp(2)%alpha_rho'       : None,                    \
                    'patch_icpp(2)%alpha_rho(1)'    : None,                    \
                    'patch_icpp(2)%alpha_rho(2)'    : None,                    \
                    'patch_icpp(2)%alpha_rho(3)'    : None,                    \
                    'patch_icpp(2)%alpha_rho(4)'    : None,                    \
                    'patch_icpp(2)%alpha_rho(5)'    : None,                    \
                    'patch_icpp(2)%alpha_rho(6)'    : None,                    \
                    'patch_icpp(2)%alpha_rho(7)'    : None,                    \
                    'patch_icpp(2)%alpha_rho(8)'    : None,                    \
                    'patch_icpp(2)%alpha_rho(9)'    : None,                    \
                    'patch_icpp(2)%alpha_rho(10)'   : None,                    \
                    'patch_icpp(2)%rho'             : None,                    \
                    'patch_icpp(2)%vel'             : None,                    \
                    'patch_icpp(2)%vel(1)'          : None,                    \
                    'patch_icpp(2)%vel(2)'          : None,                    \
                    'patch_icpp(2)%vel(3)'          : None,                    \
                    'patch_icpp(2)%pres'            : None,                    \
                    'patch_icpp(2)%alpha'           : None,                    \
                    'patch_icpp(2)%alpha(1)'        : None,                    \
                    'patch_icpp(2)%alpha(2)'        : None,                    \
                    'patch_icpp(2)%alpha(3)'        : None,                    \
                    'patch_icpp(2)%alpha(4)'        : None,                    \
                    'patch_icpp(2)%alpha(5)'        : None,                    \
                    'patch_icpp(2)%alpha(6)'        : None,                    \
                    'patch_icpp(2)%alpha(7)'        : None,                    \
                    'patch_icpp(2)%alpha(8)'        : None,                    \
                    'patch_icpp(2)%alpha(9)'        : None,                    \
                    'patch_icpp(2)%alpha(10)'       : None,                    \
                    'patch_icpp(2)%gamma'           : None,                    \
                    'patch_icpp(2)%pi_inf'          : None,                    \
                    'patch_icpp(2)%tau_e(1)'        : None,                    \
                    'patch_icpp(2)%tau_e(2)'        : None,                    \
                    'patch_icpp(2)%tau_e(3)'        : None,                    \
                    'patch_icpp(2)%tau_e(4)'        : None,                    \
                    'patch_icpp(2)%tau_e(5)'        : None,                    \
                    'patch_icpp(2)%tau_e(6)'        : None,                    \
                    'patch_icpp(3)%geometry'        : None,                    \
                    'patch_icpp(3)%x_centroid'      : None,                    \
                    'patch_icpp(3)%y_centroid'      : None,                    \
                    'patch_icpp(3)%z_centroid'      : None,                    \
                    'patch_icpp(3)%length_x'        : None,                    \
                    'patch_icpp(3)%length_y'        : None,                    \
                    'patch_icpp(3)%length_z'        : None,                    \
                    'patch_icpp(3)%radius'          : None,                    \
                    'patch_icpp(3)%radii'           : None,                    \
                    'patch_icpp(3)%radii(1)'        : None,                    \
                    'patch_icpp(3)%radii(2)'        : None,                    \
                    'patch_icpp(3)%radii(3)'        : None,                    \
                    'patch_icpp(3)%epsilon'         : None,                    \
                    'patch_icpp(3)%beta'            : None,                    \
                    'patch_icpp(3)%normal'          : None,                    \
                    'patch_icpp(3)%normal(1)'       : None,                    \
                    'patch_icpp(3)%normal(2)'       : None,                    \
                    'patch_icpp(3)%normal(3)'       : None,                    \
                    'patch_icpp(3)%alter_patch'     : None,                    \
                    'patch_icpp(3)%alter_patch(1)'  : None,                    \
                    'patch_icpp(3)%alter_patch(2)'  : None,                    \
                    'patch_icpp(3)%smoothen'        : None,                    \
                    'patch_icpp(3)%smooth_patch_id' : None,                    \
                    'patch_icpp(3)%smooth_coeff'    : None,                    \
                    'patch_icpp(3)%alpha_rho'       : None,                    \
                    'patch_icpp(3)%alpha_rho(1)'    : None,                    \
                    'patch_icpp(3)%alpha_rho(2)'    : None,                    \
                    'patch_icpp(3)%alpha_rho(3)'    : None,                    \
                    'patch_icpp(3)%alpha_rho(4)'    : None,                    \
                    'patch_icpp(3)%alpha_rho(5)'    : None,                    \
                    'patch_icpp(3)%alpha_rho(6)'    : None,                    \
                    'patch_icpp(3)%alpha_rho(7)'    : None,                    \
                    'patch_icpp(3)%alpha_rho(8)'    : None,                    \
                    'patch_icpp(3)%alpha_rho(9)'    : None,                    \
                    'patch_icpp(3)%alpha_rho(10)'   : None,                    \
                    'patch_icpp(3)%rho'             : None,                    \
                    'patch_icpp(3)%vel'             : None,                    \
                    'patch_icpp(3)%vel(1)'          : None,                    \
                    'patch_icpp(3)%vel(2)'          : None,                    \
                    'patch_icpp(3)%vel(3)'          : None,                    \
                    'patch_icpp(3)%pres'            : None,                    \
                    'patch_icpp(3)%alpha'           : None,                    \
                    'patch_icpp(3)%alpha(1)'        : None,                    \
                    'patch_icpp(3)%alpha(2)'        : None,                    \
                    'patch_icpp(3)%alpha(3)'        : None,                    \
                    'patch_icpp(3)%alpha(4)'        : None,                    \
                    'patch_icpp(3)%alpha(5)'        : None,                    \
                    'patch_icpp(3)%alpha(6)'        : None,                    \
                    'patch_icpp(3)%alpha(7)'        : None,                    \
                    'patch_icpp(3)%alpha(8)'        : None,                    \
                    'patch_icpp(3)%alpha(9)'        : None,                    \
                    'patch_icpp(3)%alpha(10)'       : None,                    \
                    'patch_icpp(3)%gamma'           : None,                    \
                    'patch_icpp(3)%pi_inf'          : None,                    \
                    'patch_icpp(3)%tau_e(1)'        : None,                    \
                    'patch_icpp(3)%tau_e(2)'        : None,                    \
                    'patch_icpp(3)%tau_e(3)'        : None,                    \
                    'patch_icpp(3)%tau_e(4)'        : None,                    \
                    'patch_icpp(3)%tau_e(5)'        : None,                    \
                    'patch_icpp(3)%tau_e(6)'        : None,                    \
                    'patch_icpp(4)%geometry'        : None,                    \
                    'patch_icpp(4)%x_centroid'      : None,                    \
                    'patch_icpp(4)%y_centroid'      : None,                    \
                    'patch_icpp(4)%z_centroid'      : None,                    \
                    'patch_icpp(4)%length_x'        : None,                    \
                    'patch_icpp(4)%length_y'        : None,                    \
                    'patch_icpp(4)%length_z'        : None,                    \
                    'patch_icpp(4)%radius'          : None,                    \
                    'patch_icpp(4)%radii'           : None,                    \
                    'patch_icpp(4)%radii(1)'        : None,                    \
                    'patch_icpp(4)%radii(2)'        : None,                    \
                    'patch_icpp(4)%radii(3)'        : None,                    \
                    'patch_icpp(4)%epsilon'         : None,                    \
                    'patch_icpp(4)%beta'            : None,                    \
                    'patch_icpp(4)%normal'          : None,                    \
                    'patch_icpp(4)%normal(1)'       : None,                    \
                    'patch_icpp(4)%normal(2)'       : None,                    \
                    'patch_icpp(4)%normal(3)'       : None,                    \
                    'patch_icpp(4)%alter_patch'     : None,                    \
                    'patch_icpp(4)%alter_patch(1)'  : None,                    \
                    'patch_icpp(4)%alter_patch(2)'  : None,                    \
                    'patch_icpp(4)%alter_patch(3)'  : None,                    \
                    'patch_icpp(4)%smoothen'        : None,                    \
                    'patch_icpp(4)%smooth_patch_id' : None,                    \
                    'patch_icpp(4)%smooth_coeff'    : None,                    \
                    'patch_icpp(4)%alpha_rho'       : None,                    \
                    'patch_icpp(4)%alpha_rho(1)'    : None,                    \
                    'patch_icpp(4)%alpha_rho(2)'    : None,                    \
                    'patch_icpp(4)%alpha_rho(3)'    : None,                    \
                    'patch_icpp(4)%alpha_rho(4)'    : None,                    \
                    'patch_icpp(4)%alpha_rho(5)'    : None,                    \
                    'patch_icpp(4)%alpha_rho(6)'    : None,                    \
                    'patch_icpp(4)%alpha_rho(7)'    : None,                    \
                    'patch_icpp(4)%alpha_rho(8)'    : None,                    \
                    'patch_icpp(4)%alpha_rho(9)'    : None,                    \
                    'patch_icpp(4)%alpha_rho(10)'   : None,                    \
                    'patch_icpp(4)%rho'             : None,                    \
                    'patch_icpp(4)%vel'             : None,                    \
                    'patch_icpp(4)%vel(1)'          : None,                    \
                    'patch_icpp(4)%vel(2)'          : None,                    \
                    'patch_icpp(4)%vel(3)'          : None,                    \
                    'patch_icpp(4)%pres'            : None,                    \
                    'patch_icpp(4)%alpha'           : None,                    \
                    'patch_icpp(4)%alpha(1)'        : None,                    \
                    'patch_icpp(4)%alpha(2)'        : None,                    \
                    'patch_icpp(4)%alpha(3)'        : None,                    \
                    'patch_icpp(4)%alpha(4)'        : None,                    \
                    'patch_icpp(4)%alpha(5)'        : None,                    \
                    'patch_icpp(4)%alpha(6)'        : None,                    \
                    'patch_icpp(4)%alpha(7)'        : None,                    \
                    'patch_icpp(4)%alpha(8)'        : None,                    \
                    'patch_icpp(4)%alpha(9)'        : None,                    \
                    'patch_icpp(4)%alpha(10)'       : None,                    \
                    'patch_icpp(4)%gamma'           : None,                    \
                    'patch_icpp(4)%pi_inf'          : None,                    \
                    'patch_icpp(4)%tau_e(1)'        : None,                    \
                    'patch_icpp(4)%tau_e(2)'        : None,                    \
                    'patch_icpp(4)%tau_e(3)'        : None,                    \
                    'patch_icpp(4)%tau_e(4)'        : None,                    \
                    'patch_icpp(4)%tau_e(5)'        : None,                    \
                    'patch_icpp(4)%tau_e(6)'        : None,                    \
                    'patch_icpp(5)%geometry'        : None,                    \
                    'patch_icpp(5)%x_centroid'      : None,                    \
                    'patch_icpp(5)%y_centroid'      : None,                    \
                    'patch_icpp(5)%z_centroid'      : None,                    \
                    'patch_icpp(5)%length_x'        : None,                    \
                    'patch_icpp(5)%length_y'        : None,                    \
                    'patch_icpp(5)%length_z'        : None,                    \
                    'patch_icpp(5)%radius'          : None,                    \
                    'patch_icpp(5)%radii'           : None,                    \
                    'patch_icpp(5)%radii(1)'        : None,                    \
                    'patch_icpp(5)%radii(2)'        : None,                    \
                    'patch_icpp(5)%radii(3)'        : None,                    \
                    'patch_icpp(5)%epsilon'         : None,                    \
                    'patch_icpp(5)%beta'            : None,                    \
                    'patch_icpp(5)%normal'          : None,                    \
                    'patch_icpp(5)%normal(1)'       : None,                    \
                    'patch_icpp(5)%normal(2)'       : None,                    \
                    'patch_icpp(5)%normal(3)'       : None,                    \
                    'patch_icpp(5)%alter_patch'     : None,                    \
                    'patch_icpp(5)%alter_patch(1)'  : None,                    \
                    'patch_icpp(5)%alter_patch(2)'  : None,                    \
                    'patch_icpp(5)%alter_patch(3)'  : None,                    \
                    'patch_icpp(5)%alter_patch(4)'  : None,                    \
                    'patch_icpp(5)%smoothen'        : None,                    \
                    'patch_icpp(5)%smooth_patch_id' : None,                    \
                    'patch_icpp(5)%smooth_coeff'    : None,                    \
                    'patch_icpp(5)%alpha_rho'       : None,                    \
                    'patch_icpp(5)%alpha_rho(1)'    : None,                    \
                    'patch_icpp(5)%alpha_rho(2)'    : None,                    \
                    'patch_icpp(5)%alpha_rho(3)'    : None,                    \
                    'patch_icpp(5)%alpha_rho(4)'    : None,                    \
                    'patch_icpp(5)%alpha_rho(5)'    : None,                    \
                    'patch_icpp(5)%alpha_rho(6)'    : None,                    \
                    'patch_icpp(5)%alpha_rho(7)'    : None,                    \
                    'patch_icpp(5)%alpha_rho(8)'    : None,                    \
                    'patch_icpp(5)%alpha_rho(9)'    : None,                    \
                    'patch_icpp(5)%alpha_rho(10)'   : None,                    \
                    'patch_icpp(5)%rho'             : None,                    \
                    'patch_icpp(5)%vel'             : None,                    \
                    'patch_icpp(5)%vel(1)'          : None,                    \
                    'patch_icpp(5)%vel(2)'          : None,                    \
                    'patch_icpp(5)%vel(3)'          : None,                    \
                    'patch_icpp(5)%pres'            : None,                    \
                    'patch_icpp(5)%alpha'           : None,                    \
                    'patch_icpp(5)%alpha(1)'        : None,                    \
                    'patch_icpp(5)%alpha(2)'        : None,                    \
                    'patch_icpp(5)%alpha(3)'        : None,                    \
                    'patch_icpp(5)%alpha(4)'        : None,                    \
                    'patch_icpp(5)%alpha(5)'        : None,                    \
                    'patch_icpp(5)%alpha(6)'        : None,                    \
                    'patch_icpp(5)%alpha(7)'        : None,                    \
                    'patch_icpp(5)%alpha(8)'        : None,                    \
                    'patch_icpp(5)%alpha(9)'        : None,                    \
                    'patch_icpp(5)%alpha(10)'       : None,                    \
                    'patch_icpp(5)%gamma'           : None,                    \
                    'patch_icpp(5)%pi_inf'          : None,                    \
                    'patch_icpp(5)%tau_e(1)'        : None,                    \
                    'patch_icpp(5)%tau_e(2)'        : None,                    \
                    'patch_icpp(5)%tau_e(3)'        : None,                    \
                    'patch_icpp(5)%tau_e(4)'        : None,                    \
                    'patch_icpp(5)%tau_e(5)'        : None,                    \
                    'patch_icpp(5)%tau_e(6)'        : None,                    \
                    'patch_icpp(6)%geometry'        : None,                    \
                    'patch_icpp(6)%x_centroid'      : None,                    \
                    'patch_icpp(6)%y_centroid'      : None,                    \
                    'patch_icpp(6)%z_centroid'      : None,                    \
                    'patch_icpp(6)%length_x'        : None,                    \
                    'patch_icpp(6)%length_y'        : None,                    \
                    'patch_icpp(6)%length_z'        : None,                    \
                    'patch_icpp(6)%radius'          : None,                    \
                    'patch_icpp(6)%radii'           : None,                    \
                    'patch_icpp(6)%radii(1)'        : None,                    \
                    'patch_icpp(6)%radii(2)'        : None,                    \
                    'patch_icpp(6)%radii(3)'        : None,                    \
                    'patch_icpp(6)%epsilon'         : None,                    \
                    'patch_icpp(6)%beta'            : None,                    \
                    'patch_icpp(6)%normal'          : None,                    \
                    'patch_icpp(6)%normal(1)'       : None,                    \
                    'patch_icpp(6)%normal(2)'       : None,                    \
                    'patch_icpp(6)%normal(3)'       : None,                    \
                    'patch_icpp(6)%alter_patch'     : None,                    \
                    'patch_icpp(6)%alter_patch(1)'  : None,                    \
                    'patch_icpp(6)%alter_patch(2)'  : None,                    \
                    'patch_icpp(6)%alter_patch(3)'  : None,                    \
                    'patch_icpp(6)%alter_patch(4)'  : None,                    \
                    'patch_icpp(6)%alter_patch(5)'  : None,                    \
                    'patch_icpp(6)%smoothen'        : None,                    \
                    'patch_icpp(6)%smooth_patch_id' : None,                    \
                    'patch_icpp(6)%smooth_coeff'    : None,                    \
                    'patch_icpp(6)%alpha_rho'       : None,                    \
                    'patch_icpp(6)%alpha_rho(1)'    : None,                    \
                    'patch_icpp(6)%alpha_rho(2)'    : None,                    \
                    'patch_icpp(6)%alpha_rho(3)'    : None,                    \
                    'patch_icpp(6)%alpha_rho(4)'    : None,                    \
                    'patch_icpp(6)%alpha_rho(5)'    : None,                    \
                    'patch_icpp(6)%alpha_rho(6)'    : None,                    \
                    'patch_icpp(6)%alpha_rho(7)'    : None,                    \
                    'patch_icpp(6)%alpha_rho(8)'    : None,                    \
                    'patch_icpp(6)%alpha_rho(9)'    : None,                    \
                    'patch_icpp(6)%alpha_rho(10)'   : None,                    \
                    'patch_icpp(6)%rho'             : None,                    \
                    'patch_icpp(6)%vel'             : None,                    \
                    'patch_icpp(6)%vel(1)'          : None,                    \
                    'patch_icpp(6)%vel(2)'          : None,                    \
                    'patch_icpp(6)%vel(3)'          : None,                    \
                    'patch_icpp(6)%pres'            : None,                    \
                    'patch_icpp(6)%alpha'           : None,                    \
                    'patch_icpp(6)%alpha(1)'        : None,                    \
                    'patch_icpp(6)%alpha(2)'        : None,                    \
                    'patch_icpp(6)%alpha(3)'        : None,                    \
                    'patch_icpp(6)%alpha(4)'        : None,                    \
                    'patch_icpp(6)%alpha(5)'        : None,                    \
                    'patch_icpp(6)%alpha(6)'        : None,                    \
                    'patch_icpp(6)%alpha(7)'        : None,                    \
                    'patch_icpp(6)%alpha(8)'        : None,                    \
                    'patch_icpp(6)%alpha(9)'        : None,                    \
                    'patch_icpp(6)%alpha(10)'       : None,                    \
                    'patch_icpp(6)%gamma'           : None,                    \
                    'patch_icpp(6)%pi_inf'          : None,                    \
                    'patch_icpp(6)%tau_e(1)'        : None,                    \
                    'patch_icpp(6)%tau_e(2)'        : None,                    \
                    'patch_icpp(6)%tau_e(3)'        : None,                    \
                    'patch_icpp(6)%tau_e(4)'        : None,                    \
                    'patch_icpp(6)%tau_e(5)'        : None,                    \
                    'patch_icpp(6)%tau_e(6)'        : None,                    \
                    'patch_icpp(7)%geometry'        : None,                    \
                    'patch_icpp(7)%x_centroid'      : None,                    \
                    'patch_icpp(7)%y_centroid'      : None,                    \
                    'patch_icpp(7)%z_centroid'      : None,                    \
                    'patch_icpp(7)%length_x'        : None,                    \
                    'patch_icpp(7)%length_y'        : None,                    \
                    'patch_icpp(7)%length_z'        : None,                    \
                    'patch_icpp(7)%radius'          : None,                    \
                    'patch_icpp(7)%radii'           : None,                    \
                    'patch_icpp(7)%radii(1)'        : None,                    \
                    'patch_icpp(7)%radii(2)'        : None,                    \
                    'patch_icpp(7)%radii(3)'        : None,                    \
                    'patch_icpp(7)%epsilon'         : None,                    \
                    'patch_icpp(7)%beta'            : None,                    \
                    'patch_icpp(7)%normal'          : None,                    \
                    'patch_icpp(7)%normal(1)'       : None,                    \
                    'patch_icpp(7)%normal(2)'       : None,                    \
                    'patch_icpp(7)%normal(3)'       : None,                    \
                    'patch_icpp(7)%alter_patch'     : None,                    \
                    'patch_icpp(7)%alter_patch(1)'  : None,                    \
                    'patch_icpp(7)%alter_patch(2)'  : None,                    \
                    'patch_icpp(7)%alter_patch(3)'  : None,                    \
                    'patch_icpp(7)%alter_patch(4)'  : None,                    \
                    'patch_icpp(7)%alter_patch(5)'  : None,                    \
                    'patch_icpp(7)%alter_patch(6)'  : None,                    \
                    'patch_icpp(7)%smoothen'        : None,                    \
                    'patch_icpp(7)%smooth_patch_id' : None,                    \
                    'patch_icpp(7)%smooth_coeff'    : None,                    \
                    'patch_icpp(7)%alpha_rho'       : None,                    \
                    'patch_icpp(7)%alpha_rho(1)'    : None,                    \
                    'patch_icpp(7)%alpha_rho(2)'    : None,                    \
                    'patch_icpp(7)%alpha_rho(3)'    : None,                    \
                    'patch_icpp(7)%alpha_rho(4)'    : None,                    \
                    'patch_icpp(7)%alpha_rho(5)'    : None,                    \
                    'patch_icpp(7)%alpha_rho(6)'    : None,                    \
                    'patch_icpp(7)%alpha_rho(7)'    : None,                    \
                    'patch_icpp(7)%alpha_rho(8)'    : None,                    \
                    'patch_icpp(7)%alpha_rho(9)'    : None,                    \
                    'patch_icpp(7)%alpha_rho(10)'   : None,                    \
                    'patch_icpp(7)%rho'             : None,                    \
                    'patch_icpp(7)%vel'             : None,                    \
                    'patch_icpp(7)%vel(1)'          : None,                    \
                    'patch_icpp(7)%vel(2)'          : None,                    \
                    'patch_icpp(7)%vel(3)'          : None,                    \
                    'patch_icpp(7)%pres'            : None,                    \
                    'patch_icpp(7)%alpha'           : None,                    \
                    'patch_icpp(7)%alpha(1)'        : None,                    \
                    'patch_icpp(7)%alpha(2)'        : None,                    \
                    'patch_icpp(7)%alpha(3)'        : None,                    \
                    'patch_icpp(7)%alpha(4)'        : None,                    \
                    'patch_icpp(7)%alpha(5)'        : None,                    \
                    'patch_icpp(7)%alpha(6)'        : None,                    \
                    'patch_icpp(7)%alpha(7)'        : None,                    \
                    'patch_icpp(7)%alpha(8)'        : None,                    \
                    'patch_icpp(7)%alpha(9)'        : None,                    \
                    'patch_icpp(7)%alpha(10)'       : None,                    \
                    'patch_icpp(7)%gamma'           : None,                    \
                    'patch_icpp(7)%pi_inf'          : None,                    \
                    'patch_icpp(7)%tau_e(1)'        : None,                    \
                    'patch_icpp(7)%tau_e(2)'        : None,                    \
                    'patch_icpp(7)%tau_e(3)'        : None,                    \
                    'patch_icpp(7)%tau_e(4)'        : None,                    \
                    'patch_icpp(7)%tau_e(5)'        : None,                    \
                    'patch_icpp(7)%tau_e(6)'        : None,                    \
                    'patch_icpp(8)%geometry'        : None,                    \
                    'patch_icpp(8)%x_centroid'      : None,                    \
                    'patch_icpp(8)%y_centroid'      : None,                    \
                    'patch_icpp(8)%z_centroid'      : None,                    \
                    'patch_icpp(8)%length_x'        : None,                    \
                    'patch_icpp(8)%length_y'        : None,                    \
                    'patch_icpp(8)%length_z'        : None,                    \
                    'patch_icpp(8)%radius'          : None,                    \
                    'patch_icpp(8)%radii'           : None,                    \
                    'patch_icpp(8)%radii(1)'        : None,                    \
                    'patch_icpp(8)%radii(2)'        : None,                    \
                    'patch_icpp(8)%radii(3)'        : None,                    \
                    'patch_icpp(8)%epsilon'         : None,                    \
                    'patch_icpp(8)%beta'            : None,                    \
                    'patch_icpp(8)%normal'          : None,                    \
                    'patch_icpp(8)%normal(1)'       : None,                    \
                    'patch_icpp(8)%normal(2)'       : None,                    \
                    'patch_icpp(8)%normal(3)'       : None,                    \
                    'patch_icpp(8)%alter_patch'     : None,                    \
                    'patch_icpp(8)%alter_patch(1)'  : None,                    \
                    'patch_icpp(8)%alter_patch(2)'  : None,                    \
                    'patch_icpp(8)%alter_patch(3)'  : None,                    \
                    'patch_icpp(8)%alter_patch(4)'  : None,                    \
                    'patch_icpp(8)%alter_patch(5)'  : None,                    \
                    'patch_icpp(8)%alter_patch(6)'  : None,                    \
                    'patch_icpp(8)%alter_patch(7)'  : None,                    \
                    'patch_icpp(8)%smoothen'        : None,                    \
                    'patch_icpp(8)%smooth_patch_id' : None,                    \
                    'patch_icpp(8)%smooth_coeff'    : None,                    \
                    'patch_icpp(8)%alpha_rho'       : None,                    \
                    'patch_icpp(8)%alpha_rho(1)'    : None,                    \
                    'patch_icpp(8)%alpha_rho(2)'    : None,                    \
                    'patch_icpp(8)%alpha_rho(3)'    : None,                    \
                    'patch_icpp(8)%alpha_rho(4)'    : None,                    \
                    'patch_icpp(8)%alpha_rho(5)'    : None,                    \
                    'patch_icpp(8)%alpha_rho(6)'    : None,                    \
                    'patch_icpp(8)%alpha_rho(7)'    : None,                    \
                    'patch_icpp(8)%alpha_rho(8)'    : None,                    \
                    'patch_icpp(8)%alpha_rho(9)'    : None,                    \
                    'patch_icpp(8)%alpha_rho(10)'   : None,                    \
                    'patch_icpp(8)%rho'             : None,                    \
                    'patch_icpp(8)%vel'             : None,                    \
                    'patch_icpp(8)%vel(1)'          : None,                    \
                    'patch_icpp(8)%vel(2)'          : None,                    \
                    'patch_icpp(8)%vel(3)'          : None,                    \
                    'patch_icpp(8)%pres'            : None,                    \
                    'patch_icpp(8)%alpha'           : None,                    \
                    'patch_icpp(8)%alpha(1)'        : None,                    \
                    'patch_icpp(8)%alpha(2)'        : None,                    \
                    'patch_icpp(8)%alpha(3)'        : None,                    \
                    'patch_icpp(8)%alpha(4)'        : None,                    \
                    'patch_icpp(8)%alpha(5)'        : None,                    \
                    'patch_icpp(8)%alpha(6)'        : None,                    \
                    'patch_icpp(8)%alpha(7)'        : None,                    \
                    'patch_icpp(8)%alpha(8)'        : None,                    \
                    'patch_icpp(8)%alpha(9)'        : None,                    \
                    'patch_icpp(8)%alpha(10)'       : None,                    \
                    'patch_icpp(8)%gamma'           : None,                    \
                    'patch_icpp(8)%pi_inf'          : None,                    \
                    'patch_icpp(8)%tau_e(1)'        : None,                    \
                    'patch_icpp(8)%tau_e(2)'        : None,                    \
                    'patch_icpp(8)%tau_e(3)'        : None,                    \
                    'patch_icpp(8)%tau_e(4)'        : None,                    \
                    'patch_icpp(8)%tau_e(5)'        : None,                    \
                    'patch_icpp(8)%tau_e(6)'        : None,                    \
                    'patch_icpp(9)%geometry'        : None,                    \
                    'patch_icpp(9)%x_centroid'      : None,                    \
                    'patch_icpp(9)%y_centroid'      : None,                    \
                    'patch_icpp(9)%z_centroid'      : None,                    \
                    'patch_icpp(9)%length_x'        : None,                    \
                    'patch_icpp(9)%length_y'        : None,                    \
                    'patch_icpp(9)%length_z'        : None,                    \
                    'patch_icpp(9)%radius'          : None,                    \
                    'patch_icpp(9)%radii'           : None,                    \
                    'patch_icpp(9)%radii(1)'        : None,                    \
                    'patch_icpp(9)%radii(2)'        : None,                    \
                    'patch_icpp(9)%radii(3)'        : None,                    \
                    'patch_icpp(9)%epsilon'         : None,                    \
                    'patch_icpp(9)%beta'            : None,                    \
                    'patch_icpp(9)%normal'          : None,                    \
                    'patch_icpp(9)%normal(1)'       : None,                    \
                    'patch_icpp(9)%normal(2)'       : None,                    \
                    'patch_icpp(9)%normal(3)'       : None,                    \
                    'patch_icpp(9)%alter_patch'     : None,                    \
                    'patch_icpp(9)%alter_patch(1)'  : None,                    \
                    'patch_icpp(9)%alter_patch(2)'  : None,                    \
                    'patch_icpp(9)%alter_patch(3)'  : None,                    \
                    'patch_icpp(9)%alter_patch(4)'  : None,                    \
                    'patch_icpp(9)%alter_patch(5)'  : None,                    \
                    'patch_icpp(9)%alter_patch(6)'  : None,                    \
                    'patch_icpp(9)%alter_patch(7)'  : None,                    \
                    'patch_icpp(9)%alter_patch(8)'  : None,                    \
                    'patch_icpp(9)%smoothen'        : None,                    \
                    'patch_icpp(9)%smooth_patch_id' : None,                    \
                    'patch_icpp(9)%smooth_coeff'    : None,                    \
                    'patch_icpp(9)%alpha_rho'       : None,                    \
                    'patch_icpp(9)%alpha_rho(1)'    : None,                    \
                    'patch_icpp(9)%alpha_rho(2)'    : None,                    \
                    'patch_icpp(9)%alpha_rho(3)'    : None,                    \
                    'patch_icpp(9)%alpha_rho(4)'    : None,                    \
                    'patch_icpp(9)%alpha_rho(5)'    : None,                    \
                    'patch_icpp(9)%alpha_rho(6)'    : None,                    \
                    'patch_icpp(9)%alpha_rho(7)'    : None,                    \
                    'patch_icpp(9)%alpha_rho(8)'    : None,                    \
                    'patch_icpp(9)%alpha_rho(9)'    : None,                    \
                    'patch_icpp(9)%alpha_rho(10)'   : None,                    \
                    'patch_icpp(9)%rho'             : None,                    \
                    'patch_icpp(9)%vel'             : None,                    \
                    'patch_icpp(9)%vel(1)'          : None,                    \
                    'patch_icpp(9)%vel(2)'          : None,                    \
                    'patch_icpp(9)%vel(3)'          : None,                    \
                    'patch_icpp(9)%pres'            : None,                    \
                    'patch_icpp(9)%alpha'           : None,                    \
                    'patch_icpp(9)%alpha(1)'        : None,                    \
                    'patch_icpp(9)%alpha(2)'        : None,                    \
                    'patch_icpp(9)%alpha(3)'        : None,                    \
                    'patch_icpp(9)%alpha(4)'        : None,                    \
                    'patch_icpp(9)%alpha(5)'        : None,                    \
                    'patch_icpp(9)%alpha(6)'        : None,                    \
                    'patch_icpp(9)%alpha(7)'        : None,                    \
                    'patch_icpp(9)%alpha(8)'        : None,                    \
                    'patch_icpp(9)%alpha(9)'        : None,                    \
                    'patch_icpp(9)%alpha(10)'       : None,                    \
                    'patch_icpp(9)%gamma'           : None,                    \
                    'patch_icpp(9)%pi_inf'          : None,                    \
                    'patch_icpp(9)%tau_e(1)'        : None,                    \
                    'patch_icpp(9)%tau_e(2)'        : None,                    \
                    'patch_icpp(9)%tau_e(3)'        : None,                    \
                    'patch_icpp(9)%tau_e(4)'        : None,                    \
                    'patch_icpp(9)%tau_e(5)'        : None,                    \
                    'patch_icpp(9)%tau_e(6)'        : None,                    \
                    'patch_icpp(10)%geometry'       : None,                    \
                    'patch_icpp(10)%x_centroid'     : None,                    \
                    'patch_icpp(10)%y_centroid'     : None,                    \
                    'patch_icpp(10)%z_centroid'     : None,                    \
                    'patch_icpp(10)%length_x'       : None,                    \
                    'patch_icpp(10)%length_y'       : None,                    \
                    'patch_icpp(10)%length_z'       : None,                    \
                    'patch_icpp(10)%radius'         : None,                    \
                    'patch_icpp(10)%radii'          : None,                    \
                    'patch_icpp(10)%radii(1)'       : None,                    \
                    'patch_icpp(10)%radii(2)'       : None,                    \
                    'patch_icpp(10)%radii(3)'       : None,                    \
                    'patch_icpp(10)%epsilon'        : None,                    \
                    'patch_icpp(10)%beta'           : None,                    \
                    'patch_icpp(10)%normal'         : None,                    \
                    'patch_icpp(10)%normal(1)'      : None,                    \
                    'patch_icpp(10)%normal(2)'      : None,                    \
                    'patch_icpp(10)%normal(3)'      : None,                    \
                    'patch_icpp(10)%alter_patch'    : None,                    \
                    'patch_icpp(10)%alter_patch(1)' : None,                    \
                    'patch_icpp(10)%alter_patch(2)' : None,                    \
                    'patch_icpp(10)%alter_patch(3)' : None,                    \
                    'patch_icpp(10)%alter_patch(4)' : None,                    \
                    'patch_icpp(10)%alter_patch(5)' : None,                    \
                    'patch_icpp(10)%alter_patch(6)' : None,                    \
                    'patch_icpp(10)%alter_patch(7)' : None,                    \
                    'patch_icpp(10)%alter_patch(8)' : None,                    \
                    'patch_icpp(10)%alter_patch(9)' : None,                    \
                    'patch_icpp(10)%smoothen'       : None,                    \
                    'patch_icpp(10)%smooth_patch_id': None,                    \
                    'patch_icpp(10)%smooth_coeff'   : None,                    \
                    'patch_icpp(10)%alpha_rho'      : None,                    \
                    'patch_icpp(10)%alpha_rho(1)'   : None,                    \
                    'patch_icpp(10)%alpha_rho(2)'   : None,                    \
                    'patch_icpp(10)%alpha_rho(3)'   : None,                    \
                    'patch_icpp(10)%alpha_rho(4)'   : None,                    \
                    'patch_icpp(10)%alpha_rho(5)'   : None,                    \
                    'patch_icpp(10)%alpha_rho(6)'   : None,                    \
                    'patch_icpp(10)%alpha_rho(7)'   : None,                    \
                    'patch_icpp(10)%alpha_rho(8)'   : None,                    \
                    'patch_icpp(10)%alpha_rho(9)'   : None,                    \
                    'patch_icpp(10)%alpha_rho(10)'  : None,                    \
                    'patch_icpp(10)%rho'            : None,                    \
                    'patch_icpp(10)%vel'            : None,                    \
                    'patch_icpp(10)%vel(1)'         : None,                    \
                    'patch_icpp(10)%vel(2)'         : None,                    \
                    'patch_icpp(10)%vel(3)'         : None,                    \
                    'patch_icpp(10)%pres'           : None,                    \
                    'patch_icpp(10)%alpha'          : None,                    \
                    'patch_icpp(10)%alpha(1)'       : None,                    \
                    'patch_icpp(10)%alpha(2)'       : None,                    \
                    'patch_icpp(10)%alpha(3)'       : None,                    \
                    'patch_icpp(10)%alpha(4)'       : None,                    \
                    'patch_icpp(10)%alpha(5)'       : None,                    \
                    'patch_icpp(10)%alpha(6)'       : None,                    \
                    'patch_icpp(10)%alpha(7)'       : None,                    \
                    'patch_icpp(10)%alpha(8)'       : None,                    \
                    'patch_icpp(10)%alpha(9)'       : None,                    \
                    'patch_icpp(10)%alpha(10)'      : None,                    \
                    'patch_icpp(10)%gamma'          : None,                    \
                    'patch_icpp(10)%pi_inf'         : None,                    \
                    'patch_icpp(10)%tau_e(1)'       : None,                    \
                    'patch_icpp(10)%tau_e(2)'       : None,                    \
                    'patch_icpp(10)%tau_e(3)'       : None,                    \
                    'patch_icpp(10)%tau_e(4)'       : None,                    \
                    'patch_icpp(10)%tau_e(5)'       : None,                    \
                    'patch_icpp(10)%tau_e(6)'       : None,                    \
                    'fluid_pp(1)%gamma'             : None,                    \
                    'fluid_pp(1)%pi_inf'            : None,                    \
                    'fluid_pp(2)%gamma'             : None,                    \
                    'fluid_pp(2)%pi_inf'            : None,                    \
                    'fluid_pp(3)%gamma'             : None,                    \
                    'fluid_pp(3)%pi_inf'            : None,                    \
                    'fluid_pp(4)%gamma'             : None,                    \
                    'fluid_pp(4)%pi_inf'            : None,                    \
                    'fluid_pp(5)%gamma'             : None,                    \
                    'fluid_pp(5)%pi_inf'            : None,                    \
                    'fluid_pp(6)%gamma'             : None,                    \
                    'fluid_pp(6)%pi_inf'            : None,                    \
                    'fluid_pp(7)%gamma'             : None,                    \
                    'fluid_pp(7)%pi_inf'            : None,                    \
                    'fluid_pp(8)%gamma'             : None,                    \
                    'fluid_pp(8)%pi_inf'            : None,                    \
                    'fluid_pp(9)%gamma'             : None,                    \
                    'fluid_pp(9)%pi_inf'            : None,                    \
                    'fluid_pp(10)%gamma'            : None,                    \
                    'fluid_pp(10)%pi_inf'           : None,                     \
                    'fluid_pp(1)%mul0'              : None,                    \
                    'fluid_pp(1)%ss'                : None,                     \
                    'fluid_pp(1)%pv'                : None,                     \
                    'fluid_pp(1)%gamma_v'           : None,                     \
                    'fluid_pp(1)%M_v'               : None,                     \
                    'fluid_pp(1)%mu_v'              : None,                     \
                    'fluid_pp(1)%k_v'               : None,                     \
                    'fluid_pp(2)%mul0'              : None,                    \
                    'fluid_pp(2)%ss'                : None,                     \
                    'fluid_pp(2)%pv'                : None,                     \
                    'fluid_pp(2)%gamma_v'           : None,                     \
                    'fluid_pp(2)%M_v'               : None,                     \
                    'fluid_pp(2)%mu_v'              : None,                     \
                    'fluid_pp(2)%k_v'               : None,                     \
                    'fluid_pp(3)%mul0'              : None,                    \
                    'fluid_pp(3)%ss'                : None,                     \
                    'fluid_pp(3)%pv'                : None,                     \
                    'fluid_pp(3)%gamma_v'           : None,                     \
                    'fluid_pp(3)%M_v'               : None,                     \
                    'fluid_pp(3)%mu_v'              : None,                     \
                    'fluid_pp(3)%k_v'               : None,                     \
                    'fluid_pp(4)%mul0'              : None,                    \
                    'fluid_pp(4)%ss'                : None,                     \
                    'fluid_pp(4)%pv'                : None,                     \
                    'fluid_pp(4)%gamma_v'           : None,                     \
                    'fluid_pp(4)%M_v'               : None,                     \
                    'fluid_pp(4)%mu_v'              : None,                     \
                    'fluid_pp(4)%k_v'               : None,                     \
                    'fluid_pp(5)%mul0'              : None,                    \
                    'fluid_pp(5)%ss'                : None,                     \
                    'fluid_pp(5)%pv'                : None,                     \
                    'fluid_pp(5)%gamma_v'           : None,                     \
                    'fluid_pp(5)%M_v'               : None,                     \
                    'fluid_pp(5)%mu_v'              : None,                     \
                    'fluid_pp(5)%k_v'               : None,                     \
                    'fluid_pp(6)%mul0'              : None,                    \
                    'fluid_pp(6)%ss'                : None,                     \
                    'fluid_pp(6)%pv'                : None,                     \
                    'fluid_pp(6)%gamma_v'           : None,                     \
                    'fluid_pp(6)%M_v'               : None,                     \
                    'fluid_pp(6)%mu_v'              : None,                     \
                    'fluid_pp(6)%k_v'               : None,                     \
                    'fluid_pp(7)%mul0'              : None,                    \
                    'fluid_pp(7)%ss'                : None,                     \
                    'fluid_pp(7)%pv'                : None,                     \
                    'fluid_pp(7)%gamma_v'           : None,                     \
                    'fluid_pp(7)%M_v'               : None,                     \
                    'fluid_pp(7)%mu_v'              : None,                     \
                    'fluid_pp(7)%k_v'               : None,                     \
                    'fluid_pp(8)%mul0'              : None,                    \
                    'fluid_pp(8)%ss'                : None,                     \
                    'fluid_pp(8)%pv'                : None,                     \
                    'fluid_pp(8)%gamma_v'           : None,                     \
                    'fluid_pp(8)%M_v'               : None,                     \
                    'fluid_pp(8)%mu_v'              : None,                     \
                    'fluid_pp(8)%k_v'               : None,                     \
                    'fluid_pp(9)%mul0'              : None,                    \
                    'fluid_pp(9)%ss'                : None,                     \
                    'fluid_pp(9)%pv'                : None,                     \
                    'fluid_pp(9)%gamma_v'           : None,                     \
                    'fluid_pp(9)%M_v'               : None,                     \
                    'fluid_pp(9)%mu_v'              : None,                     \
                    'fluid_pp(9)%k_v'               : None,                     \
                    'fluid_pp(10)%mul0'             : None,                    \
                    'fluid_pp(10)%ss'               : None,                     \
                    'fluid_pp(10)%pv'               : None,                     \
                    'fluid_pp(10)%gamma_v'          : None,                     \
                    'fluid_pp(10)%M_v'              : None,                     \
                    'fluid_pp(10)%mu_v'             : None,                     \
                    'fluid_pp(10)%k_v'              : None,                     \
                    'fluid_pp(1)%G'                 : None,                     \
                    'fluid_pp(2)%G'                 : None,                     \
                    'fluid_pp(3)%G'                 : None,                     \
                    'fluid_pp(4)%G'                 : None,                     \
                    'fluid_pp(5)%G'                 : None,                     \
                    'fluid_pp(6)%G'                 : None,                     \
                    'fluid_pp(7)%G'                 : None,                     \
                    'fluid_pp(8)%G'                 : None,                     \
                    'fluid_pp(9)%G'                 : None,                     \
                    'fluid_pp(10)%G'                : None,                     \
                    'fluid_pp(1)%qv'                 : None,                    \
                    'fluid_pp(2)%qv'                 : None,                    \
                    'fluid_pp(3)%qv'                 : None,                    \
                    'fluid_pp(4)%qv'                 : None,                    \
                    'fluid_pp(5)%qv'                 : None,                    \
                    'fluid_pp(6)%qv'                 : None,                    \
                    'fluid_pp(7)%qv'                 : None,                    \
                    'fluid_pp(8)%qv'                 : None,                    \
                    'fluid_pp(9)%qv'                 : None,                    \
                    'fluid_pp(10)%qv'                : None,                    \
                    'Ca'                            : None,                     \
                    'Web'                           : None,                     \
                    'Re_inv'                        : None,                     \
                    'pref'                          : None,                     \
                    'rhoref'                        : None,                     \
                    'bubbles'                       : None,                     \
                    'polytropic'                    : None,                     \
                    'polydisperse'                  : None,                     \
                    'poly_sigma'                    : None,                     \
                    'thermal'                       : None,                     \
                    'nb'                            : None,                     \
                    'R0ref'                         : None,                     \
                    'qbmm'                          : None,                     \
                    'dist_type'                     : None,                     \
                    'R0_type'                       : None,                     \
                    'nnode'                         : None,                     \
                    'sigR'                          : None,                     \
                    'sigV'                          : None,                     \
                    'rhoRV'                         : None,                     \
                    'patch_icpp(1)%r0'              : None,                     \
                    'patch_icpp(2)%r0'              : None,                     \
                    'patch_icpp(3)%r0'              : None,                     \
                    'patch_icpp(4)%r0'              : None,                     \
                    'patch_icpp(5)%r0'              : None,                     \
                    'patch_icpp(6)%r0'              : None,                     \
                    'patch_icpp(7)%r0'              : None,                     \
                    'patch_icpp(8)%r0'              : None,                     \
                    'patch_icpp(9)%r0'              : None,                     \
                    'patch_icpp(10)%r0'             : None,                     \
                    'patch_icpp(1)%v0'              : None,                     \
                    'patch_icpp(2)%v0'              : None,                     \
                    'patch_icpp(3)%v0'              : None,                     \
                    'patch_icpp(4)%v0'              : None,                     \
                    'patch_icpp(5)%v0'              : None,                     \
                    'patch_icpp(6)%v0'              : None,                     \
                    'patch_icpp(7)%v0'              : None,                     \
                    'patch_icpp(8)%v0'              : None,                     \
                    'patch_icpp(9)%v0'              : None,                     \
                    'patch_icpp(10)%v0'             : None,                      \
                    'patch_icpp(1)%p0'              : None,                     \
                    'patch_icpp(2)%p0'              : None,                     \
                    'patch_icpp(3)%p0'              : None,                     \
                    'patch_icpp(4)%p0'              : None,                     \
                    'patch_icpp(5)%p0'              : None,                     \
                    'patch_icpp(6)%p0'              : None,                     \
                    'patch_icpp(7)%p0'              : None,                     \
                    'patch_icpp(8)%p0'              : None,                     \
                    'patch_icpp(9)%p0'              : None,                     \
                    'patch_icpp(10)%p0'             : None,                      \
                    'patch_icpp(1)%m0'              : None,                     \
                    'patch_icpp(2)%m0'              : None,                     \
                    'patch_icpp(3)%m0'              : None,                     \
                    'patch_icpp(4)%m0'              : None,                     \
                    'patch_icpp(5)%m0'              : None,                     \
                    'patch_icpp(6)%m0'              : None,                     \
                    'patch_icpp(7)%m0'              : None,                     \
                    'patch_icpp(8)%m0'              : None,                     \
                    'patch_icpp(9)%m0'              : None,                     \
                    'patch_icpp(10)%m0'             : None                      \
}
# ==============================================================================


# Simulation Dictionary ========================================================
simulation_dict =                                                              \
    {                                                                          \
                    'case_dir'                      : None,                    \
                    'run_time_info'                 : None,                    \
                    't_step_old'                    : None,                    \
                    't_tol'                         : None,                    \
                    'debug'                         : None,                    \
                    'm'                             : None,                    \
                    'n'                             : None,                    \
                    'p'                             : None,                    \
                    'cyl_coord'                     : None,                    \
                    'dt'                            : None,                    \
                    't_step_start'                  : None,                    \
                    't_step_stop'                   : None,                    \
                    't_step_save'                   : None,                    \
                    'model_eqns'                    : None,                    \
                    'relax_model'                   : None,                    \
                    'num_fluids'                    : None,                    \
                    'adv_alphan'                    : None,                    \
                    'mpp_lim'                       : None,                    \
                    'time_stepper'                  : None,                    \
                    'weno_vars'                     : None,                    \
                    'weno_order'                    : None,                    \
                    'weno_eps'                      : None,                    \
                    'char_decomp'                   : None,                    \
                    'mapped_weno'                   : None,                    \
                    'mp_weno'                       : None,                    \
                    'weno_avg'                      : None,                    \
                    'weno_Re_flux'                  : None,                    \
                    'riemann_solver'                : None,                    \
                    'wave_speeds'                   : None,                    \
                    'avg_state'                     : None,                    \
                    'commute_err'                   : None,                    \
                    'split_err'                     : None,                    \
                    'alt_crv'                       : None,                    \
                    'alt_soundspeed'                : None,                    \
                    'regularization'                : None,                    \
                    'reg_eps'                       : None,                    \
                    'null_weights'                  : None,                    \
                    'mixture_err'                   : None,                    \
                    'tvd_riemann_flux'              : None,                    \
                    'tvd_rhs_flux'                  : None,                    \
                    'tvd_wave_speeds'               : None,                    \
                    'flux_lim'                      : None,                    \
                    'We_riemann_flux'               : None,                    \
                    'We_rhs_flux'                   : None,                    \
                    'We_src'                        : None,                    \
                    'We_wave_speeds'                : None,                    \
                    'lsq_deriv'                     : None,                    \
                    'parallel_io'                   : None,                    \
                    'precision'                     : None,                    \
                    'bc_x%beg'                      : None,                    \
                    'bc_x%end'                      : None,                    \
                    'bc_y%beg'                      : None,                    \
                    'bc_y%end'                      : None,                    \
                    'bc_z%beg'                      : None,                    \
                    'bc_z%end'                      : None,                    \
                    'hypoelasticity'                : None,                    \
                    'fd_order'                      : None,                    \
                    'com_wrt'                       : None,                    \
                    'com_wrt(1)'                    : None,                    \
                    'com_wrt(2)'                    : None,                    \
                    'com_wrt(3)'                    : None,                    \
                    'com_wrt(4)'                    : None,                    \
                    'com_wrt(5)'                    : None,                    \
                    'com_wrt(6)'                    : None,                    \
                    'com_wrt(7)'                    : None,                    \
                    'com_wrt(8)'                    : None,                    \
                    'com_wrt(9)'                    : None,                    \
                    'com_wrt(10)'                   : None,                    \
                    'cb_wrt'                        : None,                    \
                    'cb_wrt(1)'                     : None,                    \
                    'cb_wrt(2)'                     : None,                    \
                    'cb_wrt(3)'                     : None,                    \
                    'cb_wrt(4)'                     : None,                    \
                    'cb_wrt(5)'                     : None,                    \
                    'cb_wrt(6)'                     : None,                    \
                    'cb_wrt(7)'                     : None,                    \
                    'cb_wrt(8)'                     : None,                    \
                    'cb_wrt(9)'                     : None,                    \
                    'cb_wrt(10)'                    : None,                    \
                    'num_probes'                    : None,                    \
                    'probe_wrt'                     : None,                    \
                    'probe(1)%x'                    : None,                    \
                    'probe(1)%y'                    : None,                    \
                    'probe(1)%z'                    : None,                    \
                    'probe(2)%x'                    : None,                    \
                    'probe(2)%y'                    : None,                    \
                    'probe(2)%z'                    : None,                    \
                    'probe(3)%x'                    : None,                    \
                    'probe(3)%y'                    : None,                    \
                    'probe(3)%z'                    : None,                    \
                    'probe_wrt(1)%x'                : None,                    \
                    'probe_wrt(1)%y'                : None,                    \
                    'probe_wrt(1)%z'                : None,                    \
                    'probe_wrt(2)%x'                : None,                    \
                    'probe_wrt(2)%y'                : None,                    \
                    'probe_wrt(2)%z'                : None,                    \
                    'probe_wrt(3)%x'                : None,                    \
                    'probe_wrt(3)%y'                : None,                    \
                    'probe_wrt(3)%z'                : None,                    \
                    'probe_wrt(4)%x'                : None,                    \
                    'probe_wrt(4)%y'                : None,                    \
                    'probe_wrt(4)%z'                : None,                    \
                    'probe_wrt(5)%x'                : None,                    \
                    'probe_wrt(5)%y'                : None,                    \
                    'probe_wrt(5)%z'                : None,                    \
                    'probe_wrt(6)%x'                : None,                    \
                    'probe_wrt(6)%y'                : None,                    \
                    'probe_wrt(6)%z'                : None,                    \
                    'probe_wrt(7)%x'                : None,                    \
                    'probe_wrt(7)%y'                : None,                    \
                    'probe_wrt(7)%z'                : None,                    \
                    'probe_wrt(8)%x'                : None,                    \
                    'probe_wrt(8)%y'                : None,                    \
                    'probe_wrt(8)%z'                : None,                    \
                    'probe_wrt(9)%x'                : None,                    \
                    'probe_wrt(9)%y'                : None,                    \
                    'probe_wrt(9)%z'                : None,                    \
                    'probe_wrt(10)%x'               : None,                    \
                    'probe_wrt(10)%y'               : None,                    \
                    'probe_wrt(10)%z'               : None,                    \
                    'threshold_mf'                  : None,                    \
                    'threshold_mf(1)'               : None,                    \
                    'threshold_mf(2)'               : None,                    \
                    'threshold_mf(3)'               : None,                    \
                    'threshold_mf(4)'               : None,                    \
                    'threshold_mf(5)'               : None,                    \
                    'moment_order'                  : None,                    \
                    'moment_order(1)'               : None,                    \
                    'moment_order(2)'               : None,                    \
                    'moment_order(3)'               : None,                    \
                    'moment_order(4)'               : None,                    \
                    'moment_order(5)'               : None,                    \
                    'fluid_pp(1)%gamma'             : None,                    \
                    'fluid_pp(1)%pi_inf'            : None,                    \
                    'fluid_pp(1)%Re(1)'             : None,                    \
                    'fluid_pp(1)%Re(2)'             : None,                    \
                    'fluid_pp(1)%We(2)'             : None,                    \
                    'fluid_pp(1)%We(3)'             : None,                    \
                    'fluid_pp(1)%We(4)'             : None,                    \
                    'fluid_pp(1)%We(5)'             : None,                    \
                    'fluid_pp(1)%We(6)'             : None,                    \
                    'fluid_pp(1)%We(7)'             : None,                    \
                    'fluid_pp(1)%We(8)'             : None,                    \
                    'fluid_pp(1)%We(9)'             : None,                    \
                    'fluid_pp(1)%We(10)'            : None,                    \
                    'fluid_pp(2)%gamma'             : None,                    \
                    'fluid_pp(2)%pi_inf'            : None,                    \
                    'fluid_pp(2)%Re(1)'             : None,                    \
                    'fluid_pp(2)%Re(2)'             : None,                    \
                    'fluid_pp(2)%We(1)'             : None,                    \
                    'fluid_pp(2)%We(3)'             : None,                    \
                    'fluid_pp(2)%We(4)'             : None,                    \
                    'fluid_pp(2)%We(5)'             : None,                    \
                    'fluid_pp(2)%We(6)'             : None,                    \
                    'fluid_pp(2)%We(7)'             : None,                    \
                    'fluid_pp(2)%We(8)'             : None,                    \
                    'fluid_pp(2)%We(9)'             : None,                    \
                    'fluid_pp(2)%We(10)'            : None,                    \
                    'fluid_pp(3)%gamma'             : None,                    \
                    'fluid_pp(3)%pi_inf'            : None,                    \
                    'fluid_pp(3)%Re(1)'             : None,                    \
                    'fluid_pp(3)%Re(2)'             : None,                    \
                    'fluid_pp(3)%We(1)'             : None,                    \
                    'fluid_pp(3)%We(2)'             : None,                    \
                    'fluid_pp(3)%We(4)'             : None,                    \
                    'fluid_pp(3)%We(5)'             : None,                    \
                    'fluid_pp(3)%We(6)'             : None,                    \
                    'fluid_pp(3)%We(7)'             : None,                    \
                    'fluid_pp(3)%We(8)'             : None,                    \
                    'fluid_pp(3)%We(9)'             : None,                    \
                    'fluid_pp(3)%We(10)'            : None,                    \
                    'fluid_pp(4)%gamma'             : None,                    \
                    'fluid_pp(4)%pi_inf'            : None,                    \
                    'fluid_pp(4)%Re(1)'             : None,                    \
                    'fluid_pp(4)%Re(2)'             : None,                    \
                    'fluid_pp(4)%We(1)'             : None,                    \
                    'fluid_pp(4)%We(2)'             : None,                    \
                    'fluid_pp(4)%We(3)'             : None,                    \
                    'fluid_pp(4)%We(5)'             : None,                    \
                    'fluid_pp(4)%We(6)'             : None,                    \
                    'fluid_pp(4)%We(7)'             : None,                    \
                    'fluid_pp(4)%We(8)'             : None,                    \
                    'fluid_pp(4)%We(9)'             : None,                    \
                    'fluid_pp(4)%We(10)'            : None,                    \
                    'fluid_pp(5)%gamma'             : None,                    \
                    'fluid_pp(5)%pi_inf'            : None,                    \
                    'fluid_pp(5)%Re(1)'             : None,                    \
                    'fluid_pp(5)%Re(2)'             : None,                    \
                    'fluid_pp(5)%We(1)'             : None,                    \
                    'fluid_pp(5)%We(2)'             : None,                    \
                    'fluid_pp(5)%We(3)'             : None,                    \
                    'fluid_pp(5)%We(4)'             : None,                    \
                    'fluid_pp(5)%We(6)'             : None,                    \
                    'fluid_pp(5)%We(7)'             : None,                    \
                    'fluid_pp(5)%We(8)'             : None,                    \
                    'fluid_pp(5)%We(9)'             : None,                    \
                    'fluid_pp(5)%We(10)'            : None,                    \
                    'fluid_pp(6)%gamma'             : None,                    \
                    'fluid_pp(6)%pi_inf'            : None,                    \
                    'fluid_pp(6)%Re(1)'             : None,                    \
                    'fluid_pp(6)%Re(2)'             : None,                    \
                    'fluid_pp(6)%We(1)'             : None,                    \
                    'fluid_pp(6)%We(2)'             : None,                    \
                    'fluid_pp(6)%We(3)'             : None,                    \
                    'fluid_pp(6)%We(4)'             : None,                    \
                    'fluid_pp(6)%We(5)'             : None,                    \
                    'fluid_pp(6)%We(7)'             : None,                    \
                    'fluid_pp(6)%We(8)'             : None,                    \
                    'fluid_pp(6)%We(9)'             : None,                    \
                    'fluid_pp(6)%We(10)'            : None,                    \
                    'fluid_pp(7)%gamma'             : None,                    \
                    'fluid_pp(7)%pi_inf'            : None,                    \
                    'fluid_pp(7)%Re(1)'             : None,                    \
                    'fluid_pp(7)%Re(2)'             : None,                    \
                    'fluid_pp(7)%We(1)'             : None,                    \
                    'fluid_pp(7)%We(2)'             : None,                    \
                    'fluid_pp(7)%We(3)'             : None,                    \
                    'fluid_pp(7)%We(4)'             : None,                    \
                    'fluid_pp(7)%We(5)'             : None,                    \
                    'fluid_pp(7)%We(6)'             : None,                    \
                    'fluid_pp(7)%We(8)'             : None,                    \
                    'fluid_pp(7)%We(9)'             : None,                    \
                    'fluid_pp(7)%We(10)'            : None,                    \
                    'fluid_pp(8)%gamma'             : None,                    \
                    'fluid_pp(8)%pi_inf'            : None,                    \
                    'fluid_pp(8)%Re(1)'             : None,                    \
                    'fluid_pp(8)%Re(2)'             : None,                    \
                    'fluid_pp(8)%We(1)'             : None,                    \
                    'fluid_pp(8)%We(2)'             : None,                    \
                    'fluid_pp(8)%We(3)'             : None,                    \
                    'fluid_pp(8)%We(4)'             : None,                    \
                    'fluid_pp(8)%We(5)'             : None,                    \
                    'fluid_pp(8)%We(6)'             : None,                    \
                    'fluid_pp(8)%We(7)'             : None,                    \
                    'fluid_pp(8)%We(9)'             : None,                    \
                    'fluid_pp(8)%We(10)'            : None,                    \
                    'fluid_pp(9)%gamma'             : None,                    \
                    'fluid_pp(9)%pi_inf'            : None,                    \
                    'fluid_pp(9)%Re(1)'             : None,                    \
                    'fluid_pp(9)%Re(2)'             : None,                    \
                    'fluid_pp(9)%We(1)'             : None,                    \
                    'fluid_pp(9)%We(2)'             : None,                    \
                    'fluid_pp(9)%We(3)'             : None,                    \
                    'fluid_pp(9)%We(4)'             : None,                    \
                    'fluid_pp(9)%We(5)'             : None,                    \
                    'fluid_pp(9)%We(6)'             : None,                    \
                    'fluid_pp(9)%We(7)'             : None,                    \
                    'fluid_pp(9)%We(8)'             : None,                    \
                    'fluid_pp(9)%We(10)'            : None,                    \
                    'fluid_pp(10)%gamma'            : None,                    \
                    'fluid_pp(10)%pi_inf'           : None,                    \
                    'fluid_pp(10)%Re(1)'            : None,                    \
                    'fluid_pp(10)%Re(2)'            : None,                    \
                    'fluid_pp(10)%We(1)'            : None,                     \
                    'fluid_pp(10)%We(2)'            : None,                     \
                    'fluid_pp(10)%We(3)'            : None,                     \
                    'fluid_pp(10)%We(4)'            : None,                     \
                    'fluid_pp(10)%We(5)'            : None,                     \
                    'fluid_pp(10)%We(6)'            : None,                     \
                    'fluid_pp(10)%We(7)'            : None,                     \
                    'fluid_pp(10)%We(8)'            : None,                     \
                    'fluid_pp(10)%We(9)'            : None,                     \
                    'fluid_pp(1)%mul0'              : None,                     \
                    'fluid_pp(1)%ss'                : None,                     \
                    'fluid_pp(1)%pv'                : None,                     \
                    'fluid_pp(1)%gamma_v'           : None,                     \
                    'fluid_pp(1)%M_v'               : None,                     \
                    'fluid_pp(1)%mu_v'              : None,                     \
                    'fluid_pp(1)%k_v'               : None,                     \
                    'fluid_pp(2)%mul0'              : None,                     \
                    'fluid_pp(2)%ss'                : None,                     \
                    'fluid_pp(2)%pv'                : None,                     \
                    'fluid_pp(2)%gamma_v'           : None,                     \
                    'fluid_pp(2)%M_v'               : None,                     \
                    'fluid_pp(2)%mu_v'              : None,                     \
                    'fluid_pp(2)%k_v'               : None,                     \
                    'fluid_pp(3)%mul0'              : None,                     \
                    'fluid_pp(3)%ss'                : None,                     \
                    'fluid_pp(3)%pv'                : None,                     \
                    'fluid_pp(3)%gamma_v'           : None,                     \
                    'fluid_pp(3)%M_v'               : None,                     \
                    'fluid_pp(3)%mu_v'              : None,                     \
                    'fluid_pp(3)%k_v'               : None,                     \
                    'fluid_pp(4)%mul0'              : None,                     \
                    'fluid_pp(4)%ss'                : None,                     \
                    'fluid_pp(4)%pv'                : None,                     \
                    'fluid_pp(4)%gamma_v'           : None,                     \
                    'fluid_pp(4)%M_v'               : None,                     \
                    'fluid_pp(4)%mu_v'              : None,                     \
                    'fluid_pp(4)%k_v'               : None,                     \
                    'fluid_pp(5)%mul0'              : None,                     \
                    'fluid_pp(5)%ss'                : None,                     \
                    'fluid_pp(5)%pv'                : None,                     \
                    'fluid_pp(5)%gamma_v'           : None,                     \
                    'fluid_pp(5)%M_v'               : None,                     \
                    'fluid_pp(5)%mu_v'              : None,                     \
                    'fluid_pp(5)%k_v'               : None,                     \
                    'fluid_pp(6)%mul0'              : None,                     \
                    'fluid_pp(6)%ss'                : None,                     \
                    'fluid_pp(6)%pv'                : None,                     \
                    'fluid_pp(6)%gamma_v'           : None,                     \
                    'fluid_pp(6)%M_v'               : None,                     \
                    'fluid_pp(6)%mu_v'              : None,                     \
                    'fluid_pp(6)%k_v'               : None,                     \
                    'fluid_pp(7)%mul0'              : None,                     \
                    'fluid_pp(7)%ss'                : None,                     \
                    'fluid_pp(7)%pv'                : None,                     \
                    'fluid_pp(7)%gamma_v'           : None,                     \
                    'fluid_pp(7)%M_v'               : None,                     \
                    'fluid_pp(7)%mu_v'              : None,                     \
                    'fluid_pp(7)%k_v'               : None,                     \
                    'fluid_pp(8)%mul0'              : None,                     \
                    'fluid_pp(8)%ss'                : None,                     \
                    'fluid_pp(8)%pv'                : None,                     \
                    'fluid_pp(8)%gamma_v'           : None,                     \
                    'fluid_pp(8)%M_v'               : None,                     \
                    'fluid_pp(8)%mu_v'              : None,                     \
                    'fluid_pp(8)%k_v'               : None,                     \
                    'fluid_pp(9)%mul0'              : None,                     \
                    'fluid_pp(9)%ss'                : None,                     \
                    'fluid_pp(9)%pv'                : None,                     \
                    'fluid_pp(9)%gamma_v'           : None,                     \
                    'fluid_pp(9)%M_v'               : None,                     \
                    'fluid_pp(9)%mu_v'              : None,                     \
                    'fluid_pp(9)%k_v'               : None,                     \
                    'fluid_pp(10)%mul0'             : None,                     \
                    'fluid_pp(10)%ss'               : None,                     \
                    'fluid_pp(10)%pv'               : None,                     \
                    'fluid_pp(10)%gamma_v'          : None,                     \
                    'fluid_pp(10)%M_v'              : None,                     \
                    'fluid_pp(10)%mu_v'             : None,                     \
                    'fluid_pp(10)%k_v'              : None,                     \
                    'fluid_pp(1)%cv'                : None,                     \
                    'fluid_pp(2)%cv'                : None,                     \
                    'fluid_pp(3)%cv'                : None,                     \
                    'fluid_pp(4)%cv'                : None,                     \
                    'fluid_pp(5)%cv'                : None,                     \
                    'fluid_pp(6)%cv'                : None,                     \
                    'fluid_pp(7)%cv'                : None,                     \
                    'fluid_pp(8)%cv'                : None,                     \
                    'fluid_pp(9)%cv'                : None,                     \
                    'fluid_pp(10)%cv'               : None,                     \
                    'fluid_pp(1)%qv'                : None,                     \
                    'fluid_pp(2)%qv'                : None,                     \
                    'fluid_pp(3)%qv'                : None,                     \
                    'fluid_pp(4)%qv'                : None,                     \
                    'fluid_pp(5)%qv'                : None,                     \
                    'fluid_pp(6)%qv'                : None,                     \
                    'fluid_pp(7)%qv'                : None,                     \
                    'fluid_pp(8)%qv'                : None,                     \
                    'fluid_pp(9)%qv'                : None,                     \
                    'fluid_pp(10)%qv'               : None,                     \
                    'fluid_pp(1)%qvp'               : None,                     \
                    'fluid_pp(2)%qvp'               : None,                     \
                    'fluid_pp(3)%qvp'               : None,                     \
                    'fluid_pp(4)%qvp'               : None,                     \
                    'fluid_pp(5)%qvp'               : None,                     \
                    'fluid_pp(6)%qvp'               : None,                     \
                    'fluid_pp(7)%qvp'               : None,                     \
                    'fluid_pp(8)%qvp'               : None,                     \
                    'fluid_pp(9)%qvp'               : None,                     \
                    'fluid_pp(10)%qvp'              : None,                     \
                    'fluid_pp(1)%G'                 : None,                     \
                    'fluid_pp(2)%G'                 : None,                     \
                    'fluid_pp(3)%G'                 : None,                     \
                    'fluid_pp(4)%G'                 : None,                     \
                    'fluid_pp(5)%G'                 : None,                     \
                    'fluid_pp(6)%G'                 : None,                     \
                    'fluid_pp(7)%G'                 : None,                     \
                    'fluid_pp(8)%G'                 : None,                     \
                    'fluid_pp(9)%G'                 : None,                     \
                    'fluid_pp(10)%G'                : None,                     \
                    'pref'                          : None,                     \
                    'rhoref'                        : None,                     \
                    'polydisperse'                  : None,                     \
                    'poly_sigma'                    : None,                     \
                    'bubbles'                       : None,                     \
                    'bubble_model'                  : None,                     \
                    'polytropic'                    : None,                     \
                    'thermal'                       : None,                     \
                    'R0ref'                         : None,                     \
                    'Ca'                            : None,                     \
                    'Web'                           : None,                     \
                    'Re_inv'                        : None,                     \
                    'nb'                            : None,                     \
                    'Monopole'                      : None,                     \
                    'num_mono'                      : None,                     \
                    'qbmm'                          : None,                     \
                    'R0_type'                       : None,                     \
                    'nnode'                         : None,                     \
                    'Mono(1)%loc(1)'                : None,                     \
                    'Mono(1)%loc(2)'                : None,                     \
                    'Mono(1)%loc(3)'                : None,                     \
                    'Mono(1)%mag'                   : None,                     \
                    'Mono(1)%length'                : None,                     \
                    'Mono(1)%dir'                   : None,                     \
                    'Mono(1)%npulse'                : None,                     \
                    'Mono(1)%pulse'                 : None,                     \
                    'Mono(1)%support'               : None,                     \
                    'Mono(2)%loc(1)'                : None,                     \
                    'Mono(2)%loc(2)'                : None,                     \
                    'Mono(2)%loc(3)'                : None,                     \
                    'Mono(2)%mag'                   : None,                     \
                    'Mono(2)%length'                : None,                     \
                    'Mono(2)%dir'                   : None,                     \
                    'Mono(2)%npulse'                : None,                     \
                    'Mono(2)%pulse'                 : None,                     \
                    'Mono(2)%support'               : None,                     \
                    'Mono(3)%loc(1)'                : None,                     \
                    'Mono(3)%loc(2)'                : None,                     \
                    'Mono(3)%loc(3)'                : None,                     \
                    'Mono(3)%mag'                   : None,                     \
                    'Mono(3)%length'                : None,                     \
                    'Mono(3)%dir'                   : None,                     \
                    'Mono(3)%npulse'                : None,                     \
                    'Mono(3)%pulse'                 : None,                     \
                    'Mono(3)%support'               : None,                     \
                    'Mono(4)%loc(1)'                : None,                     \
                    'Mono(4)%loc(2)'                : None,                     \
                    'Mono(4)%loc(3)'                : None,                     \
                    'Mono(4)%mag'                   : None,                     \
                    'Mono(4)%length'                : None,                     \
                    'Mono(4)%dir'                   : None,                     \
                    'Mono(4)%npulse'                : None,                     \
                    'Mono(4)%pulse'                 : None,                     \
                    'Mono(4)%support'               : None,                     \
                    'Mono(1)%delay'                 : None,                     \
                    'Mono(2)%delay'                 : None,                     \
                    'Mono(3)%delay'                 : None,                     \
                    'Mono(4)%delay'                 : None,                     \
                    'Mono(1)%aperture'              : None,                     \
                    'Mono(2)%aperture'              : None,                     \
                    'Mono(3)%aperture'              : None,                     \
                    'Mono(4)%aperture'              : None,                     \
                    'Mono(1)%foc_length'            : None,                     \
                    'Mono(2)%foc_length'            : None,                     \
                    'Mono(3)%foc_length'            : None,                     \
                    'Mono(4)%foc_length'            : None,                     \
                    'integral_wrt'                  : None,                     \
                    'num_integrals'                 : None,                     \
                    'integral(1)%xmin'              : None,                     \
                    'integral(1)%xmax'              : None,                     \
                    'integral(1)%ymin'              : None,                     \
                    'integral(1)%ymax'              : None,                     \
                    'integral(1)%zmin'              : None,                     \
                    'integral(1)%zmax'              : None,                     \
                    'integral(2)%xmin'              : None,                     \
                    'integral(2)%xmax'              : None,                     \
                    'integral(2)%ymin'              : None,                     \
                    'integral(2)%ymax'              : None,                     \
                    'integral(2)%zmin'              : None,                     \
                    'integral(2)%zmax'              : None,                     \
                    'integral(3)%xmin'              : None,                     \
                    'integral(3)%xmax'              : None,                     \
                    'integral(3)%ymin'              : None,                     \
                    'integral(3)%ymax'              : None,                     \
                    'integral(3)%zmin'              : None,                     \
                    'integral(3)%zmax'              : None,                     \
                    'integral(4)%xmin'              : None,                     \
                    'integral(4)%xmax'              : None,                     \
                    'integral(4)%ymin'              : None,                     \
                    'integral(4)%ymax'              : None,                     \
                    'integral(4)%zmin'              : None,                     \
                    'integral(4)%zmax'              : None,                     \
                    'integral(5)%xmin'              : None,                     \
                    'integral(5)%xmax'              : None,                     \
                    'integral(5)%ymin'              : None,                     \
                    'integral(5)%ymax'              : None,                     \
                    'integral(5)%zmin'              : None,                     \
                    'integral(5)%zmax'              : None                      \
}
# ==============================================================================


# Post-process Dictionary ======================================================
post_process_dict =                                                            \
    {                                                                          \
                    'case_dir'                      : None,                    \
                    'cyl_coord'                     : None,                    \
                    'm'                             : None,                    \
                    'n'                             : None,                    \
                    'p'                             : None,                    \
                    't_step_start'                  : None,                    \
                    't_step_stop'                   : None,                    \
                    't_step_save'                   : None,                    \
                    'model_eqns'                    : None,                    \
                    'relax_model'                   : None,                    \
                    'num_fluids'                    : None,                    \
                    'adv_alphan'                    : None,                    \
                    'mpp_lim'                       : None,                    \
                    'weno_order'                    : None,                    \
                    'alt_soundspeed'                : None,                    \
                    'mixture_err'                   : None,                    \
                    'parallel_io'                   : None,                    \
                    'bc_x%beg'                      : None,                    \
                    'bc_x%end'                      : None,                    \
                    'bc_y%beg'                      : None,                    \
                    'bc_y%end'                      : None,                    \
                    'bc_z%beg'                      : None,                    \
                    'bc_z%end'                      : None,                    \
                    'hypoelasticity'                : None,                    \
                    'fluid_pp(1)%gamma'             : None,                    \
                    'fluid_pp(1)%pi_inf'            : None,                    \
                    'fluid_pp(2)%gamma'             : None,                    \
                    'fluid_pp(2)%pi_inf'            : None,                    \
                    'fluid_pp(3)%gamma'             : None,                    \
                    'fluid_pp(3)%pi_inf'            : None,                    \
                    'fluid_pp(4)%gamma'             : None,                    \
                    'fluid_pp(4)%pi_inf'            : None,                    \
                    'fluid_pp(5)%gamma'             : None,                    \
                    'fluid_pp(5)%pi_inf'            : None,                    \
                    'fluid_pp(6)%gamma'             : None,                    \
                    'fluid_pp(6)%pi_inf'            : None,                    \
                    'fluid_pp(7)%gamma'             : None,                    \
                    'fluid_pp(7)%pi_inf'            : None,                    \
                    'fluid_pp(8)%gamma'             : None,                    \
                    'fluid_pp(8)%pi_inf'            : None,                    \
                    'fluid_pp(9)%gamma'             : None,                    \
                    'fluid_pp(9)%pi_inf'            : None,                    \
                    'fluid_pp(10)%gamma'            : None,                    \
                    'fluid_pp(10)%pi_inf'           : None,                    \
                    'format'                        : None,                    \
                    'precision'                     : None,                    \
                    'coarsen_silo'                  : None,                    \
                    'fourier_decomp'                : None,                    \
                    'fourier_modes%beg'             : None,                    \
                    'fourier_modes%end'             : None,                    \
                    'alpha_rho_wrt'                 : None,                    \
                    'alpha_rho_wrt(1)'              : None,                    \
                    'alpha_rho_wrt(2)'              : None,                    \
                    'alpha_rho_wrt(3)'              : None,                    \
                    'alpha_rho_wrt(4)'              : None,                    \
                    'alpha_rho_wrt(5)'              : None,                    \
                    'alpha_rho_wrt(6)'              : None,                    \
                    'alpha_rho_wrt(7)'              : None,                    \
                    'alpha_rho_wrt(8)'              : None,                    \
                    'alpha_rho_wrt(9)'              : None,                    \
                    'alpha_rho_wrt(10)'             : None,                    \
                    'rho_wrt'                       : None,                    \
                    'mom_wrt'                       : None,                    \
                    'mom_wrt(1)'                    : None,                    \
                    'mom_wrt(2)'                    : None,                    \
                    'mom_wrt(3)'                    : None,                    \
                    'vel_wrt'                       : None,                    \
                    'vel_wrt(1)'                    : None,                    \
                    'vel_wrt(2)'                    : None,                    \
                    'vel_wrt(3)'                    : None,                    \
                    'flux_lim'                      : None,                    \
                    'flux_wrt'                      : None,                    \
                    'flux_wrt(1)'                   : None,                    \
                    'flux_wrt(2)'                   : None,                    \
                    'flux_wrt(3)'                   : None,                    \
                    'E_wrt'                         : None,                    \
                    'pres_wrt'                      : None,                    \
                    'alpha_wrt'                     : None,                    \
                    'alpha_wrt(1)'                  : None,                    \
                    'alpha_wrt(2)'                  : None,                    \
                    'alpha_wrt(3)'                  : None,                    \
                    'alpha_wrt(4)'                  : None,                    \
                    'alpha_wrt(5)'                  : None,                    \
                    'alpha_wrt(6)'                  : None,                    \
                    'alpha_wrt(7)'                  : None,                    \
                    'alpha_wrt(8)'                  : None,                    \
                    'alpha_wrt(9)'                  : None,                    \
                    'alpha_wrt(10)'                 : None,                    \
                    'kappa_wrt'                     : None,                    \
                    'kappa_wrt(1)'                  : None,                    \
                    'kappa_wrt(2)'                  : None,                    \
                    'kappa_wrt(3)'                  : None,                    \
                    'kappa_wrt(4)'                  : None,                    \
                    'kappa_wrt(5)'                  : None,                    \
                    'kappa_wrt(6)'                  : None,                    \
                    'kappa_wrt(7)'                  : None,                    \
                    'kappa_wrt(8)'                  : None,                    \
                    'kappa_wrt(9)'                  : None,                    \
                    'kappa_wrt(10)'                 : None,                    \
                    'gamma_wrt'                     : None,                    \
                    'heat_ratio_wrt'                : None,                    \
                    'pi_inf_wrt'                    : None,                    \
                    'pres_inf_wrt'                  : None,                    \
                    'cons_vars_wrt'                 : None,                    \
                    'prim_vars_wrt'                 : None,                    \
                    'c_wrt'                         : None,                    \
                    'omega_wrt'                     : None,                    \
                    'omega_wrt(1)'                  : None,                    \
                    'omega_wrt(2)'                  : None,                    \
                    'omega_wrt(3)'                  : None,                    \
                    'schlieren_wrt'                 : None,                    \
                    'schlieren_alpha'               : None,                    \
                    'schlieren_alpha(1)'            : None,                    \
                    'schlieren_alpha(2)'            : None,                    \
                    'schlieren_alpha(3)'            : None,                    \
                    'schlieren_alpha(4)'            : None,                    \
                    'schlieren_alpha(5)'            : None,                    \
                    'schlieren_alpha(6)'            : None,                    \
                    'schlieren_alpha(7)'            : None,                    \
                    'schlieren_alpha(8)'            : None,                    \
                    'schlieren_alpha(9)'            : None,                    \
                    'schlieren_alpha(10)'           : None,                    \
                    'fd_order'                      : None,                     \
                    'fluid_pp(1)%ss'                : None,                     \
                    'fluid_pp(1)%pv'                : None,                     \
                    'fluid_pp(1)%gamma_v'           : None,                     \
                    'fluid_pp(1)%M_v'               : None,                     \
                    'fluid_pp(1)%mu_v'              : None,                     \
                    'fluid_pp(1)%k_v'               : None,                     \
                    'fluid_pp(2)%mul0'              : None,                     \
                    'fluid_pp(2)%ss'                : None,                     \
                    'fluid_pp(2)%pv'                : None,                     \
                    'fluid_pp(2)%gamma_v'           : None,                     \
                    'fluid_pp(2)%M_v'               : None,                     \
                    'fluid_pp(2)%mu_v'              : None,                     \
                    'fluid_pp(2)%k_v'               : None,                     \
                    'fluid_pp(3)%mul0'              : None,                     \
                    'fluid_pp(3)%ss'                : None,                     \
                    'fluid_pp(3)%pv'                : None,                     \
                    'fluid_pp(3)%gamma_v'           : None,                     \
                    'fluid_pp(3)%M_v'               : None,                     \
                    'fluid_pp(4)%mu_v'              : None,                     \
                    'fluid_pp(4)%k_v'               : None,                     \
                    'fluid_pp(4)%mul0'              : None,                     \
                    'fluid_pp(4)%ss'                : None,                     \
                    'fluid_pp(4)%pv'                : None,                     \
                    'fluid_pp(4)%gamma_v'           : None,                     \
                    'fluid_pp(4)%M_v'               : None,                     \
                    'fluid_pp(4)%mu_v'              : None,                     \
                    'fluid_pp(4)%k_v'               : None,                     \
                    'fluid_pp(5)%mul0'              : None,                     \
                    'fluid_pp(5)%ss'                : None,                     \
                    'fluid_pp(5)%pv'                : None,                     \
                    'fluid_pp(5)%gamma_v'           : None,                     \
                    'fluid_pp(5)%M_v'               : None,                     \
                    'fluid_pp(5)%mu_v'              : None,                     \
                    'fluid_pp(5)%k_v'               : None,                     \
                    'fluid_pp(6)%mul0'              : None,                     \
                    'fluid_pp(6)%ss'                : None,                     \
                    'fluid_pp(6)%pv'                : None,                     \
                    'fluid_pp(6)%gamma_v'           : None,                     \
                    'fluid_pp(6)%M_v'               : None,                     \
                    'fluid_pp(6)%mu_v'              : None,                     \
                    'fluid_pp(6)%k_v'               : None,                     \
                    'fluid_pp(7)%mul0'              : None,                     \
                    'fluid_pp(7)%ss'                : None,                     \
                    'fluid_pp(7)%pv'                : None,                     \
                    'fluid_pp(7)%gamma_v'           : None,                     \
                    'fluid_pp(7)%M_v'               : None,                     \
                    'fluid_pp(7)%mu_v'              : None,                     \
                    'fluid_pp(7)%k_v'               : None,                     \
                    'fluid_pp(8)%mul0'              : None,                     \
                    'fluid_pp(8)%ss'                : None,                     \
                    'fluid_pp(8)%pv'                : None,                     \
                    'fluid_pp(8)%gamma_v'           : None,                     \
                    'fluid_pp(8)%M_v'               : None,                     \
                    'fluid_pp(8)%mu_v'              : None,                     \
                    'fluid_pp(8)%k_v'               : None,                     \
                    'fluid_pp(9)%mul0'              : None,                     \
                    'fluid_pp(9)%ss'                : None,                     \
                    'fluid_pp(9)%pv'                : None,                     \
                    'fluid_pp(9)%gamma_v'           : None,                     \
                    'fluid_pp(9)%M_v'               : None,                     \
                    'fluid_pp(9)%mu_v'              : None,                     \
                    'fluid_pp(9)%k_v'               : None,                     \
                    'fluid_pp(10)%mul0'             : None,                     \
                    'fluid_pp(10)%ss'               : None,                     \
                    'fluid_pp(10)%pv'               : None,                     \
                    'fluid_pp(10)%gamma_v'          : None,                     \
                    'fluid_pp(10)%M_v'              : None,                     \
                    'fluid_pp(10)%mu_v'             : None,                     \
                    'fluid_pp(10)%k_v'              : None,                     \
                    'fluid_pp(1)%qv'                : None,                     \
                    'fluid_pp(2)%qv'                : None,                     \
                    'fluid_pp(3)%qv'                : None,                     \
                    'fluid_pp(4)%qv'                : None,                     \
                    'fluid_pp(5)%qv'                : None,                     \
                    'fluid_pp(6)%qv'                : None,                     \
                    'fluid_pp(7)%qv'                : None,                     \
                    'fluid_pp(8)%qv'                : None,                     \
                    'fluid_pp(9)%qv'                : None,                     \
                    'fluid_pp(10)%qv'               : None,                     \
                    'fluid_pp(1)%G'                 : None,                     \
                    'fluid_pp(2)%G'                 : None,                     \
                    'fluid_pp(3)%G'                 : None,                     \
                    'fluid_pp(4)%G'                 : None,                     \
                    'fluid_pp(5)%G'                 : None,                     \
                    'fluid_pp(6)%G'                 : None,                     \
                    'fluid_pp(7)%G'                 : None,                     \
                    'fluid_pp(8)%G'                 : None,                     \
                    'fluid_pp(9)%G'                 : None,                     \
                    'fluid_pp(10)%G'                : None,                     \
                    'polydisperse'                  : None,                     \
                    'poly_sigma'                    : None,                     \
                    'polytropic'                    : None,                     \
                    'thermal'                       : None,                     \
                    'pref'                          : None,                     \
                    'Ca'                            : None,                     \
                    'Web'                           : None,                     \
                    'Re_inv'                        : None,                     \
                    'rhoref'                        : None,                     \
                    'bubbles'                       : None,                     \
                    'R0ref'                         : None,                     \
                    'nb'                            : None                      \
    }
# ==============================================================================

# PBS Dictionary ===============================================================
pbs_dict =                                                                     \
    {                                                                          \
                    'queue'                         : None,                    \
                    'nodes'                         : None,                    \
                    'ppn'                           : None,                    \
                    'walltime'                      : None,                    \
                    'mail_list'                     : None                     \
    }
# ==============================================================================



# CONTAINS =====================================================================

def f_execute_mfc_component_SHB(comp_name, case_dict, mfc_dir, engine, sub_name): # ----------
    # Description: The following function receives the name of the MFC component
    #              the user wishes to execute, the case dictionary, the location
    #              of the MFC folder and lastly, the configuration of the engine
    #              with which the component will be executed. Then, given this
    #              information, the function compiles the code for the selected
    #              component and then writes the component's input file. A batch
    #              file may also be generated, given the engine is configured in
    #              parallel. If this is the case, the function then runs the
    #              component's executable by submitting the batch file to PBS,
    #              otherwise, it runs the executable serially, directly from the
    #              command-line.


    # Enabling access to the MFC component and PBS dictionaries
    global pre_process_dict, simulation_dict, post_process_dict, pbs_dict


    # Checking the validity of the configuration of the engine
    if (engine != 'parallel') and (engine != 'serial'):
        print('\n' + comp_name + '>> Unsupported engine configuration. ' \
                                 'Exiting ...' + '\n')
        exit(0)


    # Checking whether the MFC component selected by the user exists
    if (comp_name != 'pre_process' ) and \
       (comp_name != 'simulation'  ) and \
       (comp_name != 'post_process'):
        print('\n' + 'Unsupported choice of MFC component to execute. ' \
                   + 'Exiting ...' + '\n')
        exit(0)


    # Checking the consistency of the case dictionary with respect to the MFC
    # component and PBS dictionaries
    for parameter in case_dict:
        if ( (parameter in pre_process_dict) == False) and \
           (  (parameter in simulation_dict) == False) and \
           ((parameter in post_process_dict) == False) and \
           (         (parameter in pbs_dict) == False):
               print('\n' + comp_name + '>> Unsupported parameter choice ' \
                          + parameter + '. Exiting ...' + '\n')
               exit(0)


    # Updating the values in the PBS dictionary using the values provided by the
    # user in the case dictionary
    for parameter in case_dict:
        if (parameter in pbs_dict) == True:
            pbs_dict[parameter] = case_dict[parameter]


    # Outputting the component's start-up message
    print('\n' + comp_name + '>> Preparing ' + engine + ' job ...' + '\n')


    # Setting the directory location for the MFC component
    comp_dir = mfc_dir + '/' + comp_name + '_code'

    makefile = 'makefile_richardson'
    if sys.platform == 'darwin':
        makefile = 'makefile'

    # Compiling the MFC component's code if necessary
    cmd_status = Popen('make -C ' + comp_dir + ' all', shell=True, stdout=PIPE)
    output, errors = cmd_status.communicate()


    # Generating input file to be read in by the MFC component's executable
    f_create_input_file(comp_name, case_dict)


     # If the engine is configured serially, the job, i.e. the executable of the
    # component, is run in the command-line, else, for a parallel configuration,
    # a bash script is generated and the job is submitted to a queue via PBS.
    if engine == 'serial':
        print('\n' + comp_name + '>> Serial job in progress ...' + '\n')
        #cmd_status = Popen('mpirun -n '+str(pbs_dict[ 'ppn' ])+' ./'+comp_dir+'/'+comp_name, shell=True, stdout=PIPE)
        cmd_status = Popen('mpirun -n '+str(pbs_dict[ 'ppn' ])+ ' '+comp_dir+'/'+comp_name, shell=True, stdout=PIPE)
        output, errors = cmd_status.communicate()
        print('\n' + output)
        print(comp_name + '>> Serial job completed!' + '\n')
        cmd_status = Popen('rm -f '+ comp_name +'.inp', shell=True, stdout=PIPE)
        output, errors = cmd_status.communicate()
    #else if engine == 'interactive':
    #    print '\n' + comp_name + '>> Interactive job in progress ...' + '\n'
    #    cmd_status = Popen('./'+comp_dir+'/'+comp_name, shell=True, stdout=PIPE)
    #    output, errors = cmd_status.communicate()
    #    print '\n' + output
    #    print comp_name + '>> Serial job completed!' + '\n'
    #    cmd_status = Popen('rm -f '+ comp_name +'.inp', shell=True, stdout=PIPE)
    #    output, errors = cmd_status.communicate()
    else:
        f_create_batch_file_SHB(comp_name, case_dict, mfc_dir, sub_name)
        # Submit job to queue (Hooke/Thomson/Darter)
        #cmd_status = Popen('qsub ' + comp_name + '.sh', shell=True, stdout=PIPE)
        # submit job to queue (Stampede)
        cmd_status = Popen('sbatch ' + comp_name + '.sh', shell=True, stdout=PIPE)
        output, errors = cmd_status.communicate()
        print('\n' + output)
        print(comp_name + '>> Parallel job submitted to queue!' + '\n')
# END: def f_execute_mfc_component ---------------------------------------------

def f_execute_mfc_component(comp_name, case_dict, mfc_dir, engine): # ----------
    # Description: The following function receives the name of the MFC component
    #              the user wishes to execute, the case dictionary, the location
    #              of the MFC folder and lastly, the configuration of the engine
    #              with which the component will be executed. Then, given this
    #              information, the function compiles the code for the selected
    #              component and then writes the component's input file. A batch
    #              file may also be generated, given the engine is configured in
    #              parallel. If this is the case, the function then runs the
    #              component's executable by submitting the batch file to PBS,
    #              otherwise, it runs the executable serially, directly from the
    #              command-line.
    
    
    # Enabling access to the MFC component and PBS dictionaries
    global pre_process_dict, simulation_dict, post_process_dict, pbs_dict
    
    
    # Checking the validity of the configuration of the engine
    if (engine != 'parallel') and (engine != 'serial'):
        print(('\n' + comp_name + '>> Unsupported engine configuration. Exiting ...' + '\n'))
        exit(0)
    
    
    # Checking whether the MFC component selected by the user exists
    if (comp_name != 'pre_process' ) and \
       (comp_name != 'simulation'  ) and \
       (comp_name != 'post_process'):
        print(( '\n' + 'Unsupported choice of MFC component to execute. ' \
                   + 'Exiting ...' + '\n'))
        exit(0)
    
    
    # Checking the consistency of the case dictionary with respect to the MFC
    # component and PBS dictionaries
    for parameter in case_dict:
        if  (  parameter not in  simulation_dict ) and \
            (  parameter not in  post_process_dict ) and \
            (  parameter not in  pre_process_dict ) and \
            (  parameter not in  pbs_dict ):
               print(( '\n' + comp_name + '>> Unsupported parameter choice ' \
                          + parameter + '. Exiting ...' + '\n'))
               exit(0)
    
    
    # Updating the values in the PBS dictionary using the values provided by the
    # user in the case dictionary
    for parameter in case_dict:
        if (parameter in pbs_dict):
            pbs_dict[parameter] = case_dict[parameter]
    
    
    # Checking whether the engine configuration is compatible with the values of
    # the parameters located in the PBS dictionary
#    if engine == 'serial':
#        for parameter in pbs_dict:
#            if pbs_dict[parameter] is not None:
#                print '\n' + comp_name + '>> Serial engine configuration '  \
#                                       + 'incompatible with value(s) of '   \
#                                       + 'parameter(s) in PBS dictionary. ' \
#                                       + 'Exiting ...' + '\n'
#                exit(0)
#    else:
#        for parameter in pbs_dict:
#            if pbs_dict[parameter] is None:
#                print '\n' + comp_name + '>> Parallel engine configuration ' \
#                                       + 'incompatible with value(s) of '    \
#                                       + 'parameter(s) in PBS dictionary. '  \
#                                       + 'Exiting ...' + '\n'
#                exit(0)
    
    
    # Outputting the component's start-up message
    print(( '\n' + comp_name + '>> Preparing ' + engine + ' job ...' + '\n'))
    
    
    # Setting the directory location for the MFC component
    comp_dir = mfc_dir + '/' + comp_name + '_code'

    makefile = 'makefile'

    # Compiling the MFC component's code if necessary
    cmd_status = Popen('make -C ' + comp_dir + ' all', shell=True, stdout=PIPE)
    output, errors = cmd_status.communicate()
    
    
    # Generating input file to be read in by the MFC component's executable
    f_create_input_file(comp_name, case_dict)
    
    
    # If the engine is configured serially, the job, i.e. the executable of the
    # component, is run in the command-line, else, for a parallel configuration,
    # a bash script is generated and the job is submitted to a queue via PBS.
    if engine == 'serial':
<<<<<<< HEAD
        print( '\n' + comp_name + '>> Serial job in progress ...' + '\n')
        cmd_status = Popen(comp_dir+'/'+comp_name, shell=True, stdout=PIPE)
        #cmd_status = Popen('mpirun -n '+str(pbs_dict[ 'ppn' ])+ ' '+comp_dir+'/'+comp_name, shell=True )
=======
        print(( '\n' + comp_name + '>> Serial job in progress ...' + '\n'))
        #cmd_status = Popen('./'+comp_dir+'/'+comp_name, shell=True, stdout=PIPE)
        cmd_status = Popen('mpirun -n '+str(pbs_dict[ 'ppn' ])+ ' '+comp_dir+'/'+comp_name, shell=True )
>>>>>>> 81d4e232
        output, errors = cmd_status.communicate()
        #print '\n' + output
        print(( comp_name + '>> Serial job completed!' + '\n'))
        #cmd_status = Popen('rm -f '+ comp_name +'.inp', shell=True, stdout=PIPE)
        #output, errors = cmd_status.communicate()
    else:
        f_create_batch_file(comp_name, case_dict, mfc_dir)
        # Submit job to queue (qsub)
        # cmd_status = Popen('qsub ' + comp_name + '.sh', shell=True, stdout=PIPE)
        # submit job to queue (sbatch)
        cmd_status = Popen('sbatch ' + comp_name + '.sh', shell=True, stdout=PIPE)
        output, errors = cmd_status.communicate()
        print(( '\n' + output))
        print(( comp_name + '>> Parallel job submitted to queue!' + '\n'))
# END: def f_execute_mfc_component ---------------------------------------------


def f_create_input_file(comp_name, case_dict): # -------------------------------
    # Description: The following function generates an input file given the name
    #              of the MFC component for which the file is to be created and
    #              the case dictionary from which the parameters will be used to
    #              populate the file.
    
    
    # Enabling access to the MFC component dictionaries
    global pre_process_dict, simulation_dict, post_process_dict
    
    
    # Updating the values in the relevant MFC component dictionary using the
    # values provided by the user in the case dictionary
    if comp_name == 'pre_process':
        for parameter in case_dict:
            if parameter in pre_process_dict:
                pre_process_dict[parameter] = case_dict[parameter]
        comp_dict = pre_process_dict
    elif comp_name == 'simulation':
        for parameter in case_dict:
            if parameter in simulation_dict:
                simulation_dict[parameter] = case_dict[parameter]
        comp_dict = simulation_dict
    else:
        for parameter in case_dict:
            if parameter in post_process_dict:
                post_process_dict[parameter] = case_dict[parameter]
        comp_dict = post_process_dict
    
    
    # Setting the location of the input file
    file_loc = comp_name + '.inp'
    
    
    # Opening and obtaining a handle for it
    file_id = open(file_loc, 'w')
    
    
    # Populating the file's header information
    file_id.write('&user_inputs\n')
    
    
    # Populating the body of the input file
    for parameter in comp_dict:
        if comp_dict[parameter] is not None:
            file_id.write(parameter + ' = ' + str(comp_dict[parameter]) + '\n')
    
    # OTS: end statement for namelist [gfortran compatibility]
    file_id.write('&end\n')
    
    # Populating the file's footer information
    file_id.write('/')
    
    
    # Closing the input file
    file_id.close()
# END: def f_create_input_file -------------------------------------------------


def f_create_batch_file_SHB(comp_name, case_dict, mfc_dir,sub_name): # ----------------------
    # Description: The following function generates a batch file given the name
    #              of the MFC component for which the file is to be created, the
    #              case dictionary from which the parameters will be used to
    #              populate the file, and the location of the MFC folder.


    # Enabling access to the PBS dictionary
    global pbs_dict


    # Setting the location of the batch file
    file_loc = comp_name + '.sh'


    # Opening and obtaining a handle for it
    file_id = open(file_loc, 'w')


    # Populating Batch File  ===================================================
    file_id.write(                                                             \
                                                                               \
        # Script interpreter
        '#!/bin/sh'                                                     + '\n' \
                                                                               \
        # Account to be charged for the job:
        # (Darter/Gordon)
        # '#PBS -A TG-CTS120005'                                          + '\n' \
        # (Stampede)
        #'#SBATCH -A TG-CTS120005'                                       + '\n' \
                                                                               \
        # Name of the queue to which the job should be submitted:
        # (Hooke/Thomson/Darter/Gordon)
        # '#PBS -q ' + str(pbs_dict['queue'])                             + '\n' \
        # (Stampede)
        # '#SBATCH -p ' + str(pbs_dict['queue'])                          + '\n' \
        # (Comet)
        '#SBATCH --partition=' + str(pbs_dict['queue'])                 + '\n' \
                                                                               \
        # Name of the job to be submitted to the scheduler:
        # (Hooke/Thomson/Darter/Gordon)
        # '#PBS -N ' + comp_name                                          + '\n' \
        # (Stampede)
        # '#SBATCH -J ' + comp_name                                       + '\n' \
        # (Comet/Richardson)
        '#SBATCH --job-name=' + sub_name                               + '\n' \
                                                                               \
        # Node(s) and processor(s) per node (ppn) for job:
        # (Thomson)
        # '#PBS -l nodes=' + str(pbs_dict['nodes'])                              \
        #        + ':ppn=' + str(pbs_dict[ 'ppn' ])                       + '\n' \
        # (Hooke)
        # '#PBS -l nodes=0' + str(pbs_dict['nodes'])                             \
        #        + ':ppn=' + str(pbs_dict[ 'ppn' ])                       + '\n' \
        # (Darter)
        # '#PBS -l size=' + str( pbs_dict['nodes']*pbs_dict['ppn']               \
        #                      + min(1,( pbs_dict['nodes']                       \
        #                              * pbs_dict[ 'ppn' ] )%16)                 \
        #                      * (16 - ( pbs_dict['nodes']                       \
        #                              * pbs_dict[ 'ppn' ] )%16) )        + '\n' \
        # (Stampede)
        # '#SBATCH -n ' + str( pbs_dict['nodes']*pbs_dict['ppn']                 \
        #                      + min(1,( pbs_dict['nodes']                       \
        #                              * pbs_dict[ 'ppn' ] )%16)                 \
        #                      * (16 - ( pbs_dict['nodes']                       \
        #                              * pbs_dict[ 'ppn' ] )%16) )        + '\n' \
        # (Gordon)
        # '#PBS -l nodes=' + str(pbs_dict['nodes'])                              \
        #        + ':ppn=' + str(pbs_dict[ 'ppn' ]) + ':native'           + '\n' \
        # (Comet)
        #'#SBATCH --nodes=' + str(pbs_dict['nodes'])                      + '\n' \
        #'#SBATCH --ntasks-per-node=' + str(pbs_dict['ppn'])              + '\n' \
        #'#SBATCH --switches=' + '1'                                      + '\n' \
        #                                                                       \
        # (Richardson)
        #'#SBATCH -n ' + str( pbs_dict['nodes']*pbs_dict['ppn'])                \
                #              + ' --ntasks-per-node=' + str(pbs_dict['ppn'])    + '\n' \
        '#SBATCH -n ' + str( pbs_dict['nodes']*pbs_dict['ppn'])         + '\n' \
                                                                               \
        # (Richardson)
        #'#SBATCH --mem-per-cpu ' + str(5) + 'G'                         + '\n' \
                                                                               \
        # Maximum amount of time to commit to the execution of the job:
        # (Hooke/Thomson/Gordon)
        # '#PBS -l walltime=' + str(pbs_dict['walltime'])                 + '\n' \
        # (Stampede/Comet)
        '#SBATCH -t ' + str(pbs_dict['walltime'])                       + '\n' \
                                                                               \
        # Declare the job rerunable (y) or non-rerunable (n)
        # (Hooke/Thomson)
        # '#PBS -r n'                                                     + '\n' \
                                                                               \
        # Output standard output and error in a single file
        # (Hooke/Thomson/Darter/Gordon?)
        # '#PBS -j oe'                                                    + '\n' \
        # (Stampede/Comet/Richardson)
        '#SBATCH -o ' + comp_name + '.o%j'                              + '\n' \
        '#SBATCH -e ' + comp_name + '.o%j'                              + '\n' \
                                                                               \
        # Notify by email when job begins (b), aborts (a), and/or ends (e):
        # (Hooke/Thomson/Darter/Gordon)
        # '#PBS -m bae'                                                   + '\n' \
        # '#PBS -M ' + str(pbs_dict['mail_list'])                         + '\n' \
        # (Stampede/Comet/Richardson)
        '#SBATCH --mail-type=all'                                       + '\n' \
        '#SBATCH --mail-user=' + str(pbs_dict['mail_list'])             + '\n' \
                                                                               \
        # Total number of processor(s) allocated for job execution
        # (Hooke/Thomson/Darter/Gordon?)
        # 'num_procs=$(cat $PBS_NODEFILE | wc -l)'                        + '\n' \

        # Moving to the case directory
        # (Hooke/Thomson/Darter/Gordon?)
        # 'cd $PBS_O_WORKDIR'                                             + '\n' \
                                                                               \
        # Setting up environment variables for MPI I/O on Cray systems (Darter)
        # 'export MPICH_PTL_UNEX_EVENTS=400000'                           + '\n' \
                                                                               \
        # 'export MPICH_PTL_OTHER_EVENTS=100000'                          + '\n' \
                                                                               \
        # 'export MPICH_UNEX_BUFFER_SIZE=536870912'                       + '\n' \
                                                                               \
        # 'export MPICH_MPIIO_HINTS=*:romio_ds_write=disable'             + '\n' \
                                                                               \
        # Setting up the output file's header information:
        # (Hooke/Thomson/Darter/Gordon?)
        # 'echo MFC v3.0 - Cases - ' + basename(getcwd())                        \
        #                           + ': $PBS_JOBNAME.o${PBS_JOBID:0:7}' + '\n' \
        # 'echo Description: $PBS_JOBID executed on $num_procs '                 \
        # (Stampede/Comet/Richardson)
        'echo MFC v3.0 - Cases - ' + basename(getcwd())                        \
                               + ': $SLURM_JOB_NAME.o%j'                 + '\n' \
        'echo Description: %j executed on $num_procs '                         \

                         + 'processor\'(s)\'. The' + '\n' + 'echo '            \
                         + '\'            \' command-line output '             \
                         + 'information may be found below.'            + '\n' \
        'echo Author: Vedran Coralic'                                   + '\n' \
        'echo Start-date: `date +%D`'                                   + '\n' \
        'echo Start-time: `date +%T`'                                   + '\n' \
        'echo' + '\n' + 'echo'                                          + '\n' \
        'echo \'================================ Terminal Output '             \
             + '===============================\'' + '\n' + 'echo'      + '\n' \
                                                                               \
        # Starting the timer for the job execution
        't_start=$(date +%s)'                                           + '\n' \
        #'t_start=$(date +"%T.%3N")'                                           + '\n' \
        # Executing job:
        # (Hooke)
        # '/opt/mvapich2/ch3_mrail_gen2-intel12/bin/mpirun '                     \
        #                                + mfc_dir + '/' + comp_name             \
        #                                + '_code' + '/' + comp_name      + '\n' \
        # (Darter)
        # 'aprun -n ' + str(pbs_dict['nodes']*pbs_dict['ppn']) + ' '             \
        #                                + mfc_dir + '/' + comp_name             \
        #                                + '_code' + '/' + comp_name      + '\n' \
        # (Thomson)
        # '/share/apps/openmpi-1.4.3/nag_fort/bin/mpirun '                       \
        #                                + mfc_dir + '/' + comp_name             \
        #                                + '_code' + '/' + comp_name      + '\n' \
        # (Stampede/Comet)
        #'ibrun '                                                               \
        #                               + mfc_dir + '/' + comp_name             \
        #                               + '_code' + '/' + comp_name      + '\n' \
        # (Gordon)
        # 'mpirun_rsh -np ' + str(pbs_dict['nodes']*pbs_dict['ppn']) + ' '       \
        #                               + '-hostfile $PBS_NODEFILE '            \
        #                               + mfc_dir + '/' + comp_name             \
        #                               + '_code' + '/' + comp_name      + '\n' \
        # (Richardson)
        'mpirun '                                                               \
                                       + mfc_dir + '/' + comp_name             \
                                       + '_code' + '/' + comp_name      + '\n' \
        # Stopping the timer for the job
        't_stop=$(date +%s)' + '\n' + 'echo'                            + '\n' \
        #'t_stop=$(date +"%T.%3N")' + '\n' + 'echo'                            + '\n' \
                                                                               \
        # Setting up the PBS output file's footer information
        'echo \'================================================='             \
             + '===============================\''                      + '\n' \
        'echo' + '\n' + 'echo'                                          + '\n' \
        'echo End-date: `date +%D`'                                     + '\n' \
        'echo End-time: `date +%T`' + '\n' + 'echo'                     + '\n' \
        'echo Total-time: $(expr $t_stop - $t_start)s'                  + '\n' \
                                                                               \
        # Removing the input file
        #'rm -f ' + comp_name + '.inp'                                   + '\n' \
                                                                               \
        # Removing the batch file
        'rm -f ' + comp_name + '.sh'                                           )
    # END: Populating Batch File ===============================================


    # Closing the batch file
    file_id.close()


    # Giving the batch file the permission to be executed
    cmd_status = Popen('chmod +x ' + comp_name + '.sh', shell=True, stdout=PIPE)
    output, errors = cmd_status.communicate()


def f_create_batch_file(comp_name, case_dict, mfc_dir): # ----------------------
    # Description: The following function generates a batch file given the name
    #              of the MFC component for which the file is to be created, the
    #              case dictionary from which the parameters will be used to
    #              populate the file, and the location of the MFC folder.
    
    
    # Enabling access to the PBS dictionary
    global pbs_dict
    
    
    # Setting the location of the batch file
    file_loc = comp_name + '.sh'
    
    
    # Opening and obtaining a handle for it
    file_id = open(file_loc, 'w')
    
    
    # Populating Batch File  ===================================================
    file_id.write(                                                             \
                                                                               \
        # Script interpreter
        '#!/bin/sh'                                                     + '\n' \
                                                                               \
        # Account to be charged for the job:
        # (PBS)
        # '#PBS -A xxx'                                          + '\n' \
        # (Slurm)
        # '#SBATCH -A xxx'                                       + '\n' \
                                                                               \
        # Name of the queue to which the job should be submitted:
        # (PBS)
        # '#PBS -q ' + str(pbs_dict['queue'])                             + '\n' \
        # (Slurm)
        '#SBATCH -p ' + str(pbs_dict['queue'])                          + '\n' \
                                                                               \
        # Name of the job to be submitted to the scheduler:
        # (PBS)
        # '#PBS -N ' + comp_name                                          + '\n' \
        # (Slurm)
        '#SBATCH -J ' + comp_name                                       + '\n' \
                                                                               \
        # Node(s) and processor(s) per node (ppn) for job:
        # (PBS)
        # '#PBS -l nodes=0' + str(pbs_dict['nodes'])                             \
        #        + ':ppn=' + str(pbs_dict[ 'ppn' ])                       + '\n' \
        # (Slurm)
        #'#SBATCH --nodes=' + str(pbs_dict['nodes'])                     + '\n' \
        #'#SBATCH --ntasks-per-node=' + str(pbs_dict['ppn'])             + '\n' \
        '#SBATCH -n ' + str(pbs_dict['ppn'])                     + '\n' \
                                                                              \
        # Maximum amount of time to commit to the execution of the job:
        # (PBS)
        # '#PBS -l walltime=' + str(pbs_dict['walltime'])                 + '\n' \
        # (Slurm)
        '#SBATCH -t ' + str(pbs_dict['walltime'])                       + '\n' \
                                                                               \
        # Declare the job rerunable (y) or non-rerunable (n)
        # (PBS)
        # '#PBS -r n'                                                     + '\n' \
        #                                                                        \
        # Output standard output and error in a single file
        # (PBS)
        # '#PBS -j oe'                                                    + '\n' \
        # (Slurm)
        '#SBATCH -o ' + comp_name + '.o%j'                              + '\n' \
        '#SBATCH -e ' + comp_name + '.o%j'                              + '\n' \
                                                                               \
        # Notify by email when job begins (b), aborts (a), and/or ends (e):
        # (PBS)
        # '#PBS -m bae'                                                   + '\n' \
        # '#PBS -M ' + str(pbs_dict['mail_list'])                         + '\n' \
        # (Slurm)
        '#SBATCH --mail-type=all'                                       + '\n' \
        '#SBATCH --mail-user=' + str(pbs_dict['mail_list'])             + '\n' \
                                                                               \
        #'sleep 30s'                                                     + '\n' \
        # Total number of processor(s) allocated for job execution
        # (PBS)
        # 'num_procs=$(cat $PBS_NODEFILE | wc -l)'                        + '\n' \
                                                                               \
        # Moving to the case directory
        # (PBS)
        # 'cd $PBS_O_WORKDIR'                                             + '\n' \
                                                                               \
        # Setting up environment variables for MPI I/O on Cray systems
        # 'export MPICH_PTL_UNEX_EVENTS=400000'                           + '\n' \
        #                                                                        \
        # 'export MPICH_PTL_OTHER_EVENTS=100000'                          + '\n' \
        #                                                                        \
        # 'export MPICH_UNEX_BUFFER_SIZE=536870912'                       + '\n' \
        #                                                                        \
        # 'export MPICH_MPIIO_HINTS=*:romio_ds_write=disable'             + '\n' \
        #                                                                        \
        # Setting up the output file's header information:
        # (PBS)
        # 'echo MFC - Cases - ' + basename(getcwd())                        \
        #                            + ': $PBS_JOBNAME.o${PBS_JOBID:0:7}' + '\n' \
        # 'echo Description: $PBS_JOBID executed on $num_procs '                 \
        # (Slurm)
        'echo MFC - Cases - ' + basename(getcwd())                        \
                              + ': $SLURM_JOB_NAME.o$SLURM_JOB_ID'      + '\n' \
        'echo Description: $SLURM_JOB_ID executed on $SLURM_NTASKS '           \

                         + 'processor\'(s)\'. The' + '\n' + 'echo '            \
                         + '\'            \' command-line output '             \
                         + 'information may be found below.'            + '\n' \
        'echo Start-date: `date +%D`'                                   + '\n' \
        'echo Start-time: `date +%T`'                                   + '\n' \
        'echo' + '\n' + 'echo'                                          + '\n' \
        'echo \'================================ Terminal Output '             \
             + '===============================\'' + '\n' + 'echo'      + '\n' \
                                                                               \
        # Starting the timer for the job execution
         't_start=$(date +%s)'                                          + '\n' \
                                                                               \
        # Executing job:
        'mpirun '                                                               \
                                       + mfc_dir + '/' + comp_name             \
                                       + '_code' + '/' + comp_name      + '\n' \
        # Stopping the timer for the job
        't_stop=$(date +%s)' + '\n' + 'echo'                            + '\n' \
                                                                               \
        # Setting up the PBS output file's footer information
        'echo \'================================================='             \
             + '===============================\''                      + '\n' \
        'echo' + '\n' + 'echo'                                          + '\n' \
        'echo End-date: `date +%D`'                                     + '\n' \
        'echo End-time: `date +%T`' + '\n' + 'echo'                     + '\n' \
        'echo Total-time: $(expr $t_stop - $t_start)s'                  + '\n' \
                                                                               \
        # Removing the input file
        'rm -f ' + comp_name + '.inp'                                   + '\n' \
                                                                               \
        # Removing the batch file
        'rm -f ' + comp_name + '.sh'                                           )
    # END: Populating Batch File ===============================================
    
    
    # Closing the batch file
    file_id.close()
    
    
    # Giving the batch file the permission to be executed
    cmd_status = Popen('chmod +x ' + comp_name + '.sh', shell=True, stdout=PIPE)
    output, errors = cmd_status.communicate()
# END: def f_create_batch_file -------------------------------------------------


# END: CONTAINS ================================================================<|MERGE_RESOLUTION|>--- conflicted
+++ resolved
@@ -1807,15 +1807,9 @@
     # component, is run in the command-line, else, for a parallel configuration,
     # a bash script is generated and the job is submitted to a queue via PBS.
     if engine == 'serial':
-<<<<<<< HEAD
         print( '\n' + comp_name + '>> Serial job in progress ...' + '\n')
         cmd_status = Popen(comp_dir+'/'+comp_name, shell=True, stdout=PIPE)
         #cmd_status = Popen('mpirun -n '+str(pbs_dict[ 'ppn' ])+ ' '+comp_dir+'/'+comp_name, shell=True )
-=======
-        print(( '\n' + comp_name + '>> Serial job in progress ...' + '\n'))
-        #cmd_status = Popen('./'+comp_dir+'/'+comp_name, shell=True, stdout=PIPE)
-        cmd_status = Popen('mpirun -n '+str(pbs_dict[ 'ppn' ])+ ' '+comp_dir+'/'+comp_name, shell=True )
->>>>>>> 81d4e232
         output, errors = cmd_status.communicate()
         #print '\n' + output
         print(( comp_name + '>> Serial job completed!' + '\n'))
